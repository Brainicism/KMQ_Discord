{
    "10th": "Ke-10",
    "11th": "Ke-11",
    "12th": "Ke-12",
    "13th": "Ke-13",
    "14th": "Ke-14",
    "15th": "Ke-15",
    "16th": "Ke-16",
    "17th": "Ke-17",
    "18th": "Ke-18",
    "19th": "Ke-19",
    "1st": "Pertama",
    "20th": "Ke-20",
    "21st": "Ke-21",
    "22nd": "Ke-22",
    "23rd": "Ke-23",
    "24th": "Ke-24",
    "25th": "Ke-25",
    "2nd": "Ke-2",
    "3rd": "Ke-3",
    "4th": "Ke-4",
    "5th": "Ke-5",
    "6th": "Ke-6",
    "7th": "Ke-7",
    "8th": "Ke-8",
    "9th": "Ke-9",
    "command": {
        "add": {
            "failure": {
                "unrecognizedGroups": {
                    "added": "ditambahkan"
                }
            },
            "help": {
                "description": "Menambahkan satu atau beberapa grup ke opsi {{groups}}, {{exclude}}, atau {{include}} saat ini.",
                "example": {
                    "exclude": "Menambahkan {{groupOne}}, {{groupTwo}}, dan {{groupThree}} ke opsi {{exclude}} saat ini",
                    "groups": "Menambahkan {{groupOne}} dan {{groupTwo}} ke opsi {{groups}} saat ini",
                    "include": "Menambahkan {{groupOne}} ke opsi {{include}} saat ini"
                },
                "name": "tambahkan"
            }
        },
        "answer": {
            "help": {
                "description": "Pilih cara menjawab: dengan mengetik jawaban Anda, atau melalui pilihan ganda. Opsinya sebagai berikut: `{{typing}}`, `{{typingtypos}}`, `{{easy}}`, `{{medium}}`, dan `{{hard}}`",
                "example": {
                    "hidden": "Jawab dengan /tebak sebelum waktu habis",
                    "multipleChoice": "Klik tombol dari {{optionCount}} berbagai opsi pilihan untuk menebak. Penalti {{penalty}} EXP akan diterapkan",
                    "typing": "Ketik jawaban Anda dalam obrolan untuk menebak",
                    "typingTypos": "Ketik jawaban Anda dalam obrolan untuk menebak. Kesalahan ketik kecil akan ditandai sebagai benar. Penalti {{penalty}} EXP akan diterapkan"
                },
                "interaction": {
                    "answerOption": "Cara menjawab dalam permainan",
                    "description": "Pilih cara menjawab: dengan mengetik jawaban Anda, atau melalui pilihan ganda"
                },
                "name": "jawaban"
            }
        },
        "artisttype": {
            "help": {
                "description": "Pilih apakah Anda ingin mendengar dari solois, grup, atau keduanya. Opsinya sebagai berikut: {{soloists}}, {{groups}}, dan {{both}}.",
                "example": {
                    "both": "Memutar lagu dari solois dan grup",
                    "groups": "Hanya putar lagu dari grup",
                    "reset": "Menyetel ulang opsi jenis artis",
                    "soloists": "Hanya putar lagu dari solois"
                },
                "interaction": {
                    "artistTypeOption": "Jenis artis untuk diputar",
                    "description": "Pilih apakah Anda ingin mendengar dari solois, grup, atau keduanya"
                },
                "name": "jenisartis"
            }
        },
        "begin": {
            "ignored": {
                "noTeam": {
                    "description": "Buat tim menggunakan {{join}} team_name:[nama tim] sebelum Anda dapat memulai permainan."
                },
                "title": "Mulai Diabaikan"
            }
        },
        "botlanguage": {
            "help": {
                "name": "bahasa bot"
            }
        },
        "botnews": {
            "help": {
                "description": "Menampilkan pembaruan terbaru untuk KMQ.",
                "name": "beritabot"
            },
            "updates": {
                "footer": "Bergabung dengan server KMQ resmi untuk pembaruan yang lebih rinci!",
                "title": "Pembaruan"
            }
        },
        "cutoff": {
            "failure": {
                "invalidEndYear": {
                    "description": "Tahun akhir harus setelah atau sama dengan tahun awal.",
                    "title": "Tahun Akhir Tidak Sah"
                }
            },
            "help": {
                "description": "Tetapkan kisaran tahun pemotongan untuk lagu. Jika satu nilai ditentukan, hanya lagu SETELAH tahun tersebut yang akan diputar. Jika dua nilai ditentukan, hanya lagu-lagu ANTARA dua tahun itu yang akan diputar.",
                "example": {
                    "reset": "Atur ulang ke pemotongan default {{defaultBeginningSearchYear}} ke {{defaultEndSearchYear}}",
                    "singleCutoff": "Putar lagu yang dirilis setelah tahun {{year}}",
                    "twoCutoffs": "Putar lagu yang dirilis antara tahun {{beginningYear}}-{{endingYear}}"
                },
                "interaction": {
                    "beginningYear": "Tahun paling awal untuk disertakan",
                    "description": "Tetapkan kisaran tahun pemotongan untuk lagu",
                    "earliestOption": "Pilih lagu untuk setiap tahun dimulai dari [beginning_year]",
                    "endingYear": "Tahun terakhir yang akan disertakan",
                    "rangeOption": "Pilih lagu untuk setiap tahun antara [beginning_year] dan [ending_year]"
                },
                "name": "pemotongan"
            }
        },
        "debug": {
            "description": "Jika Anda diminta oleh pengembang bot untuk melakukan ini, berikan kepada mereka ini:\n{{debugID}}",
            "title": "Rincian Debug Terkirim!"
        },
        "duration": {
            "failure": {
                "removingDuration": {
                    "notSet": {
                        "description": "Durasi saat ini tidak ditetapkan."
                    },
                    "title": "Kesalahan Menghapus Durasi",
                    "tooShort": {
                        "description": "Durasinya tidak boleh kurang dari 2 menit."
                    }
                }
            },
            "help": {
                "description": "Tetapkan durasi maksimum untuk permainan KMQ dalam menit.",
                "example": {
                    "decrement": "Hapus {{duration}} menit dari durasi permainan saat ini",
                    "increment": "Tambahkan {{duration}} menit ke durasi permainan saat ini",
                    "reset": "Menonaktifkan durasi",
                    "set": "Permainan akan otomatis berakhir setelah {{duration}} menit"
                },
                "name": "durasi",
                "usage": {
                    "minutes": "menit"
                }
            },
            "interaction": {
                "durationAdd": "Berapa menit yang akan ditambahkan ke durasi",
                "durationRemove": "Berapa menit yang akan dihapus dari durasi",
                "durationSet": "Berapa menit untuk memainkan KMQ sebelum mengakhiri permainan"
            }
        },
        "end": {
            "help": {
                "description": "Menyelesaikan permainan saat ini dan memutuskan pemenangnya.",
                "name": "akhir"
            },
            "interaction": {
                "description": "Semoga Anda bersenang-senang!",
                "title": "Mengakhiri permainan"
            }
        },
        "exclude": {
            "failure": {
                "unrecognizedGroups": {
                    "excluded": "dikecualikan"
                }
            },
            "help": {
                "description": "Pilih sebanyak mungkin grup yang ingin Anda abaikan. Daftar nama grup dapat ditemukan [di sini]({{groupList}}).",
                "example": {
                    "multipleGroups": "Abaikan lagu dari {{groupOne}}, {{groupTwo}}, dan {{groupThree}}",
                    "reset": "Atur ulang opsi kecualikan",
                    "singleGroup": "Abaikan lagu dari {{group}}"
                },
                "interaction": {
                    "add": {
                        "description": "Tambahkan grup yang diberikan ke opsi permainan pengecualian",
                        "perGroupDescription": "Grup {{ordinalNum}} yang akan ditambahkan"
                    },
                    "description": "Mencegah pemutaran lagu dari grup yang diberikan",
                    "remove": {
                        "description": "Hapus grup yang diberikan dari opsi permainan kecualikan",
                        "perGroupDescription": "Grup {{ordinalNum}} yang akan dihapus"
                    },
                    "reset": {
                        "description": "Atur ulang opsi kecualikan"
                    },
                    "set": {
                        "description": "Kecualikan lagu-lagu dari grup yang diberikan dalam opsi permainan",
                        "perGroupDescription": "Grup {{ordinalNum}} yang akan dikecualikan"
                    }
                },
                "name": "kecualikan"
            }
        },
        "exp": {
            "activeModifiers": "🚀 Pengubah Aktif 🚀",
            "artistGroupGuessModePenalty": "Penalti Mode Tebak Artis/Grup",
            "bonusArtists": "Meneka lagu-lagu oleh artis bonus harian",
            "bonusArtistsTitle": "🎤Artis Bonus Saat Ini 🎤",
            "bonusDescription": "Anda bisa mendapatkan bonus EXP untuk berikut ini",
            "bonusTitle": "Cara Mendapatkan Bonus EXP",
            "explanation": {
                "bonusArtistGuess": "Meneka dengan benar untuk artis bonus",
                "firstGameOfDay": "Permainan pertama hari ini",
                "powerHour": "Bermain selama KMQ Power Hour atau Weekend",
                "quickGuess": "Meneka dengan cepat",
                "rareGuess": "Bonus tebakan benar langka",
                "rareGuessRange": "{{rareGuessLowerBound}} hingga {{rareGuessUpperBound}}",
                "streak": "Memiliki tebakan beruntun lebih dari 5",
                "voting": "Pemungutan Suara"
            },
            "firstGameOfDayBonus": "Bonus Permainan Pertama Hari Ini",
            "help": {
                "description": "Menampilkan pengubah EXP Anda saat ini, dan daftar artis EXP bonus saat ini.",
                "name": "pengalaman"
            },
            "lowSongCountPenalty": "Penalti Hitung Lagu Rendah",
            "multipleChoicePenalty": "Penalti Pilihan Ganda",
            "powerHourBonus": "Bonus Power Hour",
            "shuffleChronologicalPenalty": "Penalti Pengacakan Kronologis",
            "shufflePopularityPenalty": "Penalti Pengacakan Popularitas",
            "shuffleWeightedEasyPenalty": "Penalti Mudah Tertimbang Acak",
            "title": "Bonus EXP",
            "totalModifier": "Pengubah Total",
            "typosAllowedPenalty": "Penalti Kesalahan Ketik Diizinkan",
            "voteBonus": "Bonus Pemungutan Suara"
        },
        "feedback": {
            "help": {
                "description": "Kirimkan umpan balik atau laporan bug tentang KMQ",
                "name": "masukan"
            },
            "questions": {
                "improveKMQ": {
                    "placeholder": "KMQ terlalu adiktif. Keluarga dan teman-teman saya merindukan saya.",
                    "question": "Apa yang bisa ditingkatkan tentang KMQ?"
                },
                "likeKMQ": {
                    "placeholder": "KMQ membantu saya menemukan musik dan genre baru.",
                    "question": "Apa yang Anda suka tentang KMQ?"
                },
                "title": "Umpan Balik KMQ"
            }
        },
        "forcehint": {
            "failure": {
                "notOwner": {
                    "description": "Hanya pemilik permainan ({{mentionedUser}}) yang dapat menggunakan force-hint."
                }
            },
            "help": {
                "description": "Langsung menerima petunjuk ke lagu saat ini tanpa perlu memilih.",
                "name": "paksapetunjuk"
            },
            "hintIgnored": "Paksa Petunjuk Diabaikan"
        },
        "forceskip": {
            "description": "Pemilik telah melewati ronde secara paksa...",
            "failure": {
                "notOwner": {
                    "description": "Hanya pemilik permainan ({{mentionedUser}}) yang dapat memaksa-lewati lagu saat ini."
                }
            },
            "help": {
                "description": "Langsung lewati lagu saat ini tanpa perlu memilih.",
                "name": "lewatipaksa"
            },
            "skipIgnored": "Paksa Lewati Diabaikan"
        },
        "gender": {
            "help": {
                "description": "Pilih jenis kelamin artis yang ingin Anda dengar. Opsinya adalah sebagai berikut: {{male}}, {{female}}, dan {{coed}}. Atau, gunakan {{genderAlternating}} untuk berputar-putar antara artis pria dan wanita setiap ronde.",
                "example": {
                    "alternating": "Berganti-ganti antara artis pria dan wanita setiap ronde",
                    "coed": "Hanya memutar lagu dari grup coed (grup dengan anggota pria dan wanita)",
                    "female": "Hanya memutar lagu dari artis wanita",
                    "maleFemale": "Putar lagu dari artis pria dan wanita",
                    "reset": "Atur ulang ke jenis kelamin default, yaitu laki-laki, perempuan, dan campuran"
                },
                "interaction": {
                    "description": "Pilih jenis kelamin artis yang ingin Anda dengar.",
                    "gender": "Jenis kelamin anggota grup atau solois"
                },
                "name": "jeniskelamin"
            },
            "warning": {
                "gameOption": {
                    "description": "Dengan hanya satu grup yang dipilih, {{alternatingGenderCommand}} mungkin tidak berfungsi sebagaimana mestinya. Pertimbangkan untuk memasukkan lebih banyak grup untuk mengganti jenis kelamin dengan benar.",
                    "title": "Peringatan Opsi Permainan"
                }
            }
        },
        "goal": {
            "failure": {
                "gameOptionConflict": {
                    "description": "Permainan {{elimination}} sedang berlangsung. {{goal}} dan {{elimination}} tidak cocok. Mainkan permainan {{classic}} atau {{teams}} untuk menggunakan {{goal}}."
                },
                "goalExceeded": {
                    "description": "Sasaran yang diberikan melebihi skor tertinggi. Silakan tingkatkan sasaran Anda, atau mulai permainan baru.",
                    "title": "Kesalahan Menerapkan Sasaran"
                }
            },
            "help": {
                "description": "Setelah pemain dengan poin terbanyak mencapai skor tujuan, permainan berakhir. Memanggilnya tanpa argumen menonaktifkan tujuan. Jika permainan sedang berlangsung, tujuan harus melebihi skor tertinggi.",
                "example": {
                    "reset": "Nonaktifkan tujuan",
                    "set": "Pemain pertama yang {{goal}} memenangkan permainan"
                },
                "interaction": {
                    "description": "Setelah pemain dengan poin terbanyak mencapai skor tujuan, permainan berakhir.",
                    "score": "Jumlah poin yang dibutuhkan untuk menang"
                },
                "name": "sasaran",
                "usage": {
                    "points": "poin"
                }
            }
        },
        "groups": {
            "help": {
                "description": "Pilih sebanyak mungkin grup yang ingin Anda dengarkan. Daftar nama grup dapat ditemukan [di sini]({{groupList}}).",
                "example": {
                    "multipleGroups": "Hanya memutar lagu dari {{groupOne}}, {{groupTwo}}, dan {{groupThree}}",
                    "reset": "Menyetel ulang opsi grup",
                    "singleGroup": "Memutar lagu hanya dari {{group}}"
                },
                "interaction": {
                    "add": {
                        "description": "Tambahkan grup yang diberikan ke opsi permainan",
                        "perGroupDescription": "Grup {{ordinalNum}} yang akan ditambahkan"
                    },
                    "description": "Pilih artis untuk diputar secara eksklusif",
                    "remove": {
                        "description": "Hapus grup yang diberikan dari opsi permainan",
                        "perGroupDescription": "Grup {{ordinalNum}} yang akan dihapus"
                    },
                    "reset": {
                        "description": "Atur ulang opsi grup"
                    },
                    "set": {
                        "description": "Putar lagu dari grup yang diberikan",
                        "perGroupDescription": "Grup {{ordinalNum}} yang akan lagunya diputar"
                    }
                },
                "name": "grup"
            }
        },
        "guess": {
            "help": {
                "description": "Kirimkan jawaban Anda untuk lagu saat ini selama /play hidden.",
                "example": {
                    "song": "Gunakan {{name}} sebagai tebakan Anda untuk lagu saat ini"
                },
                "name": "tebakan"
            },
            "interaction": {
                "failure": {
                    "notHidden": {
                        "description": "{{guessCommand}} hanya dapat digunakan selama {{playHiddenCommand}}.",
                        "title": "Tebakan Diabaikan"
                    }
                },
                "guessReceived": {
                    "description": "Anda menebak {{guess}}",
                    "title": "Tebakan Diterima"
                },
                "name": "Tebakan terbaik Anda untuk lagu saat ini"
            }
        },
        "guessmode": {
            "help": {
                "description": "Pilih apakah akan menebak berdasarkan judul lagu, nama artis, atau keduanya.",
                "example": {
                    "artist": "Ketik nama artis yang benar untuk memenangkan ronde permainan",
                    "both": "Ketik nama artis yang benar (0,2 poin) atau nama lagu (1 poin) untuk memenangkan ronde permainan",
                    "reset": "Atur ulang ke mode tebak default yaitu {{defaultGuessMode}}",
                    "song": "Ketik nama lagu yang benar untuk memenangkan ronde permainan"
                },
                "name": "modetebakan"
            },
            "interaction": {
                "guessMode": "Apa yang dianggap sebagai tebakan yang valid"
            }
        },
        "help": {
            "command": "perintah",
            "description": "Ketik {{play}} di obrolan dan bot akan memutar lagu k-pop acak di VC. Tujuan dari permainan ini adalah menjadi orang pertama yang menebak nama lagu di obrolan.\nLihat opsi permainan Anda saat ini dengan {{options}}. Gunakan {{help}} action:`[{{command}}]` untuk mendapatkan rincian lebih lanjut",
            "examples": "Contoh",
            "failure": {
                "noDocs": "Maaf, tidak ada dokumentasi tentang {{action}}."
            },
            "help": {
                "description": "Dapatkan bantuan terkait fungsionalitas bot.",
                "example": {
                    "allCommands": "Menampilkan semua perintah yang tersedia dan deskripsi singkat",
                    "sampleCommand": "Menampilkan deskripsi terperinci untuk perintah cutoff"
                },
                "name": "bantuan"
            },
            "interaction": {
                "action": "Nama dari perintah untuk mendapatkan dokumentasi."
            },
            "title": "Bantuan Perintah {{kmq}}"
        },
        "hint": {
            "artistName": "Nama Artis",
            "failure": {
                "invalidHintRequest": {
                    "eliminated": {
                        "description": "Hanya pemain yang masih hidup yang dapat meminta petunjuk."
                    },
                    "multipleChoice": {
                        "description": "Anda tidak dapat meminta petunjuk saat bermain pilihan berganda."
                    },
                    "noSongPlaying": {
                        "description": "Petunjuk hanya dapat diminta saat sebuah lagu sedang diputar."
                    },
                    "title": "Permintaan Petunjuk Tidak Sah"
                }
            },
            "help": {
                "description": "Memberikan petunjuk untuk lagu yang sedang diputar.",
                "name": "petunjuk"
            },
            "request": {
                "description": "{{hintCounter}} permintaan petunjuk diterima.",
                "title": "Permintaan Petunjuk"
            },
            "songName": "Nama Lagu",
            "title": "Petunjuk"
        },
        "include": {
            "failure": {
                "unrecognizedGroups": {
                    "included": "disertakan"
                }
            },
            "help": {
                "description": "Pilih sebanyak mungkin grup yang ingin Anda sertakan secara paksa, abaikan filter lainnya ({{gender}}, {{artisttype}}, dll.). Daftar nama grup dapat ditemukan [di sini]({{groupList}}).",
                "example": {
                    "multipleGroups": "Secara paksa menyertakan lagu dari {{groupOne}}, {{groupTwo}}, dan {{groupThree}}",
                    "reset": "Atur ulang opsi sertakan",
                    "singleGroup": "Secara paksa menyertakan lagu dari {{group}}"
                },
                "interaction": {
                    "add": {
                        "description": "Tambahkan grup yang diberikan ke opsi permainan sertakan",
                        "perGroupDescription": "Grup {{ordinalNum}} yang akan ditambahkan"
                    },
                    "description": "Pilih artis untuk disertakan secara paksa",
                    "remove": {
                        "description": "Hapus grup yang diberikan dari opsi permainan termasuk",
                        "perGroupDescription": "Grup {{ordinalNum}} yang akan dihapus"
                    },
                    "reset": {
                        "description": "Atur ulang opsi sertakan"
                    },
                    "set": {
                        "description": "Sertakan lagu dari grup yang diberikan dalam opsi permainan",
                        "perGroupDescription": "Grup {{ordinalNum}} untuk disertakan"
                    }
                },
                "name": "sertakan"
            }
        },
        "join": {
            "failure": {
                "joinError": {
                    "alreadyInTeam": {
                        "description": "Anda sudah menjadi anggota tim ini."
                    },
                    "badEmojis": {
                        "description": "Anda hanya dapat menyertakan emoji yang ada di server ini."
                    },
                    "invalidCharacters": {
                        "description": "Nama tim Anda hanya terdiri dari karakter yang tidak valid."
                    },
                    "invalidTeamName": {
                        "title": "Nama Tim Tidak Sah"
                    },
                    "noTeamName": {
                        "description": "Sertakan nama tim untuk membuat tim atau untuk bergabung dengan tim itu jika sudah ada ({{joinCommand}} [nama tim])"
                    },
                    "title": "Kesalahan Bergabung"
                }
            },
            "playerJoined": {
                "title": "Pemain Bergabung"
            },
            "playerJoinedTeam": {
                "afterGameStart": {
                    "description": "{{mentionedUser}} merasa bahwa mereka mampu memimpin {{teamName}} menuju kemenangan!"
                },
                "beforeGameStart": {
                    "description": "Ketika semua orang telah bergabung dengan tim, {{beginCommand}} permainan!"
                },
                "title": "{{joiningUser}} bergabung dengan {{teamName}}"
            },
            "team": {
                "join": "Untuk bergabung dengan {{teamName}} bersama {{mentionedUser}}, masukkan perintah {{joinCommand}} team_name:{{teamNameWithCleanEmojis}}.{{startGameInstructions}}",
                "new": "Tim Baru Dibuat",
                "startGameInstructions": "\nMulai permainan dengan {{beginCommand}}."
            }
        },
        "language": {
            "help": {
                "description": "Pilih apakah lagu yang diputar harus secara eksklusif dalam bahasa Korea.",
                "example": {
                    "all": "Putar semua lagu yang tersedia",
                    "korean": "Hanya memutar lagu-lagu Korea. Mengabaikan lagu-lagu yang menggunakan bahasa asing: Inggris, Jepang, Mandarin",
                    "reset": "Atur ulang ke bahasa default {{defaultLanguage}}"
                },
                "name": "bahasa"
            },
            "interaction": {
                "language": "Bahasa musik yang akan diputar"
            }
        },
        "leaderboard": {
            "duration": {
                "allTime": "Sepanjang masa",
                "daily": "Harian",
                "monthly": "Bulanan",
                "weekly": "Mingguan",
                "yearly": "Tahunan"
            },
            "enrolled": {
                "description": "Nama Anda sekarang terlihat di papan peringkat.",
                "title": "Pendaftaran Papan Peringkat Selesai"
            },
            "failure": {
                "alreadyEnrolled": {
                    "description": "Anda sudah terlihat di papan peringkat. Jika Anda ingin memperbarui nama tampilan Anda, keluar dan daftar lagi.",
                    "title": "Pemain Sudah Mendaftar"
                },
                "empty": {
                    "description": "Tidak seorang pun memperoleh EXP dalam interval waktu ini. Sekarang adalah kesempatan Anda untuk menempati posisi pertama!",
                    "title": "Papan Peringkat Kosong"
                },
                "game": {
                    "noParticipants": {
                        "description": "Seseorang perlu mencetak poin sebelum perintah ini berfungsi.",
                        "title": "Tidak Ada Peserta"
                    }
                },
                "outOfRange": {
                    "description": "Papan peringkat tidak sejauh ini",
                    "title": "😐"
                }
            },
            "gamesPlayed": "{{gameCount}} permainan dimainkan",
            "help": {
                "description": "Lihat papan peringkat KMQ.",
                "example": {
                    "enroll": "Memungkinkan nama Anda ditampilkan di papan peringkat",
                    "gameMonthlyPage": "Menampilkan halaman kedua papan skor bulanan yang berisi pemain dengan poin dalam permainan saat ini",
                    "global": "Tampilkan papan peringkat global",
                    "globalPage": "Menampilkan halaman ketiga papan peringkat global",
                    "globalWeeklyPage": "Menampilkan halaman ke-4 papan peringkat, berdasarkan EXP yang diperoleh minggu ini",
                    "server": "Menampilkan papan peringkat secara menyeluruh",
                    "serverSongsGuessedPage": "Menampilkan halaman ketiga papan peringkat di seluruh server berdasarkan total tebakan lagu",
                    "unenroll": "Sembunyikan nama Anda dari papan peringkat"
                },
                "name": "papanperingkat",
                "usage": {
                    "pageNumber": "halaman_nomor"
                }
            },
            "interaction": {
                "duration": "Pilih seberapa jauh ke belakang papan peringkat harus dilihat",
                "page": "Pilih halaman untuk mulai menampilkan papan peringkat",
                "scope": "Pilih pemain yang akan dimasukkan dalam papan peringkat",
                "type": "Pilih apa yang menentukan urutan papan peringkat"
            },
            "levelEntry": {
                "permanent": "{{level}} {{formattedNumber}} ({{rankName}})",
                "temporary": "{{formattedNumber}} {{levelPluralized}} didapat"
            },
            "quote": {
                "name": "Ingin nama Anda muncul di papan peringkat? Lihat {{command}}",
                "nextPage": "Ingin melihat halaman berikutnya dari papan peringkat? Lihat {{command}}"
            },
            "rankNumber": "Peringkat #{{rank}}",
            "resets": "Menyetel Ulang {{timestamp}}",
            "scope": {
                "currentGame": "Permainan Saat Ini",
                "global": "Global",
                "server": {
                    "noName": "Server",
                    "withName": "{{serverName}} punya"
                }
            },
            "songsGuessed": "{{songsGuessed}} lagu ditebak",
            "title": "{{leaderboardScope}} {{leaderboardDuration}} Papan Peringkat {{leaderboardType}}",
            "type": {
                "byGamesPlayed": "dengan permainan yang dimainkan",
                "bySongsGuessed": "dengan lagu yang ditebak"
            },
            "unenrolled": {
                "description": "Anda tidak lagi terlihat di papan peringkat.",
                "title": "Pembatalan Pendaftaran Papan Peringkat Selesai"
            },
            "validation": {
                "firstArg": "Diharapkan salah satu dari nilai yang sah berikut untuk argumen pertama: (bilangan positif, {{typeOrScopeOrDuration}})",
                "secondArg": "Diharapkan salah satu dari nilai yang sah berikut untuk argumen kedua: (bilangan positif, {{argument}})",
                "thirdArg": "Diharapkan bilangan positif untuk argumen ketiga"
            }
        },
        "limit": {
            "failure": {
                "invalidLimit": {
                    "greaterThanStart": {
                        "description": "Batas akhir harus lebih besar dari batas awal."
                    },
                    "greaterThanZero": {
                        "description": "Batas akhir harus lebih besar dari 0."
                    },
                    "title": "Batas Akhir Tidak Sah"
                }
            },
            "help": {
                "description": "Tetapkan jumlah hasil maksimum dalam kueri lagu. Ini secara efektif menetapkan \"Sejumlah X Lagu Teratas\" berdasarkan filter yang dipilih.",
                "example": {
                    "reset": "Atur ulang ke batas default {{defaultLimit}}",
                    "singleLimit": "Memutar {{limit}} lagu teratas yang paling banyak didengarkan dari opsi yang dipilih saat ini",
                    "twoLimits": "Memutar antara {{limitStart}} hingga {{limitEnd}} lagu yang paling banyak diputar dari opsi yang dipilih saat ini"
                },
                "interaction": {
                    "description": "Tetapkan jumlah hasil maksimum dalam kueri lagu",
                    "description_range": "Mainkan antara [limit_start] dan [limit_end] lagu teratas.",
                    "description_top": "Putar [limit] lagu teratas",
                    "limit": "Putar sebanyak ini banyak lagu teratas",
                    "limit_end": "Putar lagu antara batas awal dan nilai ini",
                    "limit_start": "Dari lagu yang paling banyak didengarkan, mulai putar dari [limit_start]"
                },
                "name": "batas"
            }
        },
        "list": {
            "currentValue": {
                "nothingSelected": "Tidak ada yang dipilih saat ini",
                "title": "Nilai {{optionListed}} Saat Ini"
            },
            "failure": {
                "groupsInFile": {
                    "description": "Terlalu banyak grup untuk dicantumkan dalam pesan Discord, lihat file terlampir.",
                    "noFilePermissions": {
                        "description": "Terlalu banyak grup untuk dicantumkan dalam pesan Discord. Bot membutuhkan izin {{attachFile}} untuk mengirim file daftar grup.",
                        "title": "Kesalahan Mengirim File"
                    }
                }
            },
            "help": {
                "description": "Menampilkan grup yang saat ini dipilih untuk opsi permainan tertentu.",
                "example": {
                    "exclude": "Mencantumkan opsi {{exclude}} saat ini",
                    "groups": "Mencantumkan opsi {{groups}} saat ini",
                    "include": "Mencantumkan opsi {{include}} saat ini"
                },
                "name": "daftar"
            },
            "interaction": {
                "listType": "Apakah akan menampilkan grup yang ditetapkan, disertakan, atau dikecualikan"
            }
        },
        "listen": {
            "help": {
                "description": "Streaming lagu dari opsi saat ini.",
                "example": "Musik akan mulai diputar di saluran suara saat ini",
                "name": "dengarkan"
            },
            "musicStarting": "Musik Dimulai di #{{textChannelName}} di 🔊 {{voiceChannelName}}"
        },
        "locale": {
            "help": {
                "description": "Ubah bahasa bot.",
                "example": {
                    "reset": "Setel ulang bahasa bot ke {{defaultLocale}}",
                    "toLanguage": "Ubah bahasa bot ke {{language}}"
                },
                "interaction": {
                    "description": "Ubah bahasa bot.",
                    "language": "Bahasa untuk diubah ke"
                },
                "name": "lokal",
                "usage": {
                    "language": "bahasa"
                }
            },
            "language": {
                "de": "Jerman",
                "en": "Inggris",
                "es-ES": "Spanyol",
                "fr": "Perancis",
                "hi": "Hindi",
                "id": "Indonesia",
                "ja": "Jepang",
                "ko": "Korea",
                "nl": "Belanda",
                "pt-BR": "Portugis",
                "ru": "Rusia",
                "zh-CN": "Tionghoa"
            },
            "updatedDescription": "Bahasa bot telah diperbarui ke `{{language}}`."
        },
        "lookup": {
            "help": {
                "description": "Periksa apakah video YouTube tertentu termasuk dalam basis data KMQ dan opsi permainan saat ini.",
                "example": {
                    "song": "Berikan informasi tentang {{song}} oleh {{artist}}."
                },
                "interaction": {
                    "byLink": {
                        "description": "Temukan lagu dengan tautan YouTube-nya",
                        "field": "Tautan YouTube lagu"
                    },
                    "byName": {
                        "description": "Filter lagu berdasarkan nama dan/atau artisnya",
                        "field": {
                            "artist": "Artis yang membuat lagu",
                            "song": "Nama lagu"
                        }
                    }
                },
                "name": "pencarian"
            },
            "inCurrentGameOptions": "Dalam Opsi Permainan Saat Ini?",
            "inKMQ": "Lagu ini disertakan dalam KMQ! Berikut tautan ke [Daisuki]({{link}}).",
            "notFound": {
                "description": "Lagu yang diminta tidak ditemukan dalam salinan basis data Daisuki KMQ, oleh karena itu tidak disertakan dalam KMQ.",
                "title": "Lagu Tidak Ditemukan"
            },
            "notInKMQ": "Lagu ini memiliki entri di [Daisuki]({{link}}), tetapi tidak disertakan dalam KMQ.",
            "songNameSearchResult": {
                "notFoundDescription": "Tidak dapat menemukan lagu apa pun dengan nama itu",
                "successDescription": "Lagu berikut tersedia di KMQ:",
                "title": "Hasil Pencarian"
            },
            "validation": {
                "invalidYouTubeID": "Diharapkan ID atau tautan YouTube yang sah."
            }
        },
        "multiguess": {
            "help": {
                "description": "Tetapkan apakah beberapa orang dapat menebak lagu dengan benar. Ketika {{on}}, pemain akan memiliki 1,5 detik setelah jawaban benar pertama diberikan, untuk terus menjawab. Jawaban pertama menerima EXP penuh, jawaban benar yang muncul setelahnya menerima EXP yang jumlahnya semakin berkurang.",
                "example": {
                    "off": "Hanya orang pertama yang menebak dengan benar yang diberikan poin",
                    "on": "Memungkinkan masa tenggang 1,5 detik sejak tebakan yang benar pertama terjadi. Banyak pemain mampu menebak dengan benar",
                    "reset": "Atur ulang ke jenis tebakan ganda default {{defaultMultiguess}}"
                },
                "interaction": {
                    "description": "Tetapkan apakah beberapa orang dapat menebak lagu dengan benar",
                    "multiguess": "Apakah akan memperbolehkan banyak orang untuk menebak dengan benar"
                },
                "name": "tebakanganda"
            }
        },
        "news": {
            "disclaimer": "Ringkasan ini dibuat AI dan mungkin tidak akurat",
            "error": {
                "description": "Gagal mengambil berita terakhir. Coba lagi nanti.",
                "title": "Kesalahan Berita"
            },
            "help": {
                "description": "Dapatkan berita K-pop terbaru dari internet!",
                "example": {
                    "get": "Lihat ikhtisar berita K-pop hari ini",
                    "subscribe": "Dapatkan pembaruan berita mingguan di saluran teks ini",
                    "unsubscribe": "Berhenti menerima pembaruan berita harian di saluran teks ini"
                },
                "interaction": {
                    "daily": "Dapatkan berita K-pop hari ini",
                    "monthly": "Dapatkan berita K-pop bulan ini",
                    "range": "Interval waktu untuk melihat berita",
                    "subscribe": "Daftar untuk menerima pembaruan berita di saluran teks ini",
                    "unsubscribe": "Berhenti menerima pembaruan berita di saluran teks ini",
                    "weekly": "Dapatkan berita K-pop minggu ini"
                },
                "name": "berita"
            },
            "subscribe": {
                "alreadySubscribed": {
                    "description": "Anda telah berlangganan {{interval}} pembaruan berita di saluran teks ini.",
                    "title": "Telah Berlangganan"
                },
                "description": "Sekarang Anda akan menerima {{interval}} pembaruan berita di saluran teks ini.",
                "title": "Berlangganan Kimiqo News Network"
            },
            "title": "JaringanBeritaKimiqo",
            "unsubscribe": {
                "description": "Anda tidak akan lagi menerima {{interval}} pembaruan berita di saluran teks ini.",
                "notSubscribed": {
                    "description": "Anda tidak berlangganan pembaruan berita {{interval}} di saluran teks ini.",
                    "title": "Tidak Berlangganan"
                },
                "title": "Berhenti berlangganan dari Kimiqo News Network"
            }
        },
        "options": {
            "duration": "{{durationInMinutes}} menit",
            "help": {
                "description": "Menampilkan opsi permainan saat ini.",
                "name": "opsi"
            },
            "listeningSessionNotAvailable": "Beberapa opsi tidak tersedia selama sesi mendengarkan",
            "notSet": "Tidak ditetapkan",
            "overview": "Sekarang memutar {{limit}} teratas dari {{totalSongs}} lagu yang tersedia dari opsi berikut:",
            "perCommandHelp": "Mencari informasi tentang cara menggunakan perintah? Periksa {{helpCommand}} action:[command] untuk mempelajari lebih lanjut.",
            "preset": "Pra Setel",
            "reset": "{{presetOrOption}} Diatur Ulang",
            "spotify": "Kini memutar {{songCount}} lagu dari Spotify dengan opsi berikut:",
            "timer": "{{timerInSeconds}} detik",
            "title": "Opsi",
            "updated": "{{presetOrOption}} Diperbarui",
            "youtube": "Kini memutar {{songCount}} lagu dari YouTube dengan opsi berikut:"
        },
        "ost": {
            "help": {
                "description": "Pilih apakah akan menyertakan lagu OST.",
                "example": {
                    "exclude": "Kecualikan lagu OST",
                    "exclusive": "Hanya memutar lagu OST",
                    "include": "Sertakan lagu OST",
                    "reset": "Atur ulang ke opsi default {{defaultOst}}"
                },
                "name": "lagufilm"
            },
            "interaction": {
                "ost": "Apakah akan menyertakan, memainkan secara eksklusif, atau mengecualikan lagu OST"
            }
        },
        "play": {
            "exp": {
                "doubleExpForVoting": "akan menerima EXP ganda untuk [memilih]({{link}})!",
                "howToVote": "Lihat {{vote}} untuk informasi tentang cara memilih. Terima kasih telah mendukung KMQ!",
                "powerHour": "KMQ POWER HOUR AKTIF",
                "weekend": "AKHIR PEKAN EXP GANDA AKTIF"
            },
            "failure": {
                "alreadyInSession": "Permainan Sedang Berlangsung",
                "botRestarting": {
                    "description": "Bot akan dimulai ulang dalam {{timeUntilRestart}} menit, harap tunggu hingga bot kembali aktif!",
                    "title": "Tidak Dapat Memulai Permainan Baru"
                },
                "hiddenGameMode": {
                    "description": "Anda tidak memiliki izin untuk menggunakan perintah ini.",
                    "title": "Mode Permainan Tersembunyi"
                },
                "overrideTeams": {
                    "description": "Jika Anda ingin memulai permainan {{oldGameType}}, {{end}} permainan ini, panggil {{playOldGameType}}, {{gameSpecificInstructions}}, lalu panggil {{begin}}.",
                    "teams": {
                        "join": "{{join}} team_name:[nama tim] sebuah tim"
                    },
                    "title": "Mengabaikan {{playOldGameType}}"
                }
            },
            "gameStarting": "Permainan Dimulai di #{{textChannelName}} di {{voiceChannelName}}",
            "help": {
                "description": "Memulai permainan KMQ.",
                "example": {
                    "classic": "Mulai permainan KMQ klasik (ketik tebakan Anda terlebih dahulu untuk mendapatkan poin)",
                    "elimination": "Mulai permainan eliminasi KMQ di mana setiap pemain memulai dengan {{lives}} nyawa",
<<<<<<< HEAD
                    "hidden": "Mulai permainan KMQ tersembunyi, di mana pemain hanya bisa menjawab dengan /tebak",
=======
                    "hidden": "Mulai permainan KMQ tersembunyi, tempat pemain hanya bisa menjawab dengan /tebak",
                    "suddenDeath": "Mulai game sudden death KMQ, tebak lagunya atau game berakhir",
>>>>>>> e1bc2b1c
                    "teams": "Bergabunglah dengan tim sesuai keinginan dan temukan siapa yang dapat membantu Anda menang!"
                },
                "interaction": {
                    "lives": "Pilih berapa banyak nyawa yang dimiliki setiap pemain di awal"
                },
                "name": "putar",
                "usage": {
                    "lives": "nyawa"
                }
            },
            "interaction": {
                "teams_begin": "Memulai mode permainan KMQ 'tim'. Hanya dapat digunakan setelah `/play teams create`",
                "teams_create": "Menyiapkan mode permainan KMQ 'tim' untuk pembuatan tim.",
                "teams_join": "Bergabung dengan tim. Hanya dapat digunakan setelah `/play teams create`",
                "teams_join_team_name": "Nama tim untuk bergabung"
            },
            "team": {
                "joinTeam": {
                    "description": "Para pemimpin tim, ketik {{join}} untuk membentuk tim baru. Ingat, berganti tim di tengah permainan akan kehilangan semua skor dan EXP Anda saat ini.",
                    "title": "{{join}} sebuah tim!"
                }
            },
            "typeGuess": "Dengarkan lagu dan ketik tebakan Anda!",
            "voteReminder": "Psst. Hasilkan lebih banyak EXP dengan memberikan suara (lihat {{vote}})"
        },
        "playlist": {
            "fileFormat": {
                "matched": "Lagu yang cocok untuk \"{{playlistName}}\":\n{{matchedSongs}}",
                "unmatched": "Lagu yang tidak cocok untuk \"{{playlistName}}\":\n{{unmatchedSongs}}"
            },
            "help": {
                "description": "Putar lagu khusus dari daftar putar YouTube/Spotify yang diberikan. Daftar putar YouTube sangat direkomendasikan, dengan hasil yang lebih cepat dan lebih akurat",
                "example": {
                    "playlistURL": "Mulai memutar lagu dari daftar putar",
                    "reset": "Berhenti memutar dari daftar putar"
                },
                "interaction": {
                    "description": "Putar lagu-lagu secara eksklusif dari daftar putar YouTube/Spotify yang diberikan",
                    "matches": "Lihat daftar lagu yang cocok dan tidak cocok",
                    "matchesLink": "Apakah akan menampilkan URL YouTube ke lagu yang cocok",
                    "playlistURL": "Daftar putar YouTube/Spotify untuk mengambil lagu"
                },
                "name": "daftarputar"
            },
            "invalidURL": {
                "description": "Tautan ke daftar putar tidak valid. Hanya daftar putar YouTube dan Spotify yang didukung. Untuk Spotify, gunakan `Bagikan > Salin Tautan ke Daftar Putar` di Spotify untuk mendapatkan tautan yang valid.",
                "title": "URL Daftar Putar Tidak Sah"
            },
            "matched": {
                "description": "Mencocokkan `{{matchedCount}}/{{totalCount}}` lagu.",
                "title": "Memutar \"{{playlistName}}\"",
                "truncated": "Catatan: Daftar putar terlalu lama untuk diproses dan tidak selesai sampai akhir. Coba lagi dengan daftar putar yang lebih kecil lain kali."
            },
            "noMatches": {
                "description": "Tidak ada lagu yang cocok. Pastikan bahwa daftar putar bukan privat.",
                "title": "Gagal mengambil lagu dari daftar putar"
            },
            "noPlaylistSet": {
                "description": "{{playlistSet}} daftar putar sebelum menggunakan perintah ini.",
                "title": "Tidak Ada Daftar Putar yang Ditetapkan"
            },
            "parsing": "Memuat daftar putar...",
            "parsingAlreadyInProgress": {
                "description": "Silakan tunggu daftar putar saat ini selesai dimuat sebelum memulai yang baru.",
                "title": "Sedang Memuat Daftar Putar"
            }
        },
        "preset": {
            "deleted": {
                "description": "Pra Setel {{presetName}} berhasil dihapus.",
                "title": "Pra Setel Dihapus"
            },
            "exported": {
                "description": "Impor {{presetName}} sebagai pra setel baru di server lain menggunakan:\n{{presetImport}} `exported_preset:{{presetUUID}} new_preset_name:[nama_pra_setel]`\n\nAtau, muat opsi pra setel secara langsung menggunakan:\n{{presetLoad}} `preset_name:{{presetUUID}}`",
                "title": "Pra Setel Diekspor"
            },
            "failure": {
                "alreadyExists": {
                    "description": "Pra Setel {{presetNameFormatted}} sudah ada. Anda dapat menghapus yang lama dengan {{presetDelete}} `preset_name:{{presetName}}`.",
                    "title": "Pra Setel Sudah Ada"
                },
                "illegalPrefix": {
                    "description": "Nama pra setel tidak dapat dimulai dengan {{importPrefix}}.",
                    "title": "Kesalahan Pra Setel"
                },
                "lengthyName": {
                    "description": "Nama pra setel harus paling banyak {{presetNameMaxLength}} karakter.",
                    "title": "Nama Pra Setel Terlalu Panjang"
                },
                "missingIdentifier": {
                    "description": "Anda harus menentukan pengenal pra setel. Gunakan {{presetExport}} `preset_name:[preset_name]` untuk mengambil pengenal pra setel.",
                    "title": "Pengenal Prasetel Hilang"
                },
                "missingName": {
                    "description": "Anda harus menentukan nama pra setel.",
                    "title": "Nama Pra Setel Hilang"
                },
                "noSuchPreset": {
                    "description": "Pra Setel {{presetName}} tidak ada.",
                    "identifier": {
                        "description": "Pengenal pra setel {{presetUUID}} tidak ada."
                    },
                    "title": "Tidak Ada Pra Setel Seperti Itu"
                },
                "tooMany": {
                    "description": "Tiap grup hanya boleh mempunyai hingga {{maxNumPresets}} pra setel. Hapus beberapa sebelum menambah yang lain.",
                    "title": "Pra Setel Terlalu Banyak"
                }
            },
            "help": {
                "description": "Berbagai tindakan untuk menyimpan/memuat pra setel opsi permainan. Nama pra setel harus satu kata.",
                "example": {
                    "delete": "Menghapus pra setel yang disebutkan",
                    "export": "Memberikan identifikasi unik untuk memuat/mengimpor preset yang disebut",
                    "import": "Membuat pra setel baru menggunakan pengidentifikasi pra setel yang diekspor",
                    "list": "Mencantumkan semua pra setel server",
                    "load": "Memuat pra setel atau pengenal pra setel yang disebutkan ({{exampleIdentifier}}) ke opsi permainan",
                    "replace": "Ganti opsi pra setel yang disebutkan dengan opsi permainan saat ini",
                    "save": "Menyimpan opsi permainan saat ini sebagai prasetel"
                },
                "name": "prasetel",
                "usage": {
                    "presetIdentifier": "pengidentifikasi_pra_setel",
                    "presetName": "nama_pra_setel"
                }
            },
            "imported": {
                "description": "Muat pra setel yang baru diimpor menggunakan {{presetLoad}} `preset_name:{{presetName}}`.",
                "title": "Pra Setel Diimpor"
            },
            "interaction": {
                "delete": {
                    "presetName": "Pra setel untuk dihapus"
                },
                "export": {
                    "presetName": "Pra setel yang akan diekspor"
                },
                "import": {
                    "exportedPresetID": "ID preset yang akan diimpor",
                    "presetName": "Nama yang akan diberikan ke preset yang diimpor"
                },
                "load": {
                    "presetName": "Pra setel yang akan dimuat"
                },
                "replace": {
                    "presetName": "Pra setel yang akan diganti"
                },
                "save": {
                    "presetName": "Apa yang ingin Anda panggil pra setel ini"
                }
            },
            "list": {
                "failure": {
                    "noPresets": {
                        "description": "Anda tidak memiliki pra setel. Lihat {{presetHelp}} untuk melihat cara membuat satu."
                    }
                },
                "loadInstructions": {
                    "footer": "Muat pra setel dengan {{presetLoad}} [nama_pra_setel]"
                },
                "title": "Pra Setel yang Tersedia"
            },
            "replaced": {
                "title": "Pra Setel Diganti"
            },
            "saved": {
                "title": "Pra Setel Disimpan"
            },
            "savedOrReplaced": {
                "description": "Anda dapat memuat prasetel ini nanti dengan {{presetLoad}}"
            }
        },
        "profile": {
            "badges": "Lencana",
            "experience": "Pengalaman",
            "failure": {
                "notFound": {
                    "badUsage": {
                        "description": "Pastikan Anda menggunakan perintah ini dengan benar. Lihat {{profileHelp}} untuk rincian lebih lanjut."
                    },
                    "description": "Tidak dapat menemukan ID pengguna yang ditentukan. Lihat {{profileHelp}} untuk perincian.",
                    "title": "Tidak Ditemukan Profil"
                }
            },
            "firstPlayed": "Pertama Kali Diputar",
            "gamesPlayed": "Permainan yang Dimainkan",
            "help": {
                "description": "Menampilkan statistik permainan Anda.",
                "example": {
                    "otherPlayerID": "Lihat profil pemain berdasarkan ID Discord mereka",
                    "otherPlayerMention": "Lihat profil pemain {{playerName}}",
                    "self": "Lihat profil pemain Anda sendiri"
                },
                "name": "profil",
                "usage": {
                    "mention": "sebutan"
                }
            },
            "ineligibleForRank": "Tidak Memenuhi Syarat untuk Peringkat",
            "interaction": {
                "userID": "ID pengguna dari pemain yang profilnya akan dilihat",
                "userMention": "Sebutkan pengguna yang profilnya akan dilihat"
            },
            "lastActive": "Terakhir Aktif",
            "overallRank": "Peringkat Keseluruhan",
            "rank": {
                "almighty": "Penguasa Tertinggi Tata Surya",
                "aoty": "Artis Terbaik Tahun Ini",
                "benevolent": "Penguasa Bumi yang Baik Hati",
                "bonsang": "Pemenang Penghargaan Bonsang",
                "ceo": "CEO KMQ Entertainment",
                "daesang": "Pemenang Daesang Award",
                "divine": "Penguasa Ilahi Bintang-bintang",
                "enlightened": "Penguasa Galaksi yang Tercerahkan",
                "immortal": "Penguasa Abadi Semesta",
                "newAoty": "Artis Baru Tahun Ini",
                "novice": "Pemula",
                "nugu": "Artis tidak dikenal",
                "omniscient": "Penguasa Serba Tahu Multisemesta",
                "preDebut": "Pra-debut",
                "president": "Presiden Korea Selatan",
                "reuniter": "Reunifikasi Dua Korea",
                "ruler": "Penguasa Dua Korea",
                "supreme": "Penguasa Agung Dua Korea",
                "trainee": "Pelatih"
            },
            "songsGuessed": "Lagu yang Ditebak",
            "timesVoted": "Waktu Memilih"
        },
        "recentlyadded": {
            "description": "Lagu berikut ditambahkan ke KMQ dalam dua minggu terakhir:",
            "failure": {
                "noSongs": {
                    "description": "Lihat lagi nanti untuk mengetahui apakah KMQ telah menambahkan lagu baru.",
                    "title": "Tidak Ada Lagu yang Baru Ditambahkan"
                }
            },
            "help": {
                "description": "Lihat lagu yang ditambahkan ke KMQ dalam dua minggu terakhir.",
                "example": "Tampilkan lagu yang baru saja ditambahkan",
                "name": "ditambahkanbarubaruini"
            },
            "title": "Lagu yang Baru Ditambahkan"
        },
        "release": {
            "help": {
                "description": "Pilih apakah akan menyertakan hanya video musik resmi, atau semua video (b-side, latihan menari, versi akustik, remix, dll.).",
                "example": {
                    "all": "Memutar semua video yang tersedia, termasuk latihan menari, versi akustik, remix",
                    "official": "Hanya memutar video musik {{official}}",
                    "reset": "Atur ulang ke jenis rilis default {{defaultRelease}}"
                },
                "interaction": {
                    "description": "Pilih apakah akan menyertakan hanya video musik resmi, atau semua video.",
                    "release": "Jenis rilisan yang akan dimainkan"
                },
                "name": "rilis"
            }
        },
        "remix": {
            "help": {
                "description": "Pilih apakah akan menyertakan lagu yang di-remix.",
                "example": {
                    "exclude": "Kecualikan remix",
                    "include": "Sertakan remix",
                    "reset": "Atur ulang ke opsi default {{defaultRemix}}"
                },
                "name": "aransemenulang"
            },
            "interaction": {
                "remix": "Apakah akan menyertakan atau mengecualikan lagu yang di-remix"
            }
        },
        "remove": {
            "failure": {
                "noGroupsSelected": {
                    "description": "Saat ini tidak ada grup yang dipilih.",
                    "title": "Gagal Menghapus"
                },
                "unrecognizedGroups": {
                    "removed": "dihapus"
                }
            },
            "help": {
                "description": "Menghapus satu atau beberapa grup dari opsi {{groups}}, {{exclude}}, atau {{include}} saat ini.",
                "example": {
                    "exclude": "Menghapus {{groupOne}}, {{groupTwo}}, dan {{groupThree}} dari opsi {{exclude}} saat ini",
                    "groups": "Hapus {{groupOne}} dan {{groupTwo}} dari opsi {{groups}} saat ini",
                    "include": "Menghapus {{group}} dari opsi {{include}} saat ini"
                },
                "name": "hapus"
            }
        },
        "reset": {
            "help": {
                "description": "Atur ulang ke opsi permainan default.",
                "example": {
                    "reset": "Atur ulang ke opsi permainan default"
                },
                "name": "aturulang"
            }
        },
        "score": {
            "help": {
                "description": "Lihat papan skor untuk permainan saat ini.",
                "name": "skor"
            },
            "scoreboardTitle": "Papan Skor"
        },
        "seek": {
            "help": {
                "description": "Pilih apakah setiap lagu diputar dari awal, tengah, atau pada titik acak.",
                "example": {
                    "beginning": "Lagu akan diputar mulai dari awal",
                    "middle": "Lagu akan diputar mulai dari titik tengah",
                    "random": "Lagu akan diputar mulai dari titik acak di tengah",
                    "reset": "Atur ulang ke pencarian default {{defaultSeek}}"
                },
                "name": "cari"
            },
            "interaction": {
                "seek": "Tempat memulai memutar setiap lagu"
            }
        },
        "shuffle": {
            "help": {
                "description": "Pilih cara mengacak lagu.",
                "example": {
                    "chronological": "Lagu akan diputar sesuai urutan dirilisnya, dengan sedikit acak. Penalti {{penalty}} EXP akan diterapkan",
                    "popularity": "Lagu akan diputar berdasarkan popularitas menurun. Penalti {{penalty}} EXP akan diterapkan",
                    "random": "Lagu akan diputar secara acak",
                    "reset": "Atur ulang ke mode acak default {{defaultShuffle}}"
                },
                "name": "acak"
            },
            "interaction": {
                "shuffle": "Jenis acak musik yang akan digunakan dalam permainan"
            }
        },
        "skip": {
            "failure": {
                "skipIgnored": "Lewati Diabaikan"
            },
            "help": {
                "description": "Pilih melewati lagu saat ini jika mayoritas peserta setuju.",
                "name": "lewati"
            },
            "success": {
                "description": "Tercapai {{skipCounter}} lewati, melewatkan..."
            },
            "vote": {
                "description": "{{skipCounter}} permintaan lewati diterima.",
                "title": "Permintaan Lewati"
            }
        },
        "special": {
            "help": {
                "description": "Ubah kecepatan pemutaran lagu.",
                "example": {
                    "fast": "Memutar lagu dengan kecepatan cepat",
                    "faster": "Memutar lagu dengan kecepatan lebih cepat",
                    "highPitch": "Memutar lagu pada nada tinggi",
                    "lowPitch": "Memutar lagu pada nada rendah",
                    "nightcore": "Memutar suntingan nightcore lagu tersebut",
                    "reset": "Atur ulang opsi khusus",
                    "reverse": "Memutar lagu secara terbalik",
                    "slow": "Memutar lagu dengan kecepatan lambat"
                },
                "name": "spesial"
            },
            "interaction": {
                "special": "Jenis modifikasi yang akan dilakukan pada setiap lagu"
            }
        },
        "spotify": {
            "help": {
                "name": "musikspotify"
            }
        },
        "stats": {
            "description": "Status bot terperinci: {{link}}",
            "failure": {
                "description": "Silakan coba lagi nanti.",
                "title": "Kesalahan Mengambil Statistik"
            },
            "footer": "Statistik \"Terkini\" mewakili data dari 24 jam terakhir.",
            "game": {
                "activeGameSessions": "Sesi Permainan Aktif",
                "activePlayers": "Pemain Aktif",
                "latestSongUpdate": "Pembaruan Lagu Terbaru",
                "recentGameRounds": "(Ronde Permainan) Terkini",
                "recentGameSessions": "(Sesi Permainan) Terkini",
                "recentPlayers": "(Pemain) Terkini",
                "title": "Statistik Permainan"
            },
            "help": {
                "description": "Berbagai statistik penggunaan/sistem.",
                "name": "statistik"
            },
            "system": {
                "apiLatency": "Latensi API",
                "databaseLatency": "Latensi Basis Data",
                "loadAverage": "Rata-rata Beban Sistem",
                "memoryUsage": "Penggunaan Memori Proses",
                "requestLatency": "Latensi Permintaan",
                "title": "Statistik Sistem",
                "uptime": "Waktu Aktif"
            },
            "title": "Statistik Bot"
        },
        "subunits": {
            "help": {
                "description": "Pilih untuk menyertakan subunit grup secara otomatis, ketika {{groups}}.",
                "example": {
                    "exclude": "Jangan sertakan subunit",
                    "include": "Secara otomatis menyertakan subunit. Misalnya, {{groupCommand}} group_1:{{parentGroup}} akan menyertakan lagu-lagu oleh {{parentGroup}}, {{subunitOne}}, {{subunitTwo}}, dll.",
                    "reset": "Atur ulang ke opsi default {{defaultSubunit}}"
                },
                "name": "subunit"
            },
            "interaction": {
                "subunits": "Apakah akan menyertakan subunit"
            }
        },
        "timer": {
            "help": {
                "description": "Berusaha semampu Anda untuk menebak dengan benar sebelum waktu habis! Masukkan waktu dalam detik, atau jangan berikan argumen untuk menonaktifkan.",
                "example": {
                    "reset": "Nonaktifkan timer",
                    "set": "Dalam {{timer}} detik, jika tidak ada pengguna yang menebak dengan benar, ronde berakhir dan yang berikutnya dimulai secara otomatis"
                },
                "interaction": {
                    "description": "Berusaha semampu Anda untuk menebak dengan benar sebelum waktu habis!",
                    "timer": "Berapa detik untuk memutar setiap lagu sebelum dilewati"
                },
                "name": "pengaturwaktu",
                "usage": {
                    "seconds": "detik"
                }
            }
        },
        "upcomingreleases": {
            "album": "AlbumMusik",
            "description": "Lagu, album, dan EP berikut ini dijadwalkan untuk dirilis:",
            "ep": "EP",
            "failure": {
                "noReleases": {
                    "description": "Lihat nanti untuk melihat apakah ada rilis baru yang dijadwalkan.",
                    "title": "Tidak Ada Perilisan Mendatang"
                }
            },
            "help": {
                "albumExample": "Tampilkan perilisan album mendatang",
                "defaultExample": "Tampilkan perilisan artis mendatang, termasuk lagu, album, dan EP",
                "description": "Lihat lagu, album, dan extended play (EP) yang dijadwalkan akan segera dirilis.",
                "interaction": {
                    "releaseType": "Jenis rilis untuk ditampilkan"
                },
                "name": "rilismendatang"
            },
            "single": "Tunggal",
            "title": "Perilisan Mendatang"
        },
        "vote": {
            "available": "Anda dapat memilih sekarang!",
            "boost": {
                "active": "Penguat aktif!",
                "inactive": "Boost Tidak Aktif"
            },
            "description": "Pilih KMQ di [top.gg]({{voteLink}}) dan Anda akan menerima 2x EXP selama satu jam! Anda dapat memilih setiap {{voteResetDuration}} jam.\n\nKami akan menghargai jika Anda juga bisa meninggalkan [ulasan]({{reviewLink}}).",
            "help": {
                "description": "Menampilkan petunjuk tentang cara memilih untuk menerima 2x EXP selama satu jam.",
                "name": "memilih"
            },
            "timeLeft": "Sisa {{time}}.",
            "unavailable": {
                "hours": "Anda dapat memilih dalam **{{hours}}**.",
                "minutes": "Anda dapat memilih dalam **{{minutes}}**.",
                "seconds": "Anda dapat memilih dalam **{{seconds}}**."
            }
        }
    },
    "fact": {
        "didYouKnow": "Tahukah Anda?",
        "fun": {
            "bigThreeDominance": "Fakta Menarik: Gabungan BTS, Blackpink, dan Twice mencapai {{bigThreeViews}} penayangan YouTube, atau {{proportion}}%!",
            "birthday": "Fakta Menarik: Ulang tahun {{name}} bulan ini pada {{formattedDate}}!",
            "companyByArtistCount": "Fakta Menarik: {{company}} adalah perusahaan hiburan dengan artis terbanyak {{ordinalNum}} (termasuk subunit dan debut solo) dengan total {{num}}!",
            "companyByArtistViews": "Fakta Menarik: {{name}} adalah perusahaan hiburan {{ordinalNum}} yang paling banyak ditonton dengan total {{views}} penayangan YouTube!",
            "fanclubName": "Fakta Menarik: Nama penggemar {{name}} adalah '{{fanclub}}'!",
            "historicalGaonWeekly": "Fakta Menarik: Pada minggu ini di {{year}}, {{songName}} adalah lagu peringkat teratas di tangga lagu GAON Weekly!",
            "hyperlinkGenerator": "[\"{{songName}}\" oleh {{artistName}}]({{url}})",
            "mostActiveYear": "Fakta Menarik: {{year}} adalah tahun {{ordinalNum}} paling aktif di K-Pop dengan {{num}} perilisan video musik!",
            "mostAnnualAwardShowWins": "Fakta Menarik: {{artistName}} telah memenangkan acara penghargaan tahunan terbanyak {{ordinalNum}} dengan {{wins}} kemenangan!",
            "mostDebuts": "Fakta Menarik: {{year}} memiliki debut {{ordinalNum}} terbanyak dengan {{num}} grup yang debut!",
            "mostGaonAppearances": "Fakta Menarik: {{artistName}} telah menempati peringkat teratas dalam tangga lagu mingguan digital GAON sebanyak {{ordinalNum}} kali dengan {{appearances}} penampilan!",
            "mostGaonFirsts": "Fakta Menarik: {{artistName}} telah menduduki puncak tangga lagu mingguan digital GAON sebanyak {{ordinalNum}} kali dengan {{firstPlaceCount}} penampilan di tempat pertama!",
            "mostLikedGroup": "Fakta Menarik: {{artist}} adalah grup {{ordinalNum}} yang paling disukai dengan {{likes}} total suka YouTube!",
            "mostLikedVideo": "Fakta Menarik: {{hyperlink}} adalah video {{ordinalNum}} yang paling disukai dengan {{likes}} total suka YouTube!",
            "mostMVs": "Fakta Menarik: {{artist}} memiliki video musik {{ordinalNum}} terbanyak dengan {{num}} di YouTube!",
            "mostMusicShowWins": "Fakta Menarik: {{artist}} telah memenangkan acara musik {{ordinalNum}} terbanyak dengan {{num}} kemenangan!",
            "mostViewedGroup": "Fakta Menarik: {{artist}} adalah grup {{ordinalNum}} yang paling banyak ditonton dengan total penayangan di YouTube {{views}}!",
            "mostViewedSoloist": "Fakta Menarik: {{artist}} adalah artis solo {{ordinalNum}} yang paling banyak ditonton dengan total penayangan di YouTube {{views}}!",
            "mostViewedVideo": "Fakta Menarik: {{hyperlink}} adalah video {{ordinalNum}} yang paling banyak ditonton dengan total penayangan di YouTube {{views}}!",
            "mvViewMilestone": "Fakta Menarik: {{hyperlink}} baru-baru ini mencapai {{views}} penayangan di YouTube!",
            "newMV": "Peringatan Lagu Baru: Lihat video musik yang baru saja dirilis ini, {{hyperlink}}",
            "oldMV": "Fakta Menarik: {{hyperlink}} dirilis minggu ini di tahun {{year}}!",
            "recentGaonWeekly": "Fakta Menarik: {{songName}} adalah lagu dengan peringkat tertinggi {{ordinalNum}} di tangga lagu Gaon Weekly minggu lalu!",
            "recentMusicShowWin": "Fakta Menarik: {{hyperlink}} menang baru-baru ini di {{musicShow}} pada {{winDate}}",
            "recentPak": "Fakta Menyenangkan: {{hyperlink}} adalah video musik teranyar ke-{{ordinalNum}} yang menerima PAK (Perfect All-Kill)!",
            "upcomingReleases": "Fakta Menarik: '{{releaseName}}' ({{releaseType}}) oleh '{{artistName}}' akan segera dirilis pada {{dateString}}!",
            "viewsByArtistType": "Fakta Menarik: Ada total gabungan {{totalViews}} penayangan di semua video musik K-Pop di YouTube, {{groupViews}} ({{groupProportion}}%) di antaranya berasal dari grup, sedangkan {{soloViews}} ({{soloProportion}}%) dari artis solo.",
            "viewsByGender": "Fakta Menarik: Ada total gabungan {{totalViews}} penayangan di semua video musik K-pop di YouTube, {{maleViews}} ({{maleProportion}}%) di antaranya dari grup pria, {{femaleViews}} ({{femaleProportion}}%) dari grup wanita, dan sisanya {{coedViews}} ({{coedProportion}}%) dari grup campuran."
        },
        "kmq": {
            "guessRate": "Fakta Menarik: {{hyperlink}} memiliki tingkat tebakan {{percentage}}% dari {{roundsPlayed}} putaran yang dimainkan",
            "highestLeveledPlayerStats": "Fakta Menarik: Pemain KMQ dengan level tertinggi {{ordinalNum}} adalah Level {{level}}, dengan {{songsGuessed}} lagu ditebak selama {{gamesPlayed}} permainan!",
            "longestGame": "Fakta KMQ: Permainan KMQ (saat ini) terlama di dunia berlangsung selama {{sessionLength}} menit, dengan {{roundsPlayed}} lagu diputar, waktu tebak rata-rata {{avgGuessTime}} detik, dengan {{numParticipants}} peserta! Bisakah Anda mengalahkannya?",
            "mostActivePlayerGamesPlayed": "Fakta KMQ: Pemain paling aktif telah memainkan {{gamesPlayed}} permainan sejak 8 November 2020!",
            "mostActivePlayerSongsGuessed": "Fakta KMQ: Pemain paling aktif telah menebak {{songsGuessed}} lagu sejak 8 Nov 2020!",
            "mostActiveServer": "Fakta KMQ: Server paling aktif telah memainkan {{gamesPlayed}} permainan KMQ, dengan total {{songsGuessed}} lagu ditebak!",
            "mostCorrectGuessesServer": "Fakta KMQ: Server dengan tebakan benar terbanyak telah memainkan {{gamesPlayed}} permainan KMQ, dengan total {{songsGuessed}} lagu ditebak!",
            "recentRounds": "Fakta KMQ: Ada total {{recentGameCount}} ronde KMQ yang dimainkan dalam seminggu terakhir!",
            "recentSessions": "Fakta KMQ: Sebanyak {{recentSessions}} permainan KMQ telah dimainkan dalam minggu terakhir!",
            "totalGames": "Fakta KMQ: Sebanyak {{totalGamesPlayed}} permainan KMQ telah dimainkan!",
            "uniquePlayers": "Fakta KMQ: {{recentActivePlayers}} pemain unik telah memainkan KMQ dalam {{xDays}} terakhir!"
        }
    },
    "misc": {
        "andManyOthers": "dan masih banyak lainnya...",
        "artist": "artis",
        "artistAliases": "Alias Artis",
        "bookmark": "Tandai",
        "classic": {
            "yourScore": "Skor Anda adalah {{score}}"
        },
        "conflict": "konflik",
        "duration": "Durasi",
        "elimination": {
            "yourLives": "Anda memiliki {{lives}} nyawa."
        },
        "failure": {
            "afkChannel": {
                "description": "Pastikan Anda tidak berada di saluran suara yang tidak aktif sehingga Anda dapat mendengar saya!",
                "title": "Saluran Suara AFK"
            },
            "command": {
                "description": "Saya mengalami kesalahan saat menjalankan perintah ini.\nBerikan ini ke pengembang jika hal ini terjadi terus menerus:\n{{debugId}}",
                "title": "Kesalahan Menjalankan Perintah"
            },
            "deprecatedTextCommand": {
                "description": "Perintah teks tidak lagi didukung untuk perintah baru. Coba yang baru dan perintah garis miring yang ditingkatkan! Jika perintah garis miring tidak terlihat di server, silakan undang ulang KMQ ke server.",
                "title": "Perintah Teks Tidak Berlaku Lagi"
            },
            "error": "Kesalahan",
            "errorSelectingSong": {
                "description": "Silakan coba mulai ronde lagi. Jika masalah terus berlanjut, laporkan di server KMQ resmi kami.",
                "title": "Kesalahan Memilih Lagu"
            },
            "game": {
                "noneInProgress": {
                    "description": "Tidak ada permainan yang sedang berlangsung.",
                    "title": "Tidak Ada Permainan Aktif"
                }
            },
            "gameOptionConflict": {
                "description": "Opsi permainan {{optionOne}} saat ini ditetapkan. {{optionTwo}} dan {{optionOne}} tidak kompatibel. Hapus opsi {{optionOne}} dengan mengetik {{optionOneCommand}} untuk melanjutkan.",
                "title": "Konflik Opsi Permainan"
            },
            "groupsExcludeConflict": {
                "allow": "untuk memungkinkan mereka bermain",
                "description": "Satu atau lebih {{conflictingOptionOne}} yang diberikan sudah ada di {{conflictingOptionTwo}}. \nGrup berikut **tidak** ditambahkan ke {{conflictingOptionOne}}:\n {{groupsList}}\nGunakan {{solutionStepOne}} dan kemudian {{solutionStepTwo}} {{allowOrPrevent}}.",
                "prevent": "untuk mencegah mereka agar tidak bermain",
                "title": "Grup dan Pengecualian Konflik"
            },
            "interaction": {
                "alreadyEliminated": "Anda sudah tereliminasi pada ronde ini.",
                "bookmarkOutsideGame": "Anda hanya dapat menandai lagu selama permainan.",
                "eliminated": "Anda telah tereliminasi pada ronde ini.",
                "guildBanned": "Server ini dilarang menggunakan KMQ. Untuk banding, hubungi server dukungan resmi KMQ di {{supportServer}}.",
                "guildOnly": "KMQ hanya dapat digunakan di server.",
                "invalidBookmark": "Anda hanya dapat menandai lagu yang baru-baru ini diputar dalam {{BOOKMARK_MESSAGE_SIZE}} ronde terakhir. Anda harus menandai pesan yang dikirim oleh bot yang berisi lagu.",
                "optionFromPreviousRound": "Anda mencoba memilih opsi dari ronde yang sudah selesai.",
                "playerBanned": "Anda dilarang menggunakan KMQ. Untuk banding, hubungi server dukungan KMQ resmi di {{supportServer}}."
            },
            "maintenanceMode": {
                "description": "KMQ saat ini sedang dalam pemeliharaan. Periksa lagi nanti!",
                "title": "Mode Pemeliharaan"
            },
            "messageTooLong": "Pesan balasan terlalu panjang, laporkan kesalahan ini ke server bantuan KMQ",
            "missingPermissions": {
                "description": "Hai! Saya tidak dapat mengirim pesan di saluran {{channelName}}. Pastikan bot memiliki izin untuk mengirim pesan di saluran ini. Lihat tautan berikut untuk perincian: {{permissionsLink}}.",
                "title": "Izin Hilang"
            },
            "missingPermissionsText": "Pastikan bot memiliki izin berikut: {{missingPermissions}}\n\nLihat tautan berikut untuk perincian: {{permissionsLink}}. Jika Anda masih mengalami masalah, bergabunglah dengan server KMQ resmi yang ditemukan di {{helpCommand}}",
            "notInVC": {
                "description": "Kirim {{command}} lagi saat Anda berada di saluran suara.",
                "title": "Bergabung dengan Saluran Suara"
            },
            "optionsGeneration": {
                "description": "Gagal mengirim opsi ke saluran. Gunakan {{resetCommand}} dan coba lagi. Jika masalah terus berlanjut, laporkan di server KMQ resmi yang ditemukan di {{helpCommand}} dan berikan ID berikut ke pengembang:\n{{debugId}}",
                "title": "Kesalahan Mengirim Opsi"
            },
            "retrievingSongData": {
                "description": "Coba lagi sebentar, atau laporkan kesalahan ini ke server KMQ resmi yang ditemukan di {{helpCommand}}.",
                "title": "Kesalahan saat Mengambil Data Lagu"
            },
            "round": {
                "noneInProgress": {
                    "description": "Ronde saat ini telah berakhir! Tunggu ronde berikutnya dimulai.",
                    "title": "Ronde Selesai"
                }
            },
            "songPlaying": {
                "description": "Memulai ronde baru dalam 3 detik...",
                "title": "Kesalahan saat Memutar Lagu"
            },
            "songQuery": {
                "description": "Gagal menemukan lagu yang cocok dengan kriteria ini. Coba perluas pencarian Anda.",
                "title": "Kesalahan Pertanyaan Lagu"
            },
            "unrecognizedGroups": {
                "added": "ditambahkan",
                "description": "Satu atau beberapa nama grup yang ditentukan tidak dikenali. Grup yang cocok adalah {{matchedGroupsAction}}. Pastikan nama grup sama persis dengan daftar yang disediakan oleh {{helpGroups}}.{NEWLINE}Grup berikut **tidak** dikenali:{NEWLINE} {{unmatchedGroups}}\n{{solution}}",
                "didYouMean": "__Apakah yang Anda maksud:__\n {{suggestions}}",
                "solution": "Gunakan {{command}} untuk menambahkan grup yang tidak cocok.",
                "title": "Nama Grup Tidak Dikenal"
            },
            "validation": {
                "boolean": {
                    "notBoolean": "Diharapkan nilai true/false untuk {{argument}}."
                },
                "char": {
                    "notChar": "Diharapkan karakter untuk {{argument}}."
                },
                "enum": {
                    "notInEnum": "Diharapkan salah satu dari nilai berikut {{argument}} yang valid: ({{validValues}})."
                },
                "numArguments": {
                    "incorrect": "Jumlah argumen salah. Lihat {{help}} action:{{command}} untuk penggunaan."
                },
                "number": {
                    "max": "Diharapkan nilai kurang dari atau sama dengan {{max}} untuk {{argument}}",
                    "min": "Nilai yang diharapkan lebih besar dari atau sama dengan {{min}} untuk {{argument}}.",
                    "notNumber": "Diharapkan nilai numerik untuk {{argument}}."
                },
                "title": "Kesalahan validasi masukan"
            },
            "vcFull": {
                "description": "Pastikan ada cukup ruang di saluran suara bagi saya untuk bergabung.",
                "title": "Saluran Suara Penuh"
            },
            "vcJoin": {
                "description": "Ada yang salah, coba mulai permainan lagi sebentar lagi.",
                "title": "Kesalahan Bergabung dengan Saluran Suara"
            }
        },
        "formattedLimit": "{{limitStart}} hingga {{limitEnd}} ({{songCount}} lagu)",
        "gameOwnerChanged": {
            "description": "Pemilik permainan baru adalah {{newGameOwner}}. Mereka bertanggung jawab atas {{forcehintCommand}} dan {{forceskipCommand}}.",
            "title": "Pemilik Permainan Berubah"
        },
        "inGame": {
            "aliases": "Alias",
            "bonusArtistRound": "RONDE ARTIS BONUS",
            "bonusExpArtistRound": "BONUS EXP DAN RONDE ARTIS",
            "bonusExpRound": "RONDE EXP BONUS",
            "correctGuess": "{{correctGuesser}} menebak dengan benar (+{{expGain}} EXP) ({{timeToGuess}}d)",
            "hiddenRemainingPlayers": "Menunggu",
            "hiddenTimerInfo": "{{guessButton}} sebelum ronde berakhir {{timestamp}}!",
            "noCorrectGuesses": "Tidak ada yang mendapatkannya.",
            "noWinners": "Tidak Ada yang Menang",
            "runnersUp": "Juara Kedua",
            "songsCorrectlyGuessed": "{{songCount}} lagu ditebak dengan benar!",
            "uniqueSongsPlayed": "{{uniqueSongCount}} lagu unik dimainkan."
        },
        "interaction": {
            "bookmarked": {
                "description": "Anda akan menerima pesan langsung dengan tautan ke {{songName}} di akhir permainan.",
                "message": {
                    "playedOn": "Diputar pada {{date}}",
                    "title": "Lagu yang Di-bookmark"
                },
                "title": "Lagu Di-bookmark"
            },
            "faq": "Pertanyaan yang Sering Diajukan",
            "fullGroupsList": "Daftar Grup Lengkap",
            "genericProgress": {
                "description": "🤖",
                "title": "Sedang mengerjakannya!"
            },
            "guess": {
                "title": "Tebak {{songOrArtist}}!"
            },
            "howToPlay": "Cara Bermain",
            "leaveReview": "Tinggalkan ulasan!",
            "officialKmqServer": "Server KMQ Resmi",
            "profile": {
                "inaccessible": "Saya tidak dapat mengakses pengguna tersebut saat ini. Coba gunakan {{profileUserID}} sebagai gantinya.",
                "noStats": "Pengguna ini perlu memainkan permainan pertama mereka sebelum statistik mereka dilacak."
            },
            "resetOption": "Mengatur ulang opsi {{optionName}}",
            "title": {
                "failure": "Waduh"
            },
            "vote": "Pilih!"
        },
        "level": "Tingkat",
        "levelUp": {
            "entry": "{{user}} telah naik level dari {{startLevel}} ke {{endLevel}} ({{rank}})",
            "title": "🚀 Nyalakan!"
        },
        "listOfGroups": "daftar grup",
        "no": "Tidak",
        "none": "Tidak Ada",
        "notApplicable": "Tidak tersedia",
        "plural": {
            "day_one": "{{count}} hari",
            "day_other": "{{count}} hari",
            "hourAgo_one": "{{count}} jam yang lalu",
            "hourAgo_other": "{{count}} jam yang lalu",
            "hour_one": "{{count}} jam",
            "hour_other": "{{count}} jam",
            "level_one": "tingkat",
            "level_other": "level",
            "minuteAgo_one": "{{count}} menit yang lalu",
            "minuteAgo_other": "{{count}} menit yang lalu",
            "minuteRemaining_one": "Sisa {{count}} menit",
            "minuteRemaining_other": "Sisa {{count}} menit",
            "minute_one": "{{count}} menit",
            "minute_other": "{{count}} menit",
            "player_one": "{{count}} pemain",
            "player_other": "{{count}} pemain",
            "second_one": "{{count}} detik",
            "second_other": "{{count}} detik",
            "song_one": "{{count}} lagu",
            "song_other": "{{count}} lagu",
            "suddenDeathEnd_one": "Kamu selamat dari {{count}} lagu!",
            "suddenDeathEnd_other": "Selamat, kamu telah selamat dari {{count}} lagu!",
            "winMessage_one": "{{winners, list}} menang!",
            "winMessage_other": "{{winners, list}} menang!"
        },
        "preCheck": {
            "competition": "Perintah ini telah dinonaktifkan untuk pengguna reguler dalam kompetisi.",
            "debugChannel": "Anda tidak dapat melakukan itu di saluran ini.",
            "debugServer": "Anda tidak dapat melakukan itu di server ini.",
            "differentVC": "Anda harus berada di saluran suara yang sama dengan bot untuk menggunakan perintah ini.",
            "notGameSession": "Anda tidak dapat melakukan itu saat dalam sesi permainan.",
            "notHidden": "Kamu tidak bisa melakukan itu selama babak tersembunyi.",
            "notListeningSession": "Anda tidak dapat melakukan itu saat dalam sesi mendengarkan.",
            "notPlaylist": "Anda tidak dapat mengubah opsi itu saat memutar dari daftar putar. Gunakan {{playlistResetCommand}} sebelum mengubah opsi ini.",
            "notSuddenDeath": "Kamu tidak boleh melakukan itu selama tiba-tiba",
            "title": "Tunggu dulu..."
        },
        "releaseDate": "Tanggal Rilis",
        "restart": {
            "description_hard": "Waktu henti akan berlangsung kira-kira beberapa detik. Harap akhiri permainan saat ini untuk memastikan kemajuan Anda tersimpan!",
            "title": "Pemulaan Ulang Mendatang dalam {{timeUntilRestart}} Menit"
        },
        "sendingBookmarkedSongs": {
            "description": "Mengirim {{songs}} ke {{players}}.\n\nTandai lagu selama permainan dengan klik kanan pesan lagu dan pilih `Aplikasi > Tandai Lagu`",
            "title": "Mengirim Lagu yang Di-bookmark..."
        },
        "skip": "Lewati",
        "song": "lagu",
        "songAliases": "Alias Lagu",
        "team": {
            "yourScore": "Skor Anda: {{score}}",
            "yourTeamScore": "Skor tim Anda: {{teamScore}}"
        },
        "timeFinished": "Waktu habis",
        "uniqueSongsReset": {
            "description": "Semua lagu telah dimainkan. {{totalSongCount}} lagu akan diacak ulang.",
            "title": "Mengatur Ulang Lagu Unik"
        },
        "usage": "Penggunaan",
        "views": "penayangan",
        "warning": {
            "addRemoveOrdering": {
                "footer": "Apakah Anda ingin menggunakan {{command}} {{addOrRemove}}?"
            }
        },
        "yes": "Ya"
    }
}<|MERGE_RESOLUTION|>--- conflicted
+++ resolved
@@ -867,12 +867,8 @@
                 "example": {
                     "classic": "Mulai permainan KMQ klasik (ketik tebakan Anda terlebih dahulu untuk mendapatkan poin)",
                     "elimination": "Mulai permainan eliminasi KMQ di mana setiap pemain memulai dengan {{lives}} nyawa",
-<<<<<<< HEAD
-                    "hidden": "Mulai permainan KMQ tersembunyi, di mana pemain hanya bisa menjawab dengan /tebak",
-=======
                     "hidden": "Mulai permainan KMQ tersembunyi, tempat pemain hanya bisa menjawab dengan /tebak",
                     "suddenDeath": "Mulai game sudden death KMQ, tebak lagunya atau game berakhir",
->>>>>>> e1bc2b1c
                     "teams": "Bergabunglah dengan tim sesuai keinginan dan temukan siapa yang dapat membantu Anda menang!"
                 },
                 "interaction": {
