{
    "10th": "10th",
    "11th": "11th",
    "12th": "12th",
    "13th": "13th",
    "14th": "14th",
    "15th": "15th",
    "16th": "16th",
    "17th": "17th",
    "18th": "18th",
    "19th": "19th",
    "1st": "1st",
    "20th": "20th",
    "21st": "21st",
    "22nd": "22nd",
    "23rd": "23rd",
    "24th": "24th",
    "25th": "25th",
    "2nd": "2nd",
    "3rd": "3rd",
    "4th": "4th",
    "5th": "5th",
    "6th": "6th",
    "7th": "7th",
    "8th": "8th",
    "9th": "9th",
    "command": {
        "add": {
            "failure": {
                "unrecognizedGroups": {
                    "added": "added"
                }
            },
            "help": {
                "description": "Adds one or more groups to the current {{groups}}, {{exclude}}, or {{include}} options.",
                "example": {
                    "exclude": "Adds {{groupOne}}, {{groupTwo}}, and {{groupThree}} to the current {{exclude}} option",
                    "groups": "Adds {{groupOne}} and {{groupTwo}} to the current {{groups}} option",
                    "include": "Adds {{groupOne}} to the current {{include}} option"
                }
            }
        },
        "answer": {
            "help": {
                "description": "Choose how to answer: by typing your answer, or via multiple choice. Options are the following: `{{typing}}`, `{{typingtypos}}`, `{{easy}}`, `{{medium}}`, and `{{hard}}`",
                "example": {
                    "multipleChoice": "Click on the button from {{optionCount}} multiple choice options to guess. {{penalty}} EXP penalty will be applied",
                    "typing": "Type your answer in the chat to guess",
                    "typingTypos": "Type your answer in the chat to guess. Small typos will be marked as correct. {{penalty}} EXP penalty will be applied"
                },
                "interaction": {
                    "description": "Choose how to answer: by typing your answer, or via multiple choice"
                }
            }
        },
        "artisttype": {
            "help": {
                "description": "Choose whether you'd like to hear from soloists, groups, or both. Options are the following: {{soloists}}, {{groups}}, and {{both}}.",
                "example": {
                    "both": "Plays songs from both soloists and groups",
                    "groups": "Play songs only from groups",
                    "reset": "Resets the artist type option",
                    "soloists": "Play songs only from soloists"
                },
                "interaction": {
                    "description": "Choose whether you'd like to hear from soloists, groups, or both"
                }
            }
        },
        "begin": {
            "ignored": {
                "noTeam": {
                    "description": "Create a team using `{{join}} [team name]` before you can start the game."
                },
                "title": "Begin Ignored"
            }
        },
        "cutoff": {
            "failure": {
                "invalidEndYear": {
                    "description": "The end year must be after or equal to the start year.",
                    "title": "Invalid End Year"
                }
            },
            "help": {
                "description": "Set a cutoff year range for songs. If one value is specified, only songs AFTER that year will be played. If two values are specified, only songs BETWEEN those two years will be played.",
                "example": {
                    "reset": "Reset to the default cutoff of {{defaultBeginningSearchYear}} to {{defaultEndSearchYear}}",
                    "singleCutoff": "Play songs released after the year {{year}}",
                    "twoCutoffs": "Play songs released between the years {{beginningYear}}-{{endYear}}"
                }
            },
            "interaction": {
                "description": "Set a cutoff year range for songs",
                "earliestOption": "Pick songs for every year starting from [beginningYear]",
                "rangeOption": "Pick songs for every year between [beginningYear] and [endingYear]"
            }
        },
        "debug": {
            "description": "If you were asked by a bot developer to do this, give them this:\n{{debugID}}",
            "title": "Debug Details Sent!"
        },
        "duration": {
            "failure": {
                "removingDuration": {
                    "notSet": {
                        "description": "The duration is not currently set."
                    },
                    "title": "Error Removing Duration",
                    "tooShort": {
                        "description": "The duration cannot be less than 2 minutes."
                    }
                }
            },
            "help": {
                "description": "Sets a maximum length for the KMQ game in minutes.",
                "example": {
                    "decrement": "Remove {{duration}} minutes from the current game's duration",
                    "increment": "Add {{duration}} minutes to the current game's duration",
                    "reset": "Disables the duration",
                    "set": "The game will automatically end after {{duration}} minutes"
                },
                "usage": {
                    "minutes": "minutes"
                }
            }
        },
        "end": {
            "help": {
                "description": "Finishes the current game and decides on a winner."
            },
            "interaction": {
                "description": "Hope you had fun!",
                "title": "Ending game"
            }
        },
        "exclude": {
            "failure": {
                "unrecognizedGroups": {
                    "excluded": "excluded"
                }
            },
            "help": {
                "description": "Select as many groups that you would like to ignore, separated by commas. A list of group names can be found [here]({{groupList}}).",
                "example": {
                    "multipleGroups": "Ignore songs from {{groupOne}}, {{groupTwo}}, and {{groupThree}}",
                    "reset": "Resets the exclude option",
                    "singleGroup": "Ignore songs from {{group}}"
                }
            }
        },
        "exp": {
            "activeModifiers": "🚀 Active Modifiers 🚀",
            "artistGroupGuessModePenalty": "Artist/Group Guess Mode Penalty",
            "bonusArtists": "Guessing songs by the daily bonus artists",
            "bonusArtistsTitle": "🎤 Current Bonus Artists 🎤",
            "bonusDescription": "You can get bonus EXP for the following",
            "bonusTitle": "Ways to get EXP Bonuses",
            "explanation": {
                "bonusArtistGuess": "Guessing correctly for a bonus artist",
                "firstGameOfDay": "First game of the day",
                "powerHour": "Playing during a KMQ Power Hour or Weekend",
                "quickGuess": "Guessing quickly",
                "rareGuess": "Rare correct guesses bonus",
                "rareGuessRange": "{{rareGuessLowerBound}} up to {{rareGuessUpperBound}}",
                "streak": "Having a guess streak of over 5",
                "voting": "Voting"
            },
            "firstGameOfDayBonus": "First Game of the Day Bonus",
            "help": {
                "description": "Shows your current EXP modifier, and the list of current bonus EXP artists."
            },
            "lowSongCountPenalty": "Low Song Count Penalty",
            "multipleChoicePenalty": "Multiple Choice Penalty",
            "powerHourBonus": "Power Hour Bonus",
            "shufflePopularityPenalty": "Shuffle Popularity Penalty",
            "shuffleWeightedEasyPenalty": "Shuffle Weighted Easy Penalty",
            "title": "EXP Bonuses",
            "totalModifier": "Total Modifier",
            "typosAllowedPenalty": "Typos Allowed Penalty",
            "voteBonus": "Vote Bonus"
        },
        "forcehint": {
            "failure": {
                "notOwner": {
                    "description": "Only the game owner ({{mentionedUser}}) can use force-hint."
                }
            },
            "help": {
                "description": "The person that started the game can force-hint the current song, no majority necessary."
            },
            "hintIgnored": "Force Hint Ignored"
        },
        "forceskip": {
            "description": "Owner has forceskipped the round...",
            "failure": {
                "notOwner": {
                    "description": "Only the game owner ({{mentionedUser}}) can force-skip the current song."
                }
            },
            "help": {
                "description": "The person that started the game can force-skip the current song, no majority necessary."
            },
            "skipIgnored": "Force Skip Ignored"
        },
        "gender": {
            "help": {
                "description": "Choose the gender of the artists you'd like to hear from. Options are the following: {{male}}, {{female}}, and {{coed}}. Alternatively, use {{genderAlternating}} to rotate between male and female artists every round.",
                "example": {
                    "alternating": "Alternate between male and female artists every round",
                    "coed": "Play songs only from coed groups (groups with both male and female members)",
                    "female": "Play songs only from female artists",
                    "maleFemale": "Play songs from both male and female artists",
                    "reset": "Reset to the default genders of male, female, and coed"
                }
            },
            "warning": {
                "gameOption": {
                    "description": "With only one group chosen, {{alternatingGenderCommand}} may not behave as expected. Consider including more groups to correctly alternate genders.",
                    "title": "Game Option Warning"
                }
            }
        },
        "goal": {
            "failure": {
                "gameOptionConflict": {
                    "description": "An {{elimination}} game is currently in progress. {{goal}} and {{elimination}} are incompatible. Play a {{classic}} or {{teams}} game to use {{goal}}."
                },
                "goalExceeded": {
                    "description": "The given goal exceeds the highest score. Please raise your goal, or start a new game.",
                    "title": "Error Applying Goal"
                }
            },
            "help": {
                "description": "Once the player with the most points reaches the goal score, the game ends. Calling it with no arguments disables the goal. If a game is in progress, the goal must exceed the highest score.",
                "example": {
                    "reset": "Disables the goal",
                    "set": "The first player to {{goal}} wins the game"
                },
                "usage": {
                    "points": "points"
                }
            },
            "interaction": {
                "description": "Once the player with the most points reaches the goal score, the game ends."
            }
        },
        "groups": {
            "help": {
                "description": "Select as many groups that you would like to hear from, separated by commas. A list of group names can be found [here]({{groupList}}).",
                "example": {
                    "multipleGroups": "Plays songs only from {{groupOne}}, {{groupTwo}}, and {{groupThree}}",
                    "reset": "Resets the groups option",
                    "singleGroup": "Plays songs only from {{group}}"
                }
            }
        },
        "guessmode": {
            "help": {
                "description": "Choose whether to guess by song title, artist name, or both.",
                "example": {
                    "artist": "Type the correct name of the artist to win a game round",
                    "both": "Type the correct name of the artist (0.2 points) or the name of the song (1 point) to win a game round",
                    "reset": "Reset to the default guess mode of {{defaultGuessMode}}",
                    "song": "Type the correct song name to win a game round"
                }
            }
        },
        "help": {
            "command": "command",
            "description": "Type {{play}} in chat and the bot will play a random k-pop song in VC. The goal of this game is to be the first person to guess the song name in chat.\nSee your current game options with {{options}}. Use `{{help}} [{{command}}]` to get more details ",
            "examples": "Examples",
            "failure": {
                "noDocs": "Sorry, there is no documentation on {{action}}."
            },
            "help": {
                "description": "Get help about the game's commands. Add a command to get information about the specific command.",
                "example": {
                    "allCommands": "Shows all available commands and a short description",
                    "sampleCommand": "Shows a detailed description for the cutoff command"
                }
            },
            "title": "{{kmq}} Command Help"
        },
        "hint": {
            "artistName": "Artist Name",
            "failure": {
                "invalidHintRequest": {
                    "eliminated": {
                        "description": "Only alive players may request hints."
                    },
                    "multipleChoice": {
                        "description": "You cannot request hints while playing multiple choice."
                    },
                    "noSongPlaying": {
                        "description": "A hint can only be requested when a song is playing."
                    },
                    "title": "Invalid Hint Request"
                }
            },
            "help": {
                "description": "Gives a hint to the currently playing song."
            },
            "request": {
                "description": "{{hintCounter}} hint requests received.",
                "title": "Hint Request"
            },
            "songName": "Song Name",
            "title": "Hint"
        },
        "include": {
            "failure": {
                "unrecognizedGroups": {
                    "included": "included"
                }
            },
            "help": {
                "description": "Select as many groups that you would like to forcefully include, ignoring other filters ({{gender}}, {{artisttype}}, etc.), separated by commas. A list of group names can be found [here]({{groupList}}).",
                "example": {
                    "multipleGroups": "Forcefully include songs from {{groupOne}}, {{groupTwo}}, and {{groupThree}}",
                    "reset": "Resets the include option",
                    "singleGroup": "Forcefully include songs from {{group}}"
                }
            }
        },
        "join": {
            "failure": {
                "joinError": {
                    "alreadyInTeam": {
                        "description": "You're already a member of this team."
                    },
                    "badEmojis": {
                        "description": "You can only include emojis that are in this server."
                    },
                    "invalidCharacters": {
                        "description": "Your team name consists of only invalid characters."
                    },
                    "invalidTeamName": {
                        "title": "Invalid Team Name"
                    },
                    "noTeamName": {
                        "description": "Include a team name to create a team or to join that team if it already exists (`{{joinCommand}} [team name]`)"
                    },
                    "title": "Join Error"
                }
            },
            "playerJoined": {
                "title": "Player Joined"
            },
            "playerJoinedTeam": {
                "afterGameStart": {
                    "description": "{{mentionedUser}} thinks they have what it takes to lead {{teamName}} to victory!"
                },
                "beforeGameStart": {
                    "description": "When everyone has joined a team, {{beginCommand}} the game!"
                },
                "title": "{{joiningUser}} joined {{teamName}}"
            },
            "team": {
                "join": "To join {{teamName}} alongside {{mentionedUser}}, enter `{{joinCommand}} {{teamNameWithCleanEmojis}}`.{{startGameInstructions}}",
                "new": "New Team Created",
                "startGameInstructions": "\nStart the game with {{beginCommand}}."
            }
        },
        "language": {
            "help": {
                "description": "Choose whether songs played should be exclusively in Korean.",
                "example": {
                    "all": "Play all available songs",
                    "korean": "Plays only Korean songs. Ignores songs that are in foreign languages: English, Japanese, Chinese",
                    "reset": "Reset to the default language of {{defaultLanguage}}"
                }
            }
        },
        "leaderboard": {
            "duration": {
                "allTime": "All-time",
                "daily": "Daily",
                "monthly": "Monthly",
                "weekly": "Weekly",
                "yearly": "Yearly"
            },
            "enrolled": {
                "description": "Your name is now visible on the leaderboard.",
                "title": "Leaderboard Enrollment Complete"
            },
            "failure": {
                "alreadyEnrolled": {
                    "description": "You are already visible on the leaderboard. If you'd like to update your display name, unenroll and enroll again.",
                    "title": "Player Already Enrolled"
                },
                "empty": {
                    "description": "No one has earned EXP in this time interval. Now's your chance to go for first place!",
                    "title": "Empty Leaderboard"
                },
                "game": {
                    "noParticipants": {
                        "description": "Someone needs to score a point before this command works.",
                        "title": "No Participants"
                    }
                },
                "outOfRange": {
                    "description": "The leaderboard doesn't go this far.",
                    "title": "😐"
                }
            },
            "gamesPlayed": "{{gameCount}} games played",
            "help": {
                "description": "View the KMQ leaderboard.",
                "example": {
                    "enroll": "Allows your name to be displayed on the leaderboard",
                    "gameMonthlyPage": "Shows the 2nd page of the monthly scoreboard containing players with points in the current game",
                    "global": "Show the global leaderboard",
                    "globalPage": "Shows the 3rd page of the global leaderboard",
                    "globalWeeklyPage": "Shows the 4th page of the leaderboard, by EXP gained this week",
                    "server": "Shows the server-wide leaderboard",
                    "serverSongsGuessedPage": "Shows the 3rd page of the server-wide leaderboard by total songs guessed",
                    "unenroll": "Hides your name from the leaderboard"
                },
                "usage": {
                    "pageNumber": "page_number"
                }
            },
            "levelEntry": {
                "permanent": "{{level}} {{formattedNumber}} ({{rankName}})",
                "temporary": "{{formattedNumber}} {{levelPluralized}} gained"
            },
            "quote": {
                "name": "Want your name to show up on the leaderboard? See {{command}}",
                "nextPage": "Want to see the next page of the leaderboard? See {{command}}"
            },
            "rankNumber": "Rank #{{rank}}",
            "scope": {
                "currentGame": "Current Game's",
                "global": "Global",
                "server": {
                    "noName": "Server's",
                    "withName": "{{serverName}}'s"
                }
            },
            "songsGuessed": "{{songsGuessed}} songs guessed",
            "title": "{{leaderboardScope}} {{leaderboardDuration}} Leaderboard {{leaderboardType}}",
            "type": {
                "byGamesPlayed": "by games played",
                "bySongsGuessed": "by songs guessed"
            },
            "unenrolled": {
                "description": "You are no longer visible on the leaderboard.",
                "title": "Leaderboard Unenrollment Complete"
            },
            "validation": {
                "firstArg": "Expected one of the following valid values for the first argument: (a positive number, {{typeOrScopeOrDuration}})",
                "secondArg": "Expected one of the following valid values for the second argument: (a positive number, {{argument}})",
                "thirdArg": "Expected a positive number for the third argument"
            }
        },
        "limit": {
            "failure": {
                "invalidLimit": {
                    "greaterThanStart": {
                        "description": "End limit must be greater than the start limit."
                    },
                    "greaterThanZero": {
                        "description": "End limit must be greater than 0."
                    },
                    "title": "Invalid End Limit"
                }
            },
            "help": {
                "description": "Set a maximum number of results in the song query. This effectively sets the \"Top X number of songs\" based on the selected filters.",
                "example": {
                    "reset": "Reset to the default limit of {{defaultLimit}}",
                    "singleLimit": "Plays the top {{limit}} most listened songs from the currently selected options",
                    "twoLimits": "Plays between the {{limitStart}} to {{limitEnd}} most listened songs from the currently selected options"
                }
            },
            "interaction": {
                "description": "Set a maximum number of results in the song query",
                "description_range": "This plays between the top [limit_start] and [limit_end] songs based on the selected filters.",
                "description_top": "This plays the top [limit] songs based on the selected filters."
            }
        },
        "list": {
            "currentValue": {
                "nothingSelected": "Nothing currently selected",
                "title": "Current {{optionListed}} Value"
            },
            "failure": {
                "groupsInFile": {
                    "description": "Too many groups to list in a Discord message, see the attached file.",
                    "noFilePermissions": {
                        "description": "Too many groups to list in a Discord message. The bot needs {{attachFile}} permissions to send the groups list file.",
                        "title": "Error Sending File"
                    }
                }
            },
            "help": {
                "description": "Displays the currently selected groups for a given game option.",
                "example": {
                    "exclude": "Lists the current {{exclude}} options",
                    "groups": "Lists the current {{groups}} options",
                    "include": "Lists the current {{include}} options"
                }
            }
        },
        "listen": {
            "help": {
                "description": "Stream songs from the current options. Only available to KMQ Premium users.",
                "example": "Music will start playing in the current voice channel."
            },
            "musicStarting": "Music Starting in #{{textChannelName}} in 🔊 {{voiceChannelName}}"
        },
        "locale": {
            "help": {
                "description": "Change the language of the bot. Options are the following: {{english}}, {{korean}}.",
                "example": {
                    "reset": "Reset the bot's language to {{defaultLocale}}",
                    "toEnglish": "Change the bot's language to {{english}}",
                    "toKorean": "Change the bot's language to {{korean}}"
                },
                "usage": {
                    "language": "language"
                }
            },
            "interaction": {
                "description": "Change the language of the bot."
            },
            "language": {
                "en": "English",
                "ko": "Korean"
            },
            "updatedDescription": "The bot's language has been updated to `{{language}}`."
        },
        "lookup": {
            "help": {
                "description": "Check whether a given YouTube video is included KMQ's database and the current game options.",
                "example": {
                    "song": "Provides information about {{song}} by {{artist}}."
                }
            },
            "inCurrentGameOptions": "In Current Game Options?",
            "inKMQ": "This song is included in KMQ! Here's the link to [Daisuki]({{link}}).",
            "notFound": {
                "description": "The requested song was not found in KMQ's copy of the Daisuki database, therefore it is not included in KMQ.",
                "title": "Song Not Found"
            },
            "notInKMQ": "This song has an entry on [Daisuki]({{link}}), but it isn't included in KMQ.",
            "songNameSearchResult": {
                "notFoundDescription": "Could not find any songs by that name",
                "successDescription": "The following songs are available in KMQ:",
                "title": "Lookup Results"
            },
            "validation": {
                "invalidYouTubeID": "Expected a valid YouTube ID or link."
            }
        },
        "multiguess": {
            "help": {
                "description": "Sets whether multiple people can guess a song correctly. When {{on}}, players will have 1.5 seconds after the first correct answer is given, to continue to answer. The first answer receives full EXP, correct answers that come after receive multiplicatively less EXP.",
                "example": {
                    "off": "Only the first person who guesses correct is awarded the point",
                    "on": "Allows for a 1.5 second grace period from when the first correct guess occurs. Multiple players are able to guess correctly",
                    "reset": "Reset to the default multiguess type of {{defaultMultiguess}}"
                },
                "interaction": {
                    "description": "Sets whether multiple people can guess a song correctly"
                }
            }
        },
        "news": {
            "help": {
                "description": "Displays the latest updates to KMQ."
            },
            "updates": {
                "footer": "Join the official KMQ server for more detailed updates!",
                "title": "Updates"
            }
        },
        "options": {
            "duration": "{{durationInMinutes}} mins",
            "help": {
                "description": "Displays the current game options."
            },
            "listeningSessionNotAvailable": "Some options are not available during a listening session",
            "notSet": "Not set",
            "overview": "Now playing the top {{limit}} out of {{totalSongs}} available songs from the following options:",
            "perCommandHelp": "Looking for information on how to use a command? Check out \"{{helpCommand}} [command]\" to learn more.",
            "premiumOptionsNonPremiumGame": "Note: active game is not premium",
            "preset": "Preset",
            "reset": "{{presetOrOption}} Reset",
            "spotify": "Now playing {{songCount}} songs from Spotify with the following options:",
            "timer": "{{timerInSeconds}} sec",
            "title": "Options",
            "updated": "{{presetOrOption}} Updated"
        },
        "ost": {
            "help": {
                "description": "Choose whether to include OST songs.",
                "example": {
                    "exclude": "Exclude OST songs",
                    "exclusive": "Exclusively play OST songs",
                    "include": "Include OST songs",
                    "reset": "Reset to the default option of {{defaultOst}}"
                }
            }
        },
        "play": {
            "exp": {
                "doubleExpForVoting": "will receive double EXP for [voting]({{link}})!",
                "howToVote": "See {{vote}} for info on how to vote. Thanks for supporting KMQ!",
                "powerHour": "KMQ POWER HOUR ACTIVE",
                "weekend": "DOUBLE EXP WEEKEND ACTIVE"
            },
            "failure": {
                "alreadyInSession": "Game Already in Session",
                "botRestarting": {
                    "description": "Bot is restarting in {{timeUntilRestart}} minutes, please wait until the bot is back up!",
                    "title": "Cannot Start New Game"
                },
                "hiddenGameMode": {
                    "description": "You do not have permission to use this command.",
                    "title": "Hidden Game Mode"
                },
                "overrideTeams": {
                    "description": "If you meant to start a {{oldGameType}} game, {{end}} this game, call {{playOldGameType}}, {{gameSpecificInstructions}}, and then call {{begin}}.",
                    "teams": {
                        "join": "`{{join}} [team name]` a team"
                    },
                    "title": "Ignoring {{playOldGameType}}"
                }
            },
            "gameStarting": "Game Starting in #{{textChannelName}} in 🔊 {{voiceChannelName}}",
            "help": {
                "description": "Starts a game of KMQ. Pick between classic (default), elimination mode, and teams mode.",
                "example": {
                    "classic": "Start a classic game of KMQ (type in your guess first to get a point)",
                    "elimination": "Start an elimination game of KMQ where each player starts with {{lives}} lives",
                    "spotify": "Start a classic game of KMQ with songs exclusively from the given Spotify playlist",
                    "teams": "Split up into as many teams as you want and see who you can depend on to help you win!"
                },
                "interaction": {
                    "lives": "Choose how many lives each player starts with",
                    "spotifyPlaylist": "A link to a Spotify playlist to exclusively play songs from"
                },
                "usage": {
                    "lives": "lives"
                }
            },
<<<<<<< HEAD
            "spotify": {
                "gameStarting": {
                    "description": "Matched `{{matchedCount}}/{{totalCount}}` songs.",
                    "title": "Playing \"{{playlistName}}\" on Spotify"
                },
                "noMatches": {
                    "description": "No songs were matched.",
                    "title": "Failed to fetch songs from Spotify"
                },
                "parsing": "Parsing Spotify playlist..."
=======
            "interaction": {
                "teams_begin": "Starts a 'teams' game mode of KMQ. Can only be used after '/play teams create'",
                "teams_create": "Prepares a 'teams' game mode of KMQ for team creation."
>>>>>>> a329a141
            },
            "team": {
                "joinTeam": {
                    "description": "Team leaders, type `{{join}} [team name]` to form a new team. Remember, switching teams mid-game will forfeit all your current score and EXP.",
                    "title": "{{join}} a team!"
                }
            },
            "typeGuess": "Listen to the song and type your guess!",
            "voteReminder": "Psst. Earn more EXP by voting (see {{vote}})"
        },
        "premium": {
            "help": {
                "description": "Find out more about KMQ Premium including whether you're currently a member.",
                "example": "Shows your premium status."
            },
            "option": {
                "description": "This option can only be used by premium KMQ supporters.",
                "description_kmq_server": "This option can only be used by premium KMQ supporters, or in the official KMQ server.",
                "title": "Premium Option"
            },
            "status": {
                "description": {
                    "connectionReminder": "Make sure to connect your Discord account [here](https://www.patreon.com/settings/apps) to receive your perks.",
                    "nonPremium": "Subscribe to [KMQ Premium](https://www.patreon.com/kmq) here.",
                    "premium": "You have [KMQ Premium](https://www.patreon.com/kmq)."
                },
                "perks": {
                    "badge": {
                        "description": "Show off your dedication to KMQ with an exclusive badge on your profile",
                        "title": "Premium Supporter Badge!"
                    },
                    "moreSongs": {
                        "description": "Gain access to the top 50 b-sides for every artist (up from 10)",
                        "title": "More songs!"
                    },
                    "special": {
                        "description": "Change song playback speed anywhere you play!",
                        "title": "`,special` in every server!"
                    }
                },
                "title": {
                    "nonPremium": "Subscribe to KMQ Premium!",
                    "premium": "Thanks for supporting KMQ!"
                }
            }
        },
        "preset": {
            "deleted": {
                "description": "Preset {{presetName}} successfully deleted.",
                "title": "Preset Deleted"
            },
            "exported": {
                "description": "Import {{presetName}} as a new preset in other servers using:\n`{{presetImport}} {{presetUUID}} [preset_name]`\n\nAlternatively, load the preset's options directly using:\n`{{presetLoad}} {{presetUUID}}`",
                "title": "Preset Exported"
            },
            "failure": {
                "alreadyExists": {
                    "description": "Preset {{presetNameFormatted}} already exists. You can delete the old one with `{{presetDelete}} {{presetName}}`.",
                    "title": "Preset Already Exists"
                },
                "illegalPrefix": {
                    "description": "Preset name cannot begin with {{importPrefix}}.",
                    "title": "Preset Error"
                },
                "lengthyName": {
                    "description": "Preset name must be at most {{presetNameMaxLength}} characters.",
                    "title": "Preset Name Too Long"
                },
                "missingIdentifier": {
                    "description": "You must specify a preset identifier. Use `{{presetExport}} [preset_name]` to retrieve a preset's identifier.",
                    "title": "Preset Identifier Missing"
                },
                "missingName": {
                    "description": "You must specify a preset name.",
                    "title": "Preset Name Missing"
                },
                "noSuchPreset": {
                    "description": "Preset {{presetName}} doesn't exist.",
                    "identifier": {
                        "description": "Preset identifier {{presetUUID}} doesn't exist."
                    },
                    "title": "No Such Preset"
                },
                "tooMany": {
                    "description": "Each guild may only have up to {{maxNumPresets}} presets. Please delete some before adding more.",
                    "title": "Too Many Presets"
                }
            },
            "help": {
                "description": "Various actions to save/load game option presets. Preset name must be one word long.",
                "example": {
                    "delete": "Deletes the mentioned preset",
                    "export": "Returns a unique identifier that can be used to load/import the mentioned preset",
                    "import": "Creates a new preset with name `preset_name` using an exported preset identifier",
                    "list": "Lists all of the server's presets",
                    "load": "Loads the mentioned preset or preset identifier ({{exampleIdentifier}}) into the game options",
                    "replace": "Replace the mentioned preset's options with the current game options",
                    "save": "Saves the current game options as a preset"
                },
                "usage": {
                    "presetIdentifier": "preset_identifier",
                    "presetName": "preset_name"
                }
            },
            "imported": {
                "description": "Load the newly imported preset using `{{presetLoad}} {{presetName}}`.",
                "title": "Preset Imported"
            },
            "list": {
                "failure": {
                    "noPresets": {
                        "description": "You have no presets. Refer to {{presetHelp}} to see how to create one."
                    }
                },
                "loadInstructions": {
                    "footer": "Load a preset with {{presetLoad}} [preset_name]"
                },
                "title": "Available Presets"
            },
            "replaced": {
                "title": "Preset Replaced"
            },
            "saved": {
                "title": "Preset Saved"
            },
            "savedOrReplaced": {
                "description": "You can load this preset later with {{presetLoad}}."
            }
        },
        "profile": {
            "badges": "Badges",
            "experience": "Experience",
            "failure": {
                "notFound": {
                    "badUsage": {
                        "description": "Make sure you're using this command correctly. See {{profileHelp}} for more details."
                    },
                    "description": "Could not find the specified user ID. See {{profileHelp}} for details.",
                    "title": "No Profile Found"
                }
            },
            "firstPlayed": "First Played",
            "gamesPlayed": "Games Played",
            "help": {
                "description": "Shows your game stats.",
                "example": {
                    "otherPlayerID": "Views a player profile based on their Discord ID",
                    "otherPlayerMention": "Views {{playerName}}'s player profile",
                    "self": "View your own player profile"
                },
                "usage": {
                    "mention": "mention"
                }
            },
            "interaction": {
                "userID": "The user ID of the player whose profile to view",
                "userMention": "Mention the user whose profile to view"
            },
            "lastActive": "Last Active",
            "overallRank": "Overall Rank",
            "rank": {
                "almighty": "Almighty Ruler of the Solar System",
                "aoty": "Artist of the Year",
                "benevolent": "Benevolent Ruler of Earth",
                "bonsang": "Bonsang Award Winner",
                "ceo": "CEO of KMQ Entertainment",
                "daesang": "Daesang Award Winner",
                "divine": "Divine Ruler of the Stars",
                "enlightened": "Enlightened Ruler of the Galaxy",
                "immortal": "Immortal Ruler of the Universe",
                "newAoty": "New Artist of the Year",
                "novice": "Novice",
                "nugu": "Nugu",
                "omniscient": "Omniscient Ruler of the Multiverse",
                "preDebut": "Pre-debut",
                "president": "President of South Korea",
                "reuniter": "Reuniter of the Two Koreas",
                "ruler": "Ruler of the Two Koreas",
                "supreme": "Supreme Ruler of the Two Koreas",
                "trainee": "Trainee"
            },
            "songsGuessed": "Songs Guessed",
            "timesVoted": "Times Voted"
        },
        "recentlyadded": {
            "description": "The following songs were added to KMQ in the past two weeks:",
            "failure": {
                "noSongs": {
                    "description": "Check back later to see if KMQ has added new songs.",
                    "title": "No Songs Recently Added"
                }
            },
            "help": {
                "description": "View songs added to KMQ in the past two weeks.",
                "example": "Show recently added songs"
            },
            "released": "Released",
            "title": "Recently Added Songs"
        },
        "release": {
            "help": {
                "description": "Choose whether to include only official music videos, or all videos (b-sides, dance practices, acoustic versions, remixes, etc.).",
                "example": {
                    "all": "Plays all available videos, including dance practices, acoustic versions, remixes",
                    "official": "Plays only {{official}} music videos",
                    "reset": "Reset to the default release type of {{defaultRelease}}"
                },
                "interaction": {
                    "description": "Choose whether to include only official music videos, or all videos."
                }
            }
        },
        "remove": {
            "failure": {
                "noGroupsSelected": {
                    "description": "There are no groups currently selected.",
                    "title": "Remove Failed"
                },
                "unrecognizedGroups": {
                    "removed": "removed"
                }
            },
            "help": {
                "description": "Removes one or more groups from the current {{groups}}, {{exclude}}, or {{include}} options.",
                "example": {
                    "exclude": "Removes {{groupOne}}, {{groupTwo}}, and {{groupThree}} from the current {{exclude}} option",
                    "groups": "Removes {{groupOne}} and {{groupTwo}} from the current {{groups}} option",
                    "include": "Removes {{group}} from the current {{include}} option"
                }
            }
        },
        "reset": {
            "help": {
                "description": "Reset to the default game options.",
                "example": {
                    "reset": "Resets to the default game options"
                }
            }
        },
        "score": {
            "help": {
                "description": "See the scoreboard for the current game."
            },
            "scoreboardTitle": "Scoreboard"
        },
        "seek": {
            "help": {
                "description": "Choose whether each song is played from the beginning, middle, or at a random point.",
                "example": {
                    "beginning": "Song will be played starting from the very beginning",
                    "middle": "Songs will be played starting from the middle point",
                    "random": "Songs will be played starting from a random point in the middle",
                    "reset": "Reset to the default seek of {{defaultSeek}}"
                }
            }
        },
        "shuffle": {
            "help": {
                "description": "Choose how songs are shuffled.",
                "example": {
                    "popularity": "Songs will play based on descending popularity. {{penalty}} EXP penalty will be applied",
                    "random": "Songs will play randomly",
                    "reset": "Reset to the default shuffle mode of {{defaultShuffle}}"
                }
            }
        },
        "skip": {
            "failure": {
                "skipIgnored": "Skip Ignored"
            },
            "help": {
                "description": "Vote to skip the current song. A song is skipped when majority of participants vote to skip it."
            },
            "success": {
                "description": "{{skipCounter}} skips achieved, skipping..."
            },
            "vote": {
                "description": "{{skipCounter}} skip requests received.",
                "title": "Skip Request"
            }
        },
        "special": {
            "help": {
                "description": "Modify the song playback speed.",
                "example": {
                    "fast": "Plays the song at a fast speed",
                    "faster": "Plays the song at a faster speed",
                    "highPitch": "Plays the song at a high pitch",
                    "lowPitch": "Plays the song at a low pitch",
                    "nightcore": "Plays a nightcore edit of the song",
                    "reset": "Reset the special option",
                    "reverse": "Plays the song in reverse",
                    "slow": "Plays the song at a slow speed"
                }
            }
        },
        "stats": {
            "description": "Detailed bot status: {{link}}",
            "failure": {
                "description": "Please try again later.",
                "title": "Error Retrieving Stats"
            },
            "footer": "\"Recent\" statistics represent data from last 24 hours.",
            "game": {
                "activeGameSessions": "Active Game Sessions",
                "activePlayers": "Active Players",
                "latestSongUpdate": "Latest Song Update",
                "recentGameRounds": "(Recent) Game Rounds",
                "recentGameSessions": "(Recent) Game Sessions",
                "recentPlayers": "(Recent) Players",
                "title": "Game Statistics"
            },
            "help": {
                "description": "Various usage/system statistics."
            },
            "system": {
                "apiLatency": "API Latency",
                "databaseLatency": "Database Latency",
                "loadAverage": "System Load Average",
                "memoryUsage": "Process Memory Usage",
                "requestLatency": "Request Latency",
                "title": "System Statistics",
                "uptime": "Uptime"
            },
            "title": "Bot Statistics"
        },
        "subunits": {
            "help": {
                "description": "Choose whether to automatically include a group's subunits, when using {{groups}}.",
                "example": {
                    "exclude": "Do not include subunits",
                    "include": "Automatically include subunits. For example, `{{groupCommand}} {{parentGroup}}` would include songs by {{parentGroup}}, {{subunitOne}}, {{subunitTwo}}, etc.",
                    "reset": "Reset to the default option of {{defaultSubunit}}"
                }
            }
        },
        "timer": {
            "help": {
                "description": "Try your best to guess correctly before the timer runs out! Enter a time in seconds, or give no arguments to disable.",
                "example": {
                    "reset": "Disables the timer",
                    "set": "In {{timer}} seconds, if no user has guessed correctly, the round ends and the next one begins automatically"
                },
                "usage": {
                    "seconds": "seconds"
                }
            },
            "interaction": {
                "description": "Try your best to guess correctly before the timer runs out!"
            }
        },
        "vote": {
            "available": "You can vote now!",
            "boost": {
                "active": "Boost active!",
                "inactive": "Boost Inactive"
            },
            "description": "Vote for KMQ on [top.gg]({{voteLink}}) and you'll receive 2x EXP for an hour! You can vote once every {{voteResetDuration}} hours.\n\nWe'd appreciate it if you could also leave a [review]({{reviewLink}}).",
            "help": {
                "description": "Shows instructions on how to vote to receive 2x EXP for an hour."
            },
            "timeLeft": "{{time}} left.",
            "unavailable": {
                "hours": "You can vote in **{{hours}}**.",
                "minutes": "You can vote in **{{minutes}}**.",
                "seconds": "You can vote in **{{seconds}}**."
            }
        }
    },
    "fact": {
        "didYouKnow": "Did you know?",
        "fun": {
            "bigThreeDominance": "Fun Fact: BTS, Blackpink and Twice combined account for {{bigThreeViews}} YouTube views, or {{proportion}}%!",
            "birthday": "Fun Fact: {{name}}'s birthday is this month on {{formattedDate}}!",
            "companyByArtistCount": "Fun Fact: {{company}} is the entertainment company with the {{ordinalNum}} most artists (including subunits and solo debuts) at {{num}} total!",
            "companyByArtistViews": "Fun Fact: {{name}} is the {{ordinalNum}} most viewed entertainment company with {{views}} total YouTube views!",
            "fanclubName": "Fun Fact: {{name}}'s fanclub name is '{{fanclub}}'!",
            "historicalGaonWeekly": "Fun Fact: On this week in {{year}}, {{songName}} was the top charting song on the GAON Weekly charts!",
            "hyperlinkGenerator": "[\"{{songName}}\" by {{artistName}}]({{url}})",
            "mostActiveYear": "Fun Fact: {{year}} was the {{ordinalNum}} most active year in K-Pop with {{num}} music video releases!",
            "mostAnnualAwardShowWins": "Fun Fact: {{artistName}} has the {{ordinalNum}} most annual award show wins with {{wins}}!",
            "mostDebuts": "Fun Fact: {{year}} had the {{ordinalNum}} most debuts with {{num}} groups debuting!",
            "mostGaonAppearances": "Fun Fact: {{artistName}} has placed on the GAON digital weekly charts the {{ordinalNum}} most times with {{appearances}} appearances!",
            "mostGaonFirsts": "Fun Fact: {{artistName}} has topped the GAON digital weekly charts the {{ordinalNum}} most times with {{firstPlaceCount}} first place appearances!",
            "mostLikedGroup": "Fun Fact: {{artist}} is the {{ordinalNum}} most liked group with {{likes}} total YouTube likes!",
            "mostLikedVideo": "Fun Fact: {{hyperlink}} is the {{ordinalNum}} most liked video with {{likes}} total YouTube likes!",
            "mostMVs": "Fun Fact: {{artist}} has the {{ordinalNum}} most music videos with {{num}} on YouTube!",
            "mostMusicShowWins": "Fun Fact: {{artist}} has won the {{ordinalNum}} most music shows with {{num}} wins!",
            "mostViewedGroup": "Fun Fact: {{artist}} is the {{ordinalNum}} most viewed group with {{views}} total YouTube views!",
            "mostViewedSoloist": "Fun Fact: {{artist}} is the {{ordinalNum}} most viewed solo artist with {{views}} total YouTube views!",
            "mostViewedVideo": "Fun Fact: {{hyperlink}} is the {{ordinalNum}} most viewed video with {{views}} total YouTube views!",
            "mvViewMilestone": "Fun Fact: {{hyperlink}} recently reached {{views}} views on YouTube!",
            "newMV": "New Song Alert: Check out this recently released music video, {{hyperlink}}",
            "oldMV": "Fun Fact: {{hyperlink}} was released this week back in {{year}}!",
            "recentGaonWeekly": "Fun Fact: {{songName}} is the {{ordinalNum}} highest charting song on the Gaon Weekly charts last week!",
            "recentMusicShowWin": "Fun Fact: {{hyperlink}} recently won on {{musicShow}} on {{winDate}}",
            "viewsByArtistType": "Fun Fact: There is a combined total of {{totalViews}} views on all K-Pop music videos on YouTube, {{groupViews}} ({{groupProportion}}%) of which are from groups, while {{soloViews}} ({{soloProportion}}%) are from solo artists.",
            "viewsByGender": "Fun Fact: There is a combined total of {{totalViews}} views on all K-Pop music videos on YouTube, {{maleViews}} ({{maleProportion}}%) of which are from male groups, {{femaleViews}} ({{femaleProportion}}%) from female groups, and the remaining {{coedViews}} ({{coedProportion}}%) from co-ed groups."
        },
        "kmq": {
            "guessRate": "Fun Fact: {{hyperlink}} has a guess rate of {{percentage}}% over {{roundsPlayed}} rounds played",
            "highestLeveledPlayerStats": "Fun Fact: The {{ordinalNum}} highest leveled KMQ player is Level {{level}}, with {{songsGuessed}} songs guessed over {{gamesPlayed}} games!",
            "longestGame": "KMQ Fact: The world's (current) longest game of KMQ lasted {{sessionLength}} minutes, with {{roundsPlayed}} songs played, an average guess time of {{avgGuessTime}} seconds, with {{numParticipants}} participants! Can you beat that?",
            "mostActivePlayerGamesPlayed": "KMQ Fact: The most active player has played {{gamesPlayed}} games since Nov 8th, 2020!",
            "mostActivePlayerSongsGuessed": "KMQ Fact: The most active player has guessed {{songsGuessed}} songs since Nov 8th, 2020!",
            "mostActiveServer": "KMQ Fact: The most active server has played {{gamesPlayed}} games of KMQ, with a total of {{songsGuessed}} songs guessed!",
            "mostCorrectGuessesServer": "KMQ Fact: The server with the most correct guesses has played {{gamesPlayed}} games of KMQ, with a total of {{songsGuessed}} songs guessed!",
            "recentGameCount": "KMQ Fact: There has been a total of {{recentGameCount}} games of KMQ have been played in the last week!",
            "recentSessions": "KMQ Fact: A total of {{recentSessions}} games of KMQ have been played in the last week!",
            "totalGames": "KMQ Fact: A grand total of {{totalGamesPlayed}} games of KMQ have been played!",
            "uniquePlayers": "KMQ Fact: {{recentActivePlayers}} unique players have played KMQ in the past {{xDays}}!"
        }
    },
    "misc": {
        "andManyOthers": "and many others...",
        "artist": "artist",
        "artistAliases": "Artist Aliases",
        "bookmark": "Bookmark",
        "classic": {
            "yourScore": "Your score is {{score}}."
        },
        "conflict": "conflict",
        "duration": "Duration",
        "elimination": {
            "yourLives": "You have {{lives}} lives."
        },
        "failure": {
            "afkChannel": {
                "description": "Ensure you're not in the inactive voice channel so that you can hear me!",
                "title": "AFK Voice Channel"
            },
            "command": {
                "description": "I ran into an error while running this command.\nProvide this to a developer if this happens consistently:\n{{debugId}}",
                "title": "Error Running Command"
            },
            "error": "Error",
            "errorSelectingSong": {
                "description": "Please try starting the round again. If the issue persists, report it in our official KMQ server.",
                "title": "Error Selecting Song"
            },
            "game": {
                "noneInProgress": {
                    "description": "There is no game in progress.",
                    "title": "No Active Game"
                }
            },
            "gameOptionConflict": {
                "description": "{{optionOne}} game option is currently set. {{optionTwo}} and {{optionOne}} are incompatible. Remove the {{optionOne}} option by typing {{optionOneCommand}} to proceed.",
                "title": "Game Option Conflict"
            },
            "groupsExcludeConflict": {
                "allow": "to allow them to play",
                "description": "One or more of the given {{conflictingOptionOne}} is already included in {{conflictingOptionTwo}}. \nThe following groups were **not** added to {{conflictingOptionOne}}:\n {{groupsList}}\nUse {{solutionStepOne}} and then {{solutionStepTwo}} {{allowOrPrevent}}.",
                "prevent": "to prevent them from playing",
                "title": "Groups and Exclude Conflict"
            },
            "interaction": {
                "alreadyEliminated": "You've already been eliminated this round.",
                "bookmarkOutsideGame": "You can only bookmark songs during a game.",
                "eliminated": "You've been eliminated this round.",
                "invalidBookmark": "You can only bookmark songs recently played in the last {{BOOKMARK_MESSAGE_SIZE}} rounds. You must bookmark the message sent by the bot containing the song.",
                "optionFromPreviousRound": "You are attempting to pick an option from an already completed round."
            },
            "maintenanceMode": {
                "description": "KMQ is currently under maintenance, and new games cannot be started. Check back later!",
                "title": "Maintenance Mode"
            },
            "messageTooLong": "Response message was too long, report this error to the KMQ help server",
            "missingPermissions": {
                "description": "Hi! I'm unable to message in the {{channelName}} channel. Please make sure the bot has permissions to message in this channel. See the following link for details: {{permissionsLink}}.",
                "title": "Missing Permissions"
            },
            "missingPermissionsText": "Ensure that the bot has the following permissions: {{missingPermissions}}\n\nSee the following link for details: {{permissionsLink}}. If you are still having issues, join the official KMQ server found in {{helpCommand}}",
            "notInVC": {
                "description": "Send {{command}} again when you are in a voice channel.",
                "title": "Join a Voice Channel"
            },
            "retrievingSongData": {
                "description": "Try again in a bit, or report this error to the official KMQ server found in {{helpCommand}}.",
                "title": "Error Retrieving Song Data"
            },
            "round": {
                "noneInProgress": {
                    "description": "Current round has ended! Wait for the next round to begin.",
                    "title": "Round Finished"
                }
            },
            "songPlaying": {
                "description": "Starting new round in 3 seconds...",
                "title": "Error Playing Song"
            },
            "songQuery": {
                "description": "Failed to find songs matching this criteria. Try to broaden your search.",
                "title": "Song Query Error"
            },
            "unrecognizedGroups": {
                "added": "added",
                "description": "One or more of the specified group names was not recognized. Those groups that matched are {{matchedGroupsAction}}. Please ensure that the group name matches exactly with the list provided by {{helpGroups}}.\nThe following groups were **not** recognized:\n {{unmatchedGroups}}\n{{solution}}",
                "didYouMean": "__Did you mean:__\n {{suggestions}}",
                "solution": "Use {{command}} to add the unmatched groups.",
                "title": "Unknown Group Name"
            },
            "validation": {
                "boolean": {
                    "notBoolean": "Expected true/false value for {{argument}}."
                },
                "char": {
                    "notChar": "Expected a character for {{argument}}."
                },
                "enum": {
                    "notInEnum": "Expected one of the following valid {{argument}} values: ({{validValues}})."
                },
                "numArguments": {
                    "incorrect": "Incorrect number of arguments. See `{{help}} {{command}}` for usage."
                },
                "number": {
                    "max": "Expected value less than or equal to {{max}} for {{argument}}",
                    "min": "Expected value greater than or equal to {{min}} for {{argument}}.",
                    "notNumber": "Expected numeric value for {{argument}}."
                },
                "title": "Input validation error"
            },
            "vcFull": {
                "description": "Ensure that there's enough room in the voice channel for me to join.",
                "title": "Voice Channel Full"
            },
            "vcJoin": {
                "description": "Something went wrong, try starting the game again in a bit.",
                "title": "Error Joining Voice Channel"
            }
        },
        "formattedLimit": "{{limitStart}} to {{limitEnd}} ({{songCount}} songs)",
        "gameOwnerChanged": {
            "description": "The new game owner is {{newGameOwner}}. They are in charge of {{forcehintCommand}} and {{forceskipCommand}}.",
            "title": "Game Owner Changed"
        },
        "inGame": {
            "aliases": "Aliases",
            "bonusArtistRound": "BONUS ARTIST ROUND",
            "bonusExpArtistRound": "BONUS EXP AND ARTIST ROUND",
            "bonusExpRound": "BONUS EXP ROUND",
            "correctGuess": "{{correctGuesser}} guessed correctly (+{{expGain}} EXP)",
            "noCorrectGuesses": "Nobody got it.",
            "noWinners": "Nobody Won",
            "runnersUp": "Runners Up",
            "songsCorrectlyGuessed": "{{songCount}} songs correctly guessed!",
            "uniqueSongsPlayed": "{{uniqueSongCount}} unique songs played.",
            "winMessage": "{{playerName}} wins!"
        },
        "interaction": {
            "bookmarked": {
                "description": "You'll receive a direct message with a link to {{songName}} at the end of the game.",
                "message": {
                    "playedOn": "Played on {{date}}",
                    "title": "Bookmarked Songs"
                },
                "title": "Song Bookmarked"
            },
            "faq": "Frequently Asked Questions",
            "fullGroupsList": "Full List of Groups",
            "genericProgress": {
                "description": "🤖",
                "title": "Working on it!"
            },
            "guess": {
                "title": "Guess the {{songOrArtist}}"
            },
            "howToPlay": "How To Play",
            "leaveReview": "Leave a review!",
            "officialKmqServer": "Official KMQ Server",
            "profile": {
                "inaccessible": "I can't access that user right now. Try using {{profileUserID}} instead.",
                "noStats": "This user needs to play their first game before their stats are tracked."
            },
            "title": {
                "failure": "Uh-oh"
            },
            "vote": "Vote!"
        },
        "level": "Level",
        "levelUp": {
            "entry": "{{user}} has leveled up from {{startLevel}} to {{endLevel}} ({{rank}})",
            "title": "🚀 Power Up!"
        },
        "listOfGroups": "list of groups",
        "no": "No",
        "none": "None",
        "notApplicable": "N/A",
        "plural": {
            "day_one": "{{count}} day",
            "day_other": "{{count}} days",
            "hourAgo_one": "{{count}} hour ago",
            "hourAgo_other": "{{count}} hours ago",
            "hour_one": "{{count}} hour",
            "hour_other": "{{count}} hours",
            "level_one": "level",
            "level_other": "levels",
            "minuteAgo_one": "{{count}} minute ago",
            "minuteAgo_other": "{{count}} minutes ago",
            "minuteRemaining_one": "{{count}} minute remaining",
            "minuteRemaining_other": "{{count}} minutes remaining",
            "minute_one": "{{count}} minute",
            "minute_other": "{{count}} minutes",
            "player_one": "{{count}} player",
            "player_other": "{{count}} players",
            "second_one": "{{count}} second",
            "second_other": "{{count}} seconds",
            "song_one": "{{count}} song",
            "song_other": "{{count}} songs"
        },
        "preCheck": {
            "competition": "This command has been disabled for regular users in the competition.",
            "debugChannel": "You can't do that in this channel.",
            "debugServer": "You can't do that in this server.",
            "differentVC": "You must be in the same voice channel as the bot to use this command.",
            "notGameSession": "You can't do that while in a game session.",
            "notListeningSession": "You can't do that while in a listening session.",
            "notPremium": "You need KMQ Premium to use this command (see {{premium}}).",
            "notSpotify": "You can't change that option when playing from Spotify.",
            "premiumOrDebugServer": "This command only works in the official KMQ server or for KMQ Premium members (see {{premium}}).",
            "title": "Wait..."
        },
        "releaseDate": "Release Date",
        "restart": {
            "description_hard": "Downtime will be approximately {{downtimeMinutes}} minutes. Please end the current game to ensure your progress is saved!",
            "description_soft": "Downtime will be a few seconds, but your game will end. Please end the current game to ensure your progress is saved!",
            "title": "Upcoming Restart in {{timeUntilRestart}} Minutes."
        },
        "sendingBookmarkedSongs": {
            "description": "Sending {{songs}} to {{players}}.\n\nBookmark songs during the game by right-clicking the song message and selecting `Apps > Bookmark Song`",
            "title": "Sending Bookmarked Songs..."
        },
        "skip": "Skip",
        "song": "song",
        "songAliases": "Song Aliases",
        "team": {
            "yourScore": "Your score: {{score}}",
            "yourTeamScore": "Your team's score: {{teamScore}}"
        },
        "timeFinished": "Time's up",
        "uniqueSongsReset": {
            "description": "All songs have been played. {{totalSongCount}} songs will be reshuffled.",
            "title": "Resetting Unique Songs"
        },
        "usage": "Usage",
        "views": "views",
        "warning": {
            "addRemoveOrdering": {
                "footer": "Did you mean to use {{addOrRemove}} {{command}}?"
            }
        },
        "yes": "Yes"
    }
}<|MERGE_RESOLUTION|>--- conflicted
+++ resolved
@@ -646,7 +646,10 @@
                     "lives": "lives"
                 }
             },
-<<<<<<< HEAD
+            "interaction": {
+                "teams_begin": "Starts a 'teams' game mode of KMQ. Can only be used after '/play teams create'",
+                "teams_create": "Prepares a 'teams' game mode of KMQ for team creation."
+            },
             "spotify": {
                 "gameStarting": {
                     "description": "Matched `{{matchedCount}}/{{totalCount}}` songs.",
@@ -657,11 +660,6 @@
                     "title": "Failed to fetch songs from Spotify"
                 },
                 "parsing": "Parsing Spotify playlist..."
-=======
-            "interaction": {
-                "teams_begin": "Starts a 'teams' game mode of KMQ. Can only be used after '/play teams create'",
-                "teams_create": "Prepares a 'teams' game mode of KMQ for team creation."
->>>>>>> a329a141
             },
             "team": {
                 "joinTeam": {
