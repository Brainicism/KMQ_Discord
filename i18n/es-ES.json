--- conflicted
+++ resolved
@@ -867,12 +867,8 @@
                 "example": {
                     "classic": "Comienza un juego clásico de KMQ (escribe tu respuesta primero para obtener un punto)",
                     "elimination": "Comienza un juego de eliminación de KMQ donde cada jugador comienza con {{lives}} vidas",
-<<<<<<< HEAD
-                    "hidden": "Inicia una partida oculta de KMQ, donde los jugadores solo pueden contestar con /guess",
-=======
                     "hidden": "Comienza un juego oculto de KMQ, donde los jugadores solo pueden responder con /guess",
                     "suddenDeath": "Inicia un juego de muerte súbita en KMQ: acierta la canción o la partida termina",
->>>>>>> e1bc2b1c
                     "teams": "Divídete en tantos equipos como quieras y ve quién puede ayudarte a ganar!"
                 },
                 "interaction": {
