--- conflicted
+++ resolved
@@ -867,12 +867,8 @@
                 "example": {
                     "classic": "クラシックなKMQゲームを開始します（最初に推測してポイントを獲得してください）",
                     "elimination": "エリミネーションモードのKMQゲームを開始します。各プレイヤーは{{lives}}つのライフでスタートします",
-<<<<<<< HEAD
-                    "hidden": "プレイヤーが/guessでのみ回答できるKMQの隠しゲームを開始",
-=======
                     "hidden": "KMQの非公開ゲームを開始し、プレイヤーは/guessでしか回答できません",
                     "suddenDeath": "サドンデス形式のKMQを開始します。誰か一人が曲を当てるか、ゲームが終了します。",
->>>>>>> e1bc2b1c
                     "teams": "チームを分割し、勝利に役立つ人物を見つけましょう！"
                 },
                 "interaction": {
