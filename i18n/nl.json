{
    "10th": "10e",
    "11th": "11e",
    "12th": "12e",
    "13th": "13e",
    "14th": "14e",
    "15th": "15e",
    "16th": "16e",
    "17th": "17e",
    "18th": "18e",
    "19th": "19e",
    "1st": "1e",
    "20th": "20e",
    "21st": "21e",
    "22nd": "22e",
    "23rd": "23e",
    "24th": "24e",
    "25th": "25e",
    "2nd": "2e",
    "3rd": "3e",
    "4th": "4e",
    "5th": "5e",
    "6th": "6e",
    "7th": "7e",
    "8th": "8e",
    "9th": "9e",
    "command": {
        "add": {
            "failure": {
                "unrecognizedGroups": {
                    "added": "toegevoegd"
                }
            },
            "help": {
                "description": "Voegt een of meer groepen toe aan de huidige {{groups}}, {{exclude}} of {{include}} opties.",
                "example": {
                    "exclude": "Voegt {{groupOne}}, {{groupTwo}} en {{groupThree}} toe aan de huidige {{exclude}} optie",
                    "groups": "Voegt {{groupOne}} en {{groupTwo}} toe aan de huidige {{groups}} optie",
                    "include": "Voegt {{groupOne}} toe aan de huidige {{include}} optie"
                },
                "name": "toevoegen"
            }
        },
        "answer": {
            "help": {
                "description": "Kies hoe u wilt antwoorden: door uw antwoord te typen of via een meerkeuzevraag. Opties zijn de volgende: `{{typing}}`, `{{typingtypos}}`, `{{easy}}`, `{{medium}}` en `{{hard}}`",
                "example": {
                    "hidden": "Antwoord met /guess voordat de timer afloopt",
                    "multipleChoice": "Klik op de knop van de {{optionCount}} meerkeuzeopties om te raden. {{penalty}} EXP-straf wordt toegepast",
                    "typing": "Typ je antwoord in de chat om te raden",
                    "typingTypos": "Typ je antwoord in de chat om te raden. Kleine typfouten worden als correct gemarkeerd. {{penalty}} EXP-straf wordt toegepast"
                },
                "interaction": {
                    "answerOption": "Hoe in-game te antwoorden",
                    "description": "Kies hoe je wilt antwoorden: door je antwoord te typen of via een meerkeuzevraag"
                },
                "name": "antwoord"
            }
        },
        "artisttype": {
            "help": {
                "description": "Kies of je wilt horen van solisten, groepen of beide. De opties zijn de volgende: {{soloists}}, {{groups}} en {{both}}.",
                "example": {
                    "both": "Speelt nummers van zowel solisten als groepen",
                    "groups": "Speel alleen nummers van groepen",
                    "reset": "Reset de artiesttypeoptie",
                    "soloists": "Speel alleen nummers van solisten"
                },
                "interaction": {
                    "artistTypeOption": "Het type artiest om af te spelen",
                    "description": "Kies of je solisten, groepen of beide wilt horen"
                },
                "name": "artiesttype"
            }
        },
        "begin": {
            "ignored": {
                "noTeam": {
                    "description": "Maak een team met behulp van {{join}} team_name:[teamnaam] voordat u het spel kunt beginnen."
                },
                "title": "Negeren begonnen"
            }
        },
        "botlanguage": {
            "help": {
                "name": "bot-taal"
            }
        },
        "botnews": {
            "help": {
                "description": "Geeft de laatste updates van KMQ weer.",
                "name": "botnieuws"
            },
            "updates": {
                "footer": "Word lid van de officiële KMQ-server voor meer gedetailleerde updates!",
                "title": "Updates"
            }
        },
        "cutoff": {
            "failure": {
                "invalidEndYear": {
                    "description": "Het eindjaar moet na of gelijk zijn aan het beginjaar.",
                    "title": "Ongeldig eindjaar"
                }
            },
            "help": {
                "description": "Stel een jaarbereik in voor nummers. Als er één waarde is opgegeven, worden alleen nummers NA dat jaar afgespeeld. Als er twee waarden worden opgegeven, worden alleen nummers TUSSEN die twee jaren afgespeeld.",
                "example": {
                    "reset": "Reset naar de standaardlimiet van {{defaultBeginningSearchYear}} tot {{defaultEndSearchYear}}",
                    "singleCutoff": "Speel nummers uitgebracht na het jaar {{year}}",
                    "twoCutoffs": "Speel nummers uitgebracht tussen de jaren {{beginningYear}}-{{endingYear}}"
                },
                "interaction": {
                    "beginningYear": "Het vroegste jaar dat moet worden opgenomen",
                    "description": "Stel een uitsluitingsreeks in voor nummers",
                    "earliestOption": "Kies nummers voor elk jaar vanaf [beginjaar]",
                    "endingYear": "Het laatste jaar dat moet worden opgenomen",
                    "rangeOption": "Kies nummers voor elk jaar tussen [beginjaar] en [eindjaar]"
                },
                "name": "uitsluiten"
            }
        },
        "debug": {
            "description": "Als je door een botontwikkelaar hiervoor bent gevraagd, geef ze dan dit:\n{{debugID}}",
            "title": "Debuggegevens verzonden!"
        },
        "duration": {
            "failure": {
                "removingDuration": {
                    "notSet": {
                        "description": "De duur is momenteel niet ingesteld."
                    },
                    "title": "Fout bij het verwijderen van de duur",
                    "tooShort": {
                        "description": "De duur mag niet korter zijn dan 2 minuten."
                    }
                }
            },
            "help": {
                "description": "Stelt een maximale lengte in voor het KMQ-spel in minuten.",
                "example": {
                    "decrement": "Verwijder {{duration}} minuten van de duur van het huidige spel",
                    "increment": "Voeg {{duration}} minuten toe aan de duur van het huidige spel",
                    "reset": "Schakelt de duur uit",
                    "set": "Het spel eindigt automatisch na {{duration}} minuten"
                },
                "name": "duur",
                "usage": {
                    "minutes": "minuten"
                }
            },
            "interaction": {
                "durationAdd": "Hoeveel minuten moeten worden toegevoegd aan de duur",
                "durationRemove": "Hoeveel minuten van de duur moeten worden verwijderd",
                "durationSet": "Hoeveel minuten KMQ te spelen voordat het spel wordt beëindigd"
            }
        },
        "end": {
            "help": {
                "description": "Voltooit het huidige spel en beslist over een winnaar.",
                "name": "beëindigen"
            },
            "interaction": {
                "description": "Ik hoop dat je het naar je zin hebt gehad!",
                "title": "Spel beëindigen"
            }
        },
        "exclude": {
            "failure": {
                "unrecognizedGroups": {
                    "excluded": "uitgesloten"
                }
            },
            "help": {
                "description": "Selecteer zoveel groepen als u wilt negeren. Een lijst met groepsnamen vindt u [hier]({{groupList}}).",
                "example": {
                    "multipleGroups": "Negeer nummers van {{groupOne}}, {{groupTwo}} en {{groupThree}}",
                    "reset": "Reset de exclude-optie",
                    "singleGroup": "Negeer nummers van {{group}}"
                },
                "interaction": {
                    "add": {
                        "description": "Voeg de opgegeven groepen toe aan de exclude-speeloptie",
                        "perGroupDescription": "De {{ordinalNum}} groep om toe te voegen"
                    },
                    "description": "Voorkom dat nummers van de opgegeven groepen worden afgespeeld",
                    "remove": {
                        "description": "Verwijder de gegeven groepen uit de exclude-speeloptie",
                        "perGroupDescription": "De {{ordinalNum}} groep om te verwijderen"
                    },
                    "reset": {
                        "description": "Reset de exclude-optie"
                    },
                    "set": {
                        "description": "Sluit nummers van de opgegeven groepen uit in de spelopties",
                        "perGroupDescription": "De {{ordinalNum}} groep om uit te sluiten"
                    }
                },
                "name": "uitsluiten"
            }
        },
        "exp": {
            "activeModifiers": "🚀 Actieve modifiers 🚀",
            "artistGroupGuessModePenalty": "Straf voor artiiesten-/groepengoksituatie",
            "bonusArtists": "Nummers raden van de dagelijkse bonusartiesten",
            "bonusArtistsTitle": "🎤 Huidige bonusartiesten 🎤",
            "bonusDescription": "U kunt bonus-EXP krijgen voor het volgende",
            "bonusTitle": "Manieren om EXP-bonussen te krijgen",
            "explanation": {
                "bonusArtistGuess": "Correct raden voor een bonusartiest",
                "firstGameOfDay": "Eerste spel van de dag",
                "powerHour": "Spelen tijdens een KMQ Power Hour of Weekend",
                "quickGuess": "Snel raden",
                "rareGuess": "Bonus voor zeldzame juiste antwoorden",
                "rareGuessRange": "{{rareGuessLowerBound}} tot {{rareGuessUpperBound}}",
                "streak": "Een gokreeks hebben van meer dan 5",
                "voting": "Stemmen"
            },
            "firstGameOfDayBonus": "Bonus voor eerste spel van de dag",
            "help": {
                "description": "Toont je huidige EXP-modifier en de lijst met huidige artiesten met bonus-EXP.",
                "name": "exp"
            },
            "lowSongCountPenalty": "Straf voor laag aantal nummers",
            "multipleChoicePenalty": "Straf voor meerdere keuzes",
            "powerHourBonus": "Bonus voor Power Hour",
            "shuffleChronologicalPenalty": "Straf voor willekeurige chronologische volgorde",
            "shufflePopularityPenalty": "Straf voor willekeurige populariteit",
            "shuffleWeightedEasyPenalty": "Straf voor willekeurige gewogen gemakkelijke modus",
            "title": "EXP-bonussen",
            "totalModifier": "Totale modifier",
            "typosAllowedPenalty": "Straf toegestaan voor typfouten",
            "voteBonus": "Stembonus"
        },
        "feedback": {
            "help": {
                "description": "Dien feedback of meld bugs over KMQ",
                "name": "terugkoppeling"
            },
            "questions": {
                "improveKMQ": {
                    "placeholder": "KMQ is TE verslavend. Mijn familie en vrienden missen me.",
                    "question": "Wat kan er verbeterd worden aan KMQ?"
                },
                "likeKMQ": {
                    "placeholder": "KMQ helpt me nieuwe muziek en genres te ontdekken.",
                    "question": "Wat vind je leuk aan KMQ?"
                },
                "title": "KMQ-feedback"
            }
        },
        "forcehint": {
            "failure": {
                "notOwner": {
                    "description": "Alleen de eigenaar van het spel ({{mentionedUser}}) kan force-hint gebruiken."
                }
            },
            "help": {
                "description": "Ontvang direct een hint over het huidige nummer zonder dat je hoeft te stemmen.",
                "name": "forcehint"
            },
            "hintIgnored": "Gedwongen hint genegeerd"
        },
        "forceskip": {
            "description": "Eigenaar heeft de ronde met geweld overgeslagen...",
            "failure": {
                "notOwner": {
                    "description": "Alleen de eigenaar van het spel ({{mentionedUser}}) kan het huidige nummer met geweld overslaan."
                }
            },
            "help": {
                "description": "Sla het huidige nummer direct over zonder dat er gestemd hoeft te worden.",
                "name": "forcerenoverslaan"
            },
            "skipIgnored": "Gedwongen overslaan genegeerd"
        },
        "gender": {
            "help": {
                "description": "Kies het geslacht van de artiesten van wie u wilt horen. Opties zijn de volgende: {{male}}, {{female}} en {{coed}}. U kunt ook {{genderAlternating}} gebruiken om elke ronde te wisselen tussen mannelijke en vrouwelijke artiesten.",
                "example": {
                    "alternating": "Wissel elke ronde af tussen mannelijke en vrouwelijke artiesten",
                    "coed": "Speel alleen nummers van gemengde groepen (groepen met zowel mannelijke als vrouwelijke leden)",
                    "female": "Speel alleen nummers van vrouwelijke artiesten",
                    "maleFemale": "Speel nummers van zowel mannelijke als vrouwelijke artiesten",
                    "reset": "Reset naar de standaardgenres man, vrouw en gemengd"
                },
                "interaction": {
                    "description": "Kies het geslacht van de artiesten van wie je wilt horen.",
                    "gender": "Het geslacht van de groepsleden of solist"
                },
                "name": "geslacht"
            },
            "warning": {
                "gameOption": {
                    "description": "Als er maar één groep is gekozen, werkt {{alternatingGenderCommand}} mogelijk niet zoals verwacht. Overweeg om meer groepen toe te voegen om het geslacht correct af te wisselen.",
                    "title": "Waarschuwing voor speloptie"
                }
            }
        },
        "goal": {
            "failure": {
                "gameOptionConflict": {
                    "description": "Er is momenteel een {{elimination}}-spel aan de gang. {{goal}} en {{elimination}} zijn niet compatibel. Speel een {{classic}}- of {{teams}}-spel om {{goal}} te gebruiken."
                },
                "goalExceeded": {
                    "description": "Het opgegeven doel overschrijdt de hoogste score. Verhoog je doel of start een nieuw spel.",
                    "title": "Fout bij het toepassen van doel"
                }
            },
            "help": {
                "description": "Zodra de speler met de meeste punten de doelscore bereikt, eindigt het spel. Het oproepen zonder argumenten schakelt het doel uit. Als een spel bezig is, moet het doel hoger zijn dan de hoogste score.",
                "example": {
                    "reset": "Schakelt het doel uit",
                    "set": "De eerste speler die {{goal}} het spel wint"
                },
                "interaction": {
                    "description": "Zodra de speler met de meeste punten de doelscore bereikt, eindigt het spel.",
                    "score": "Het aantal punten dat nodig is om te winnen"
                },
                "name": "doel",
                "usage": {
                    "points": "punten"
                }
            }
        },
        "groups": {
            "help": {
                "description": "Selecteer zoveel groepen waarvan je wilt horen. Een lijst met groepsnamen is te vinden [hier]({{groupList}}).",
                "example": {
                    "multipleGroups": "Speelt alleen nummers van {{groupOne}}, {{groupTwo}} en {{groupThree}}",
                    "reset": "Reset de groepsoptie",
                    "singleGroup": "Speelt alleen nummers van {{group}}"
                },
                "interaction": {
                    "add": {
                        "description": "Voeg de opgegeven groepen toe aan de spelopties",
                        "perGroupDescription": "De {{ordinalNum}} groep om toe te voegen"
                    },
                    "description": "Selecteer artiesten waarvan je exclusief nummers wilt afspelen",
                    "remove": {
                        "description": "Verwijder de gegeven groepen uit de spelopties",
                        "perGroupDescription": "De {{ordinalNum}} groep om te verwijderen"
                    },
                    "reset": {
                        "description": "Reset de groepsoptie"
                    },
                    "set": {
                        "description": "Speel nummers van de aangegeven groepen",
                        "perGroupDescription": "De {{ordinalNum}} groep om nummers van te spelen"
                    }
                },
                "name": "groepen"
            }
        },
        "guess": {
            "help": {
                "description": "Dien je antwoord in voor het huidige nummer tijdens /play hidden.",
                "example": {
                    "song": "Gebruik {{name}} als uw gok voor het huidige nummer"
                },
                "name": "raad"
            },
            "interaction": {
                "failure": {
                    "notHidden": {
                        "description": "{{guessCommand}} kan alleen worden gebruikt tijdens {{playHiddenCommand}}.",
                        "title": "Gegok negeerd"
                    }
                },
                "guessReceived": {
                    "description": "Je hebt geraden {{guess}}",
                    "title": "Raad ontvangen"
                },
                "name": "Je beste schot bij het huidige nummer"
            }
        },
        "guessmode": {
            "help": {
                "description": "Kies of je wilt raden op titel, artiestennaam of beide.",
                "example": {
                    "artist": "Typ de juiste naam van de artiest om een spelronde te winnen",
                    "both": "Typ de juiste naam van de artiest (0,2 punten) of de naam van het nummer (1 punt) om een spelronde te winnen",
                    "reset": "Reset naar de standaardraadmodus van {{defaultGuessMode}}",
                    "song": "Typ de correcte naam van het nummer om een spelronde te winnen"
                },
                "name": "gokmodus"
            },
            "interaction": {
                "guessMode": "Wat wordt beschouwd als een geldige gok"
            }
        },
        "help": {
            "command": "opdracht",
            "description": "Typ {{play}} in de chat en de bot speelt een willekeurig k-popsong in VC. Het doel van dit spel is om de eerste persoon te zijn die de naam van het nummer in de chat raadt.\nBekijk je huidige spelopties met {{options}}. Gebruik {{help}} action:`[{{command}}]` om meer details te krijgen",
            "examples": "Voorbeelden",
            "failure": {
                "noDocs": "Sorry, er is geen documentatie over {{action}}."
            },
            "help": {
                "description": "Vraag hulp bij de functionaliteit van de bot.",
                "example": {
                    "allCommands": "Geeft alle beschikbare opdrachten en een korte beschrijving weer",
                    "sampleCommand": "Geeft een gedetailleerde beschrijving voor de cutoff-opdracht"
                },
                "name": "hulp"
            },
            "interaction": {
                "action": "De naam van een opdracht om documentatie van te krijgen."
            },
            "title": "{{kmq}} Opdrachthulp"
        },
        "hint": {
            "artistName": "Artiestennaam",
            "failure": {
                "invalidHintRequest": {
                    "eliminated": {
                        "description": "Alleen nog levende spelers mogen hints aanvragen."
                    },
                    "multipleChoice": {
                        "description": "Je kunt geen hints aanvragen terwijl je een meerkeuzevraag speelt."
                    },
                    "noSongPlaying": {
                        "description": "Een hint kan alleen worden aangevraagd wanneer een nummer wordt afgespeeld."
                    },
                    "title": "Ongeldig hintoproep"
                }
            },
            "help": {
                "description": "Geeft een hint voor het momenteel afgespeelde nummer.",
                "name": "hint"
            },
            "request": {
                "description": "{{hintCounter}} hints ontvangen.",
                "title": "Hintverzoek"
            },
            "songName": "Naam nummer",
            "title": "Hint"
        },
        "include": {
            "failure": {
                "unrecognizedGroups": {
                    "included": "inbegrepen"
                }
            },
            "help": {
                "description": "Selecteer zoveel groepen die je met geweld wilt opnemen, waarbij andere filters ({{gender}}, {{artisttype}}, enz.) worden genegeerd. Een lijst met groepsnamen is te vinden [hier]({{groupList}}).",
                "example": {
                    "multipleGroups": "Voeg nummers van {{groupOne}}, {{groupTwo}} en {{groupThree}} met geweld toe",
                    "reset": "Reset de include-optie",
                    "singleGroup": "Voeg nummers van {{group}} met geweld toe"
                },
                "interaction": {
                    "add": {
                        "description": "Voeg de opgegeven groepen toe aan de include-speeloptie",
                        "perGroupDescription": "De {{ordinalNum}} groep om toe te voegen"
                    },
                    "description": "Selecteer artiesten die je met geweld wilt opnemen",
                    "remove": {
                        "description": "Verwijder de opgegeven groepen uit de include-speeloptie",
                        "perGroupDescription": "De {{ordinalNum}} groep om te verwijderen"
                    },
                    "reset": {
                        "description": "Reset de include-optie"
                    },
                    "set": {
                        "description": "Neem nummers van de opgegeven groepen op in de spelopties",
                        "perGroupDescription": "De {{ordinalNum}} groep om op te nemen"
                    }
                },
                "name": "opnemen"
            }
        },
        "join": {
            "failure": {
                "joinError": {
                    "alreadyInTeam": {
                        "description": "Je bent al lid van dit team."
                    },
                    "badEmojis": {
                        "description": "Je kunt alleen emoji's gebruiken die op deze server aanwezig zijn."
                    },
                    "invalidCharacters": {
                        "description": "Uw teamnaam bestaat alleen uit ongeldige tekens."
                    },
                    "invalidTeamName": {
                        "title": "Ongeldige teamnaam"
                    },
                    "noTeamName": {
                        "description": "Voeg een teamnaam toe om een team te maken of om lid te worden van dat team als het al bestaat ({{joinCommand}} [teamnaam])"
                    },
                    "title": "Deelnamefout"
                }
            },
            "playerJoined": {
                "title": "Speler aangesloten"
            },
            "playerJoinedTeam": {
                "afterGameStart": {
                    "description": "{{mentionedUser}} denkt dat ze in staat zijn om {{teamName}} naar de overwinning te leiden!"
                },
                "beforeGameStart": {
                    "description": "Als iedereen lid is geworden van een team, start dan {{beginCommand}} het spel!"
                },
                "title": "{{joiningUser}} lid geworden van {{teamName}}"
            },
            "team": {
                "join": "Voer {{joinCommand}} team_name:{{teamNameWithCleanEmojis}} in om lid te worden van {{teamName}} naast {{mentionedUser}}.{{startGameInstructions}}",
                "new": "Nieuw team aangemaakt",
                "startGameInstructions": "\nStart het spel met {{beginCommand}}."
            }
        },
        "language": {
            "help": {
                "description": "Kies of afgespeelde nummers exclusief in het Koreaans moeten zijn.",
                "example": {
                    "all": "Speel alle beschikbare nummers af",
                    "korean": "Speelt alleen Koreaanse nummers. Negeert nummers die in vreemde talen zijn: Engels, Japans, Chinees",
                    "reset": "Reset naar de standaardtaal van {{defaultLanguage}}"
                },
                "name": "taal"
            },
            "interaction": {
                "language": "De taal van de muziek om af te spelen"
            }
        },
        "leaderboard": {
            "duration": {
                "allTime": "Altijd",
                "daily": "Dagelijks",
                "monthly": "Maandelijks",
                "weekly": "Wekelijks",
                "yearly": "Jaarlijks"
            },
            "enrolled": {
                "description": "Uw naam is nu zichtbaar in het klassement.",
                "title": "Leaderboardregistratie voltooid"
            },
            "failure": {
                "alreadyEnrolled": {
                    "description": "U bent al zichtbaar in het klassement. Als u uw weergegeven naam wilt bijwerken, schrijft u zich dan uit en schrijft u zich opnieuw in.",
                    "title": "Speler al ingeschreven"
                },
                "empty": {
                    "description": "Niemand heeft in dit tijdsinterval EXP verdiend. Dit is je kans om voor de eerste plaats te gaan!",
                    "title": "Leeg klassement"
                },
                "game": {
                    "noParticipants": {
                        "description": "Iemand moet een punt scoren voordat deze opdracht werkt.",
                        "title": "Geen deelnemers"
                    }
                },
                "outOfRange": {
                    "description": "Het klassement gaat niet zo ver.",
                    "title": "😐"
                }
            },
            "gamesPlayed": "{{gameCount}} spellen gespeeld",
            "help": {
                "description": "Bekijk het KMQ-klassement.",
                "example": {
                    "enroll": "Staat toe dat je naam wordt weergegeven in het klassement",
                    "gameMonthlyPage": "Geeft de 2e pagina van het maandelijkse scorebord weer met spelers met punten in het huidige spel",
                    "global": "Toon het wereldwijde klassement",
                    "globalPage": "Toont de 3e pagina van het klassement",
                    "globalWeeklyPage": "Geeft de 4e pagina van het klassement weer, op basis van EXP verdiend deze week",
                    "server": "Toont het serverbrede klassement",
                    "serverSongsGuessedPage": "Toont de 3e pagina van het serverbrede klassement op basis van het totale aantal geraden nummers",
                    "unenroll": "Verbergt je naam in het klassement"
                },
                "name": "klassement",
                "usage": {
                    "pageNumber": "paginanummer"
                }
            },
            "interaction": {
                "duration": "Kies hoe ver de leaderboard moet kijken.",
                "page": "Kies vanaf welke pagina het klassement moet worden weergegeven",
                "scope": "Kies welke spelers je in het klassement wilt opnemen",
                "type": "Kies wat de volgorde van het klassement bepaalt"
            },
            "levelEntry": {
                "permanent": "{{level}} {{formattedNumber}} ({{rankName}})",
                "temporary": "{{formattedNumber}} {{levelPluralized}} behaald"
            },
            "quote": {
                "name": "Wil je dat je naam op het klassement verschijnt? Zie {{command}}",
                "nextPage": "Wil je de volgende pagina van het klassement zien? Zie {{command}}"
            },
            "rankNumber": "Rang #{{rank}}",
            "resets": "Reset {{timestamp}}",
            "scope": {
                "currentGame": "Van het huidige spel",
                "global": "Globaal",
                "server": {
                    "noName": "Server",
                    "withName": "Van {{serverName}}"
                }
            },
            "songsGuessed": "{{songsGuessed}} nummers geraden ",
            "title": "{{leaderboardScope}} {{leaderboardDuration}} Klassement {{leaderboardType}}",
            "type": {
                "byGamesPlayed": "op gespeelde spellen",
                "bySongsGuessed": "op geraden nummers"
            },
            "unenrolled": {
                "description": "Je bent niet langer zichtbaar in het klassement.",
                "title": "Uitschrijving van het klassement voltooid"
            },
            "validation": {
                "firstArg": "Een van de volgende geldige waarden voor het eerste argument verwacht: (een positief getal, {{typeOrScopeOrDuration}})",
                "secondArg": "Een van de volgende geldige waarden voor het tweede argument verwacht: (een positief getal, {{argument}})",
                "thirdArg": "Positief getal verwacht voor het derde argument"
            }
        },
        "limit": {
            "failure": {
                "invalidLimit": {
                    "greaterThanStart": {
                        "description": "De eindlimiet moet groter zijn dan de beginlimiet."
                    },
                    "greaterThanZero": {
                        "description": "De eindlimiet moet groter zijn dan 0."
                    },
                    "title": "Ongeldige eindlimiet"
                }
            },
            "help": {
                "description": "Stel een maximum aantal resultaten in bij de nummerquery. Dit stelt effectief het \"Top X aantal nummers\" in op basis van de geselecteerde filters.",
                "example": {
                    "reset": "Reset naar de standaardlimiet van {{defaultLimit}}",
                    "singleLimit": "Speelt de top {{limit}} meest beluisterde nummers van de op dit moment geselecteerde opties",
                    "twoLimits": "Speelt tussen de {{limitStart}}e en {{limitEnd}}e meest beluisterde nummers van de momenteel geselecteerde opties"
                },
                "interaction": {
                    "description": "Stel een maximum aantal resultaten in bij de nummerquery",
                    "description_range": "Speel tussen de beste [limit_start] en [limit_end] nummers.",
                    "description_top": "Speel de top [limit] nummers",
                    "limit": "Speel zoveel van de topnummers",
                    "limit_end": "Speel nummers tussen de startlimiet en deze waarde",
                    "limit_start": "Begin met afspelen van [limit_start] vanuit de meest beluisterde nummers"
                },
                "name": "limiet"
            }
        },
        "list": {
            "currentValue": {
                "nothingSelected": "Momenteel niets geselecteerd",
                "title": "Huidige waarde van {{optionListed}}"
            },
            "failure": {
                "groupsInFile": {
                    "description": "Te veel groepen om in een Discord-bericht weer te geven, zie het bijgevoegde bestand.",
                    "noFilePermissions": {
                        "description": "Te veel groepen om in een Discord-bericht weer te geven. De bot heeft {{attachFile}}-machtigingen nodig om het groepslijstbestand te verzenden.",
                        "title": "Fout bij het verzenden van bestand"
                    }
                }
            },
            "help": {
                "description": "Geeft de momenteel geselecteerde groepen weer voor een bepaalde speloptie.",
                "example": {
                    "exclude": "Geeft de huidige {{exclude}} -opties weer",
                    "groups": "Geeft de huidige {{groups}} opties weer",
                    "include": "Geeft de huidige {{include}} -opties weer"
                },
                "name": "lijst"
            },
            "interaction": {
                "listType": "Of de huidige ingestelde groepen, opgenomen groepen of uitgesloten groepen moeten worden afgedrukt"
            }
        },
        "listen": {
            "help": {
                "description": "Stream nummers van de huidige opties.",
                "example": "Muziek wordt afgespeeld in het huidige spraakkanaal.",
                "name": "luisteren"
            },
            "musicStarting": "Muziek start in #{{textChannelName}} in 🔊 {{voiceChannelName}}"
        },
        "locale": {
            "help": {
                "description": "Wijzig de taal van de bot.",
                "example": {
                    "reset": "Reset de taal van de bot naar {{defaultLocale}}",
                    "toLanguage": "Verander de taal van de bot in {{language}}"
                },
                "interaction": {
                    "description": "Wijzig de taal van de bot.",
                    "language": "De taal om naar te wijzigen"
                },
                "name": "landinstelling",
                "usage": {
                    "language": "taal"
                }
            },
            "language": {
                "de": "Duits",
                "en": "Engels",
                "es-ES": "Spaans",
                "fr": "Frans",
                "hi": "Hindi",
                "id": "Indonesisch",
                "ja": "Japans",
                "ko": "Koreaans",
                "nl": "Nederlands",
                "pt-BR": "Portugees",
                "ru": "Russisch",
                "zh-CN": "Chinees"
            },
            "updatedDescription": "De taal van de bot is bijgewerkt naar `{{language}}`."
        },
        "lookup": {
            "help": {
                "description": "Controleer of een bepaalde YouTube-video is opgenomen in de KMQ-database en de huidige spelopties.",
                "example": {
                    "song": "Geeft informatie over {{song}} door {{artist}}."
                },
                "interaction": {
                    "byLink": {
                        "description": "Zoek een nummer via de YouTube-link",
                        "field": "De YouTube-link van het nummer"
                    },
                    "byName": {
                        "description": "Filter nummers op naam en/of artiest",
                        "field": {
                            "artist": "De artiest die het nummer heeft gemaakt",
                            "song": "De naam van het nummer"
                        }
                    }
                },
                "name": "zoeken"
            },
            "inCurrentGameOptions": "Ingesteld in huidige spelopties?",
            "inKMQ": "Dit nummer is opgenomen in KMQ! Hier is de link naar [Daisuki]({{link}}).",
            "notFound": {
                "description": "Het verzochte nummer werd niet gevonden in het KMQ-exemplaar van de Daisuki-database, daarom is het niet opgenomen in KMQ.",
                "title": "Nummer niet gevonden"
            },
            "notInKMQ": "Dit nummer heeft een vermelding op [Daisuki]({{link}}), maar is niet opgenomen in KMQ.",
            "songNameSearchResult": {
                "notFoundDescription": "Kon geen nummers met die naam vinden",
                "successDescription": "De volgende nummers zijn beschikbaar in KMQ:",
                "title": "Zoekresultaten"
            },
            "validation": {
                "invalidYouTubeID": "Een geldige YouTube-ID of -link verwacht."
            }
        },
        "multiguess": {
            "help": {
                "description": "Stelt in of meerdere personen een nummer correct kunnen raden. Wanneer {{on}} het geval is, hebben spelers 1,5 seconde na het geven van het eerste correcte antwoord om door te gaan met antwoorden. Het eerste antwoord ontvangt volledige EXP, correcte antwoorden die daarna komen ontvangen steeds minder EXP.",
                "example": {
                    "off": "Alleen de eerste persoon die correct raadt, krijgt het punt toegekend",
                    "on": "Maakt een respijtperiode van 1,5 seconde mogelijk vanaf het moment dat de eerste juiste gok wordt gedaan. Meerdere spelers kunnen correct raden",
                    "reset": "Reset naar het standaard type meerdere-gok van {{defaultMultiguess}}"
                },
                "interaction": {
                    "description": "Stelt in of meerdere mensen een nummer correct kunnen raden",
                    "multiguess": "Of meerdere mensen het goed mogen raden"
                },
                "name": "meerderegok"
            }
        },
        "news": {
            "disclaimer": "Deze samenvatting is door AI gegenereerd en is mogelijk niet nauwkeurig",
            "error": {
                "description": "Mislukt om het laatste nieuws op te halen. Probeer het later opnieuw.",
                "title": "Nieuwsfout"
            },
            "help": {
                "description": "Ontvang het laatste K-pop-nieuws van internet!",
                "example": {
                    "get": "Bekijk een overzicht van het K-pop-nieuws van vandaag",
                    "subscribe": "Ontvang een wekelijkse nieuwsupdate in dit tekstkanaal",
                    "unsubscribe": "Stop met het ontvangen van dagelijkse nieuwsupdates in dit tekstkanaal"
                },
                "interaction": {
                    "daily": "Ontvang het K-pop-nieuws van vandaag",
                    "monthly": "Ontvang het K-pop-nieuws van deze maand",
                    "range": "Het tijdsinterval waarvan je het nieuws wilt zien",
                    "subscribe": "Registreer je voor nieuwsupdates in dit tekstkanaal",
                    "unsubscribe": "Stop met het ontvangen van nieuwsupdates in dit tekstkanaal",
                    "weekly": "Ontvang het K-pop-nieuws van deze week"
                },
                "name": "nieuws"
            },
            "subscribe": {
                "alreadySubscribed": {
                    "description": "Je bent al geabonneerd op {{interval}} nieuwsupdates in dit tekstkanaal.",
                    "title": "Al geabonneerd"
                },
                "description": "Je ontvangt nu {{interval}} nieuwsupdates in dit tekstkanaal.",
                "title": "Geabonneerd op Kimiqo News Network"
            },
            "title": "Kimiqo Nieuwsnetwerk",
            "unsubscribe": {
                "description": "Je ontvangt geen {{interval}} nieuwsupdates meer in dit tekstkanaal.",
                "notSubscribed": {
                    "description": "Je bent niet geabonneerd op {{interval}} nieuwsupdates in dit tekstkanaal.",
                    "title": "Niet geabonneerd"
                },
                "title": "Afgemeld van Kimiqo News Network"
            }
        },
        "options": {
            "duration": "{{durationInMinutes}} minuten",
            "help": {
                "description": "Geeft de huidige spelopties weer.",
                "name": "opties"
            },
            "listeningSessionNotAvailable": "Sommige opties zijn niet beschikbaar tijdens een luistersessie",
            "notSet": "Niet ingesteld",
            "overview": "Nu wordt afgespeeld: de top {{limit}} van {{totalSongs}} beschikbare nummers met de volgende opties:",
            "perCommandHelp": "Zoek je informatie over het gebruik van een opdracht? Bekijk {{helpCommand}} action:[command] voor meer informatie.",
            "preset": "Voorinstelling",
            "reset": "{{presetOrOption}} reset",
            "spotify": "Nu worden {{songCount}} nummers van Spotify afgespeeld met de volgende opties:",
            "timer": "{{timerInSeconds}} sec",
            "title": "Opties",
            "updated": "{{presetOrOption}} bijgewerkt",
            "youtube": "Nu worden {{songCount}} nummers van YouTube afgespeeld met de volgende opties:"
        },
        "ost": {
            "help": {
                "description": "Kies of je OST-nummers wilt opnemen.",
                "example": {
                    "exclude": "Sluit OST-nummers uit",
                    "exclusive": "Speel alleen OST-nummers",
                    "include": "Voeg OST-nummers toe",
                    "reset": "Reset naar de standaardoptie van {{defaultOst}}"
                },
                "name": "soundtrack"
            },
            "interaction": {
                "ost": "Of je OST-nummers wilt opnemen, alleen wilt afspelen of uitsluiten"
            }
        },
        "play": {
            "exp": {
                "doubleExpForVoting": "krijgt dubbele EXP voor [stemmen]({{link}})!",
                "howToVote": "Zie {{vote}} voor info over hoe je kunt stemmen. Bedankt voor je steun aan KMQ!",
                "powerHour": "KMQ POWER HOUR ACTIEF",
                "weekend": "DUBBEL EXP WEEKEND ACTIEF"
            },
            "failure": {
                "alreadyInSession": "Spel is al bezig",
                "botRestarting": {
                    "description": "Bot wordt opnieuw opgestart in {{timeUntilRestart}} minuten, wacht tot de bot weer actief is!",
                    "title": "Kan geen nieuw spel starten"
                },
                "hiddenGameMode": {
                    "description": "U hebt geen toestemming om deze opdracht te gebruiken.",
                    "title": "Verborgen spelmodus"
                },
                "overrideTeams": {
                    "description": "Als je een {{oldGameType}} spel wilde starten, {{end}} dit spel, roep {{playOldGameType}}, {{gameSpecificInstructions}} aan en roep vervolgens {{begin}} aan.",
                    "teams": {
                        "join": "{{join}} team_name:[teamnaam] een team"
                    },
                    "title": "Negeer {{playOldGameType}}"
                }
            },
            "gameStarting": "Spel start in #{{textChannelName}} in 🔊 {{voiceChannelName}}",
            "help": {
                "description": "Start een spelletje KMQ.",
                "example": {
                    "classic": "Start een klassiek spelletje KMQ (typ je gok als eerste om een punt te krijgen)",
                    "elimination": "Start een KMQ-eliminatiespel waarin elke speler begint met {{lives}} levens",
<<<<<<< HEAD
                    "hidden": "Start een verborgen spelletje KMQ, waarin spelers alleen kunnen antwoorden met /raden",
=======
                    "hidden": "Start een verborgen spelletje KMQ, waarbij spelers alleen kunnen antwoorden met /raad",
                    "suddenDeath": "Start een plotselinge dood-game van KMQ, waarbij iemand het liedje moet raden, of de game eindigt",
>>>>>>> e1bc2b1c
                    "teams": "Splits op in zoveel teams als je wilt en kijk van wie je afhankelijk kunt zijn om te winnen!"
                },
                "interaction": {
                    "lives": "Kies met hoeveel levens elke speler begint"
                },
                "name": "spelen",
                "usage": {
                    "lives": "levens"
                }
            },
            "interaction": {
                "teams_begin": "Start een 'teams'-spelmodus van KMQ. Kan alleen worden gebruikt na `/play teams create`",
                "teams_create": "Bereidt een KMQ-spelmodus 'teams' voor voor het maken van teams.",
                "teams_join": "Voegt zich bij een team. Kan alleen worden gebruikt na `/play teams create`",
                "teams_join_team_name": "De naam van het team om bij te treden"
            },
            "team": {
                "joinTeam": {
                    "description": "Teamleiders, typ {{join}} om een nieuw team te vormen. Vergeet niet dat als je halverwege het spel van team wisselt, je je huidige score en EXP verliest.",
                    "title": "{{join}} een team!"
                }
            },
            "typeGuess": "Luister naar het nummer en typ uw gok!",
            "voteReminder": "Psst. Verdien meer EXP door te stemmen (zie {{vote}})"
        },
        "playlist": {
            "fileFormat": {
                "matched": "Overeenkomende nummers voor \"{{playlistName}}\":\n{{matchedSongs}}",
                "unmatched": "Niet-overeenkomende nummers voor \"{{playlistName}}\":\n{{unmatchedSongs}}"
            },
            "help": {
                "description": "Speel alleen nummers af van een bepaalde YouTube-/Spotify-afspeellijst. YouTube-afspeellijsten worden sterk aanbevolen, omdat die snellere en nauwkeurigere resultaten opleveren",
                "example": {
                    "playlistURL": "Begin met het afspelen van nummers uit de playlist",
                    "reset": "Stop met afspelen van de playlist"
                },
                "interaction": {
                    "description": "Exclusief nummers afspelen van een bepaalde YouTube/Spotify-afspeellijst",
                    "matches": "Bekijk een lijst met nummers die zijn gevonden en niet zijn gevonden",
                    "matchesLink": "Of de YouTube-URL voor overeenkomende nummers moet worden weergegeven",
                    "playlistURL": "De YouTube-/Spotify-afspeellijst waar nummers uit moeten worden gehaald"
                },
                "name": "afspeellijst"
            },
            "invalidURL": {
                "description": "De link naar de playlist is ongeldig. Alleen YouTube- en Spotify-afspeellijsten worden ondersteund. Gebruik voor Spotify `Delen > Link naar afspeellijst kopiëren` in Spotify om een geldige link op te halen.",
                "title": "Ongeldige URL van afspeellijst"
            },
            "matched": {
                "description": "Gevonden `{{matchedCount}}/{{totalCount}}` nummers.",
                "title": "Speelt \"{{playlistName}}\"",
                "truncated": "Let op: het verwerken van de playlist duurde te lang en was niet voltooid. Probeer het de volgende keer met een kleinere playlist."
            },
            "noMatches": {
                "description": "Er zijn geen nummers gevonden. Zorg ervoor dat de afspeellijst niet privé is.",
                "title": "Kon nummers niet ophalen uit afspeellijst"
            },
            "noPlaylistSet": {
                "description": "{{playlistSet}} een playlist voordat u deze opdracht gebruikt.",
                "title": "Geen afspeellijst ingesteld"
            },
            "parsing": "Afspeellijst laden...",
            "parsingAlreadyInProgress": {
                "description": "Wacht tot de huidige afspeellijst klaar is met laden voordat je een nieuwe start.",
                "title": "Playlist wordt al geladen"
            }
        },
        "preset": {
            "deleted": {
                "description": "Voorinstelling {{presetName}} is succesvol verwijderd.",
                "title": "Voorinstelling verwijderd"
            },
            "exported": {
                "description": "Importeer {{presetName}} als een nieuwe voorinstelling op andere servers met behulp van:\n{{presetImport}} `exported_preset:{{presetUUID}} new_preset_name:[preset_name]`\n\nU kunt ook de opties van de voorinstelling rechtstreeks laden met behulp van:\n{{presetLoad}} `preset_name:{{presetUUID}}`",
                "title": "Voorinstelling geëxporteerd"
            },
            "failure": {
                "alreadyExists": {
                    "description": "De voorinstelling {{presetNameFormatted}} bestaat al. Je kunt de oude verwijderen met {{presetDelete}} `preset_name:{{presetName}}`.",
                    "title": "Voorinstelling bestaat al"
                },
                "illegalPrefix": {
                    "description": "Voorinstellingsnaam mag niet beginnen met {{importPrefix}}.",
                    "title": "Voorinstellingsfout"
                },
                "lengthyName": {
                    "description": "De voorinstellingsnaam mag maximaal {{presetNameMaxLength}} tekens bevatten.",
                    "title": "Voorinstellingsnaam te lang"
                },
                "missingIdentifier": {
                    "description": "Je moet een voorinstellings-ID opgeven. Gebruik {{presetExport}} `preset_name:[preset_name]` om een voorinstellings-ID op te halen.",
                    "title": "Voorinstellings-ID ontbreekt"
                },
                "missingName": {
                    "description": "U moet een voorinstellingsnaam opgeven.",
                    "title": "Voorinstellingsnaam ontbreekt"
                },
                "noSuchPreset": {
                    "description": "Voorinstelling {{presetName}} bestaat niet.",
                    "identifier": {
                        "description": "Voorinstelling-ID {{presetUUID}} bestaat niet."
                    },
                    "title": "Geen dergelijke voorinstelling"
                },
                "tooMany": {
                    "description": "Elke guild mag maximaal {{maxNumPresets}} voorinstellingen hebben. Verwijder er enkele voordat u er meer toevoegt.",
                    "title": "Te veel voorinstellingen"
                }
            },
            "help": {
                "description": "Acties voor opslaan/laden van speloptievoorinstellingen. Voorinstellingsnaam moet één woord zijn.",
                "example": {
                    "delete": "Verwijdert de genoemde voorinstelling",
                    "export": "Retourneert een unieke ID die kan worden gebruikt om de genoemde voorinstelling te laden/importeren",
                    "import": "Maakt een nieuwe voorinstelling met behulp van een geëxporteerde voorinstellings-ID",
                    "list": "Geeft alle voorinstellingen van de server weer",
                    "load": "Laadt de genoemde voorinstelling of voorinstelling-ID ({{exampleIdentifier}}) in de spelopties",
                    "replace": "Vervang de opties van de genoemde voorinstelling door de huidige spelopties",
                    "save": "Slaat de huidige spelopties op als een voorinstelling"
                },
                "name": "voorinstelling",
                "usage": {
                    "presetIdentifier": "voorinstelling_identificatie",
                    "presetName": "voorinstelling_naam"
                }
            },
            "imported": {
                "description": "Laad de nieuw geïmporteerde voorinstelling met {{presetLoad}} `preset_name:{{presetName}}`.",
                "title": "Voorinstelling geïmporteerd"
            },
            "interaction": {
                "delete": {
                    "presetName": "De voorinstelling om te verwijderen"
                },
                "export": {
                    "presetName": "De voorinstelling om te exporteren"
                },
                "import": {
                    "exportedPresetID": "De ID van de voorinstelling om te importeren",
                    "presetName": "De naam die aan de geïmporteerde voorinstelling moet worden gegeven"
                },
                "load": {
                    "presetName": "De voorinstelling om te laden"
                },
                "replace": {
                    "presetName": "De voorinstelling om te vervangen"
                },
                "save": {
                    "presetName": "Hoe deze voorinstelling moet heten"
                }
            },
            "list": {
                "failure": {
                    "noPresets": {
                        "description": "U hebt geen voorinstellingen. Raadpleeg {{presetHelp}} om te zien hoe u er een kunt maken."
                    }
                },
                "loadInstructions": {
                    "footer": "Laad een voorinstelling met {{presetLoad}} [preset_name]"
                },
                "title": "Beschikbare voorinstellingen"
            },
            "replaced": {
                "title": "Voorinstelling vervangen"
            },
            "saved": {
                "title": "Voorinstelling opgeslagen"
            },
            "savedOrReplaced": {
                "description": "Je kunt deze voorinstelling later laden met {{presetLoad}}."
            }
        },
        "profile": {
            "badges": "Badges",
            "experience": "Ervaring",
            "failure": {
                "notFound": {
                    "badUsage": {
                        "description": "Zorg ervoor dat u deze opdracht correct gebruikt. Zie {{profileHelp}} voor meer informatie."
                    },
                    "description": "Kon de opgegeven gebruikers-ID niet vinden. Zie {{profileHelp}} voor meer informatie.",
                    "title": "Geen profiel gevonden"
                }
            },
            "firstPlayed": "Voor het eerst afgespeeld",
            "gamesPlayed": "Gespeelde spellen",
            "help": {
                "description": "Toont je spelstatistieken.",
                "example": {
                    "otherPlayerID": "Bekijk een spelersprofiel op basis van hun Discord-ID",
                    "otherPlayerMention": "Views {{playerName}}'s spelerprofiel",
                    "self": "Bekijk je eigen spelersprofiel"
                },
                "name": "profiel",
                "usage": {
                    "mention": "vermelding"
                }
            },
            "ineligibleForRank": "Niet in aanmerking komend voor rang",
            "interaction": {
                "userID": "De gebruikers-ID van de speler waarvan je het profiel wilt bekijken",
                "userMention": "Noem de gebruiker waarvan je het profiel wilt bekijken"
            },
            "lastActive": "Laatst actief",
            "overallRank": "Algemene rang",
            "rank": {
                "almighty": "Almachtige heerser van het zonnestelsel",
                "aoty": "Artiest van het jaar",
                "benevolent": "Welwillende heerser van de Aarde",
                "bonsang": "Bonsang Award-winnaar",
                "ceo": "CEO van KMQ Entertainment",
                "daesang": "Daesang Award-winnaar",
                "divine": "Goddelijke heerser van de sterren",
                "enlightened": "Verlichte heerser van het sterrenstelsel",
                "immortal": "Onsterfelijke heerser van het universum",
                "newAoty": "Nieuwe artiest van het jaar",
                "novice": "Beginner",
                "nugu": "Nobody",
                "omniscient": "Alwetende heerser van het multiversum",
                "preDebut": "Vóór debuut",
                "president": "President van Zuid-Korea",
                "reuniter": "Hereeniger van de twee Korea's",
                "ruler": "Heerser van de twee Korea's",
                "supreme": "Opperheerser van de twee Korea's",
                "trainee": "Stagiair"
            },
            "songsGuessed": "Geraden nummers",
            "timesVoted": "Aantal stemmen"
        },
        "recentlyadded": {
            "description": "De volgende nummers zijn de afgelopen twee weken toegevoegd aan KMQ:",
            "failure": {
                "noSongs": {
                    "description": "Kom later terug om te zien of KMQ nieuwe nummers heeft toegevoegd.",
                    "title": "Geen recent toegevoegde nummers"
                }
            },
            "help": {
                "description": "Bekijk nummers die de afgelopen twee weken zijn toegevoegd aan KMQ.",
                "example": "Toon recent toegevoegde nummers",
                "name": "recenttoegevoegd"
            },
            "title": "Recent toegevoegde nummers"
        },
        "release": {
            "help": {
                "description": "Kies of je alleen officiële muziekvideo's wilt opnemen, of alle video's (b-kantjes, dansoefeningen, akoestische versies, remixes, enz.).",
                "example": {
                    "all": "Speelt alle beschikbare video's, inclusief dansoefeningen, akoestische versies, remixen",
                    "official": "Speelt alleen {{official}} muziekvideo's",
                    "reset": "Reset naar het standaard releasetype van {{defaultRelease}}"
                },
                "interaction": {
                    "description": "Kies of je alleen officiële muziekvideo's of alle video's wilt opnemen.",
                    "release": "Het type releases om af te spelen"
                },
                "name": "uitgave"
            }
        },
        "remix": {
            "help": {
                "description": "Kies of je geremixte nummers wilt opnemen.",
                "example": {
                    "exclude": "Sluit remixes uit",
                    "include": "Voeg remixen toe",
                    "reset": "Reset naar de standaardoptie van {{defaultRemix}}"
                },
                "name": "remix"
            },
            "interaction": {
                "remix": "Of je geremixte nummers wilt opnemen of uitsluiten"
            }
        },
        "remove": {
            "failure": {
                "noGroupsSelected": {
                    "description": "Er zijn momenteel geen groepen geselecteerd.",
                    "title": "Mislukte verwijdering"
                },
                "unrecognizedGroups": {
                    "removed": "verwijderd"
                }
            },
            "help": {
                "description": "Verwijdert een of meer groepen uit de huidige {{groups}}, {{exclude}} of {{include}} opties.",
                "example": {
                    "exclude": "Verwijdert {{groupOne}}, {{groupTwo}} en {{groupThree}} uit de huidige {{exclude}} optie",
                    "groups": "Verwijdert {{groupOne}} en {{groupTwo}} uit de huidige {{groups}} optie",
                    "include": "Verwijdert {{group}} van de huidige {{include}} optie"
                },
                "name": "verwijderen"
            }
        },
        "reset": {
            "help": {
                "description": "Reset naar de standaardspelopties.",
                "example": {
                    "reset": "Reset naar de standaardspelopties"
                },
                "name": "resetten"
            }
        },
        "score": {
            "help": {
                "description": "Bekijk het scorebord voor het huidige spel.",
                "name": "score"
            },
            "scoreboardTitle": "Scorebord"
        },
        "seek": {
            "help": {
                "description": "Kies of elk nummer vanaf het begin, het midden of op een willekeurig punt wordt afgespeeld.",
                "example": {
                    "beginning": "Het nummer wordt vanaf het begin afgespeeld",
                    "middle": "Nummers worden afgespeeld vanaf het middelpunt",
                    "random": "Nummers worden afgespeeld vanaf een willekeurig punt in het midden",
                    "reset": "Reset naar de standaardzoekopdracht van {{defaultSeek}}"
                },
                "name": "zoeken"
            },
            "interaction": {
                "seek": "Waar elk nummer moet beginnen met afspelen"
            }
        },
        "shuffle": {
            "help": {
                "description": "Kies hoe nummers worden geschud.",
                "example": {
                    "chronological": "Nummers worden afgespeeld in de volgorde waarin ze zijn uitgebracht, met enige willekeur. {{penalty}} EXP-straf wordt toegepast",
                    "popularity": "Nummers worden afgespeeld op basis van afnemende populariteit. {{penalty}} EXP-straf wordt toegepast",
                    "random": "Nummers worden willekeurig afgespeeld",
                    "reset": "Reset naar de standaard schudmodus van {{defaultShuffle}}"
                },
                "name": "schud"
            },
            "interaction": {
                "shuffle": "Het type muziekshuffling dat tijdens het spel moet worden gebruikt"
            }
        },
        "skip": {
            "failure": {
                "skipIgnored": "Skip genegeerd"
            },
            "help": {
                "description": "Stem om het huidige nummer te skippen. Overslaan bij meerderheidskeuze van deelnemers.",
                "name": "overslaan"
            },
            "success": {
                "description": "{{skipCounter}} skips behaald, skippen..."
            },
            "vote": {
                "description": "{{skipCounter}} skipverzoeken ontvangen.",
                "title": "Skipverzoek"
            }
        },
        "special": {
            "help": {
                "description": "Wijzig de afspeelsnelheid van het nummer.",
                "example": {
                    "fast": "Speelt het nummer op een hoge snelheid af",
                    "faster": "Speelt het nummer op een hogere snelheid af",
                    "highPitch": "Speelt het nummer op een hoge toon",
                    "lowPitch": "Speelt het nummer op een lage toon",
                    "nightcore": "Speelt een nightcore-bewerking van het nummer",
                    "reset": "Reset de speciale optie",
                    "reverse": "Speelt het nummer achterstevoren af",
                    "slow": "Speelt het nummer op een lage snelheid"
                },
                "name": "speciaal"
            },
            "interaction": {
                "special": "Het type wijziging dat op elk nummer moet worden aangebracht"
            }
        },
        "spotify": {
            "help": {
                "name": "Spotify"
            }
        },
        "stats": {
            "description": "Gedetailleerde botstatus: {{link}}",
            "failure": {
                "description": "Probeer het later opnieuw.",
                "title": "Fout bij het ophalen van statistieken"
            },
            "footer": "\"Recente\" statistieken geven gegevens van de afgelopen 24 uur weer.",
            "game": {
                "activeGameSessions": "Actieve spelrondes",
                "activePlayers": "Actieve spelers",
                "latestSongUpdate": "Meest recente nummerupdate",
                "recentGameRounds": "(Recente) spelrondes",
                "recentGameSessions": "(Recente) spelrondes",
                "recentPlayers": "(Recente) spelers",
                "title": "Spelstatistieken"
            },
            "help": {
                "description": "Verschillende gebruiks-/systeemstatistieken.",
                "name": "statistieken"
            },
            "system": {
                "apiLatency": "API-latentie",
                "databaseLatency": "Database-latentie",
                "loadAverage": "Systeembelastinggemiddelde",
                "memoryUsage": "Gebruik geheugen van proces",
                "requestLatency": "Verzoeklatentie",
                "title": "Systeemstatistieken",
                "uptime": "Uptime"
            },
            "title": "Botstatistieken"
        },
        "subunits": {
            "help": {
                "description": "Kies of subunits van een groep automatisch opgenomen worden bij gebruik van {{groups}}.",
                "example": {
                    "exclude": "Voeg geen subgroepen toe",
                    "include": "Subunits automatisch opnemen. Bijvoorbeeld, {{groupCommand}} group_1:{{parentGroup}} zou nummers van {{parentGroup}}, {{subunitOne}}, {{subunitTwo}}, etc. bevatten.",
                    "reset": "Reset naar de standaardoptie van {{defaultSubunit}}"
                },
                "name": "subgroepen"
            },
            "interaction": {
                "subunits": "Of subunits moeten worden opgenomen"
            }
        },
        "timer": {
            "help": {
                "description": "Doe je best om correct te raden voordat de timer afloopt! Voer een tijd in seconden in of geef geen argumenten op om uit te schakelen.",
                "example": {
                    "reset": "Schakelt de timer uit",
                    "set": "Als na {{timer}} seconden geen gebruiker correct heeft geraden, eindigt de ronde en begint de volgende automatisch"
                },
                "interaction": {
                    "description": "Doe je best om correct te raden voordat de timer afloopt!",
                    "timer": "Hoeveel seconden elk nummer moet worden afgespeeld voordat het wordt overgeslagen"
                },
                "name": "timer",
                "usage": {
                    "seconds": "seconden"
                }
            }
        },
        "upcomingreleases": {
            "album": "Album",
            "description": "De volgende nummers, albums en EP's worden uitgebracht:",
            "ep": "EP",
            "failure": {
                "noReleases": {
                    "description": "Kom later nog eens terug om te kijken of er nieuwe releases zijn gepland.",
                    "title": "Geen toekomstige releases"
                }
            },
            "help": {
                "albumExample": "Toon aankomende albumreleases",
                "defaultExample": "Toon aankomende artiestenreleases, inclusief nummers, albums en EP's",
                "description": "Bekijk nummers, albums en extended plays (EP's) die binnenkort worden uitgebracht.",
                "interaction": {
                    "releaseType": "Het type release om te laten zien"
                },
                "name": "komendeuitgaven"
            },
            "single": "Enkel",
            "title": "Aankomende releases"
        },
        "vote": {
            "available": "U kunt nu stemmen!",
            "boost": {
                "active": "Boost actief!",
                "inactive": "Boost inactief"
            },
            "description": "Stem op KMQ op [top.gg]({{voteLink}}) en je ontvangt 2x EXP gedurende een uur! Je kunt elke {{voteResetDuration}} uur één keer stemmen.\n\nWe zouden het op prijs stellen als je ook een [recensie]({{reviewLink}}) achter wilt laten.",
            "help": {
                "description": "Geeft instructies over hoe te stemmen om 2x EXP te ontvangen gedurende een uur.",
                "name": "stem"
            },
            "timeLeft": "Nog {{time}} over.",
            "unavailable": {
                "hours": "Je kunt stemmen in **{{hours}}**.",
                "minutes": "U kunt stemmen in **{{minutes}}**.",
                "seconds": "Je kunt stemmen in **{{seconds}}**."
            }
        }
    },
    "fact": {
        "didYouKnow": "Wist je dat?",
        "fun": {
            "bigThreeDominance": "Leuk weetje: BTS, Blackpink en Twice zijn samen goed voor {{bigThreeViews}} YouTube-weergaven, ofwel {{proportion}}%",
            "birthday": "Leuk weetje: de verjaardag van {{name}} is deze maand op {{formattedDate}}!",
            "companyByArtistCount": "Leuk weetje: {{company}} is het entertainmentbedrijf met de {{ordinalNum}} meeste artiesten (inclusief subgroepen en solodebuten) met in totaal {{num}}!",
            "companyByArtistViews": "Leuk weetje: {{name}} is het {{ordinalNum}} meest bekeken entertainmentbedrijf met in totaal {{views}} YouTube-weergaven!",
            "fanclubName": "Leuk weetje: de fanclubnaam van {{name}} is '{{fanclub}}'!",
            "historicalGaonWeekly": "Leuk weetje: in deze week in {{year}}, was {{songName}} het best scorende nummer in de GAON Weekly-hitlijsten!",
            "hyperlinkGenerator": "[\"{{songName}}\" van {{artistName}}]({{url}})",
            "mostActiveYear": "Leuk weetje: {{year}} was het {{ordinalNum}} meest actieve jaar in K-Pop met {{num}} uitgebrachte muziekvideo's!",
            "mostAnnualAwardShowWins": "Leuk weetje: {{artistName}} heeft met {{wins}} de {{ordinalNum}} meeste overwinningen op jaarlijkse prijsuitreikingen!",
            "mostDebuts": "Leuk weetje: {{year}} had de {{ordinalNum}} meeste debuten met {{num}} debuterende groepen!",
            "mostGaonAppearances": "Leuk weetje: {{artistName}} staat {{ordinalNum}} keer op de meest GAON wekelijkse digitale hitlijsten met {{appearances}} verschijningen!",
            "mostGaonFirsts": "Leuk weetje: {{artistName}} heeft {{ordinalNum}} keer de meeste GAON wekelijkse digitale hitlijsten aangevoerd met {{firstPlaceCount}} verschijningen op de eerste plaats!",
            "mostLikedGroup": "Leuk weetje: {{artist}} is de {{ordinalNum}} meest geliefde groep met in totaal {{likes}} YouTube-likes!",
            "mostLikedVideo": "Leuk weetje: {{hyperlink}} is de {{ordinalNum}} meest geliefde video met in totaal {{likes}} YouTube-likes!",
            "mostMVs": "Leuk weetje: {{artist}} heeft de {{ordinalNum}} meeste muziekvideo's met {{num}} op YouTube!",
            "mostMusicShowWins": "Leuk weetje: {{artist}} heeft de {{ordinalNum}} meeste muziekshows gewonnen met {{num}} overwinningen!",
            "mostViewedGroup": "Leuk weetje: {{artist}} is de {{ordinalNum}} meest bekeken groep met {{views}} totale YouTube-weergaven!",
            "mostViewedSoloist": "Leuk weetje: {{artist}} is de {{ordinalNum}} meest bekeken soloartiest met {{views}} totale YouTube-weergaven!",
            "mostViewedVideo": "Leuk weetje: {{hyperlink}} is de {{ordinalNum}} meest bekeken video met in totaal {{views}} YouTube-weergaven!",
            "mvViewMilestone": "Leuk weetje: {{hyperlink}} bereikte onlangs {{views}} weergaven op YouTube!",
            "newMV": "Nieuw nummerwaarschuwing: bekijk deze recent uitgebrachte videoclip, {{hyperlink}}",
            "oldMV": "Leuk weetje: {{hyperlink}} werd deze week uitgebracht in {{year}}!",
            "recentGaonWeekly": "Leuk weetje: {{songName}} is het {{ordinalNum}} nummer dat afgelopen week het hoogst in de Gaon-hitlijsten stond!",
            "recentMusicShowWin": "Leuk weetje: {{hyperlink}} won onlangs op {{musicShow}} op {{winDate}}",
            "recentPak": "Leuk weetje: {{hyperlink}} is de {{ordinalNum}} meest recente muziekvideo die een PAK (Perfect All-Kill) heeft ontvangen!",
            "upcomingReleases": "Leuk weetje: '{{releaseName}}' ({{releaseType}}) van '{{artistName}}' komt binnenkort uit op {{dateString}}!",
            "viewsByArtistType": "Leuk weetje: alle K-Pop-muziekvideo's op YouTube hebben samen {{totalViews}} weergaven, waarvan {{groupViews}} ({{groupProportion}}%) van groepen zijn, terwijl {{soloViews}} ({{soloProportion}}%) afkomstig zijn van soloartiesten.",
            "viewsByGender": "Leuk weetje: alle K-Pop-muziekvideo's op YouTube hebben samen {{totalViews}} weergaven, waarvan {{maleViews}} ({{maleProportion}}%) van mannelijke groepen, {{femaleViews}} ({{femaleProportion}}%) van vrouwelijke groepen en de resterende {{coedViews}} ({{coedProportion}}%) van gemengde groepen zijn."
        },
        "kmq": {
            "guessRate": "Leuk weetje: {{hyperlink}} heeft een raadpercentage van {{percentage}}% over {{roundsPlayed}} gespeelde ronden",
            "highestLeveledPlayerStats": "Leuk weetje: de {{ordinalNum}} hoogst geniveleerde KMQ-speler is Level {{level}}, met {{songsGuessed}} geraden nummers over {{gamesPlayed}} spellen!",
            "longestGame": "KMQ Fact: het wereldwijd (momenteel) langste spelletje KMQ duurde {{sessionLength}} minuten, met {{roundsPlayed}} gespeelde nummers, een gemiddelde goktijd van {{avgGuessTime}} seconden, met {{numParticipants}} deelnemers! Kun jij dat verslaan?",
            "mostActivePlayerGamesPlayed": "KMQ Fact: De meest actieve speler heeft {{gamesPlayed}} spellen gespeeld sinds 8 november 2020!",
            "mostActivePlayerSongsGuessed": "KMQ Fact: De meest actieve speler heeft {{songsGuessed}} nummers geraden sinds 8 november 2020!",
            "mostActiveServer": "KMQ Fact: De meest actieve server heeft {{gamesPlayed}} spellen van KMQ gespeeld, met een totaal van {{songsGuessed}} geraden nummers!",
            "mostCorrectGuessesServer": "KMQ Fact: De server met de meeste juiste antwoorden heeft {{gamesPlayed}} spellen van KMQ gespeeld, met een totaal van {{songsGuessed}} geraden nummers!",
            "recentRounds": "KMQ-feit: er zijn in totaal {{recentGameCount}} rondes KMQ gespeeld in de afgelopen week!",
            "recentSessions": "KMQ Fact: in totaal {{recentSessions}} spelletjes KMQ gespeeld in de laatste week!",
            "totalGames": "KMQ Fact: Er zijn in totaal {{totalGamesPlayed}} spellen van KMQ gespeeld!",
            "uniquePlayers": "KMQ-feit: {{recentActivePlayers}} unieke spelers hebben de afgelopen {{xDays}} KMQ gespeeld!"
        }
    },
    "misc": {
        "andManyOthers": "en nog veel meer...",
        "artist": "artiest",
        "artistAliases": "Artiestenaliassen",
        "bookmark": "Bladwijzer",
        "classic": {
            "yourScore": "Je score is {{score}}."
        },
        "conflict": "conflict",
        "duration": "Tijdsduur",
        "elimination": {
            "yourLives": "Je hebt {{lives}} levens."
        },
        "failure": {
            "afkChannel": {
                "description": "Zorg ervoor dat je niet in het inactieve spraakkanaal bent, zodat je me kunt horen!",
                "title": "Afwezig spraakkanaal"
            },
            "command": {
                "description": "Ik liep tegen een fout aan tijdens het uitvoeren van deze opdracht.\nGeef dit door aan een ontwikkelaar als dit consequent gebeurt:\n{{debugId}}",
                "title": "Fout bij uitvoeren opdracht"
            },
            "deprecatedTextCommand": {
                "description": "Tekstcommando's worden niet langer ondersteund voor nieuwe commando's. Probeer in plaats daarvan de nieuwe en verbeterde schuine-streepcommando's uit! Als schuine-streepcommando's niet zichtbaar zijn op de server, nodig KMQ dan opnieuw uit op de server.",
                "title": "Tekstcommando's afgeschaft"
            },
            "error": "Fout",
            "errorSelectingSong": {
                "description": "Probeer de ronde alstublieft opnieuw te starten. Als het probleem zich blijft voordoen, meld het dan op onze officiële KMQ-server.",
                "title": "Fout bij het selecteren van nummer"
            },
            "game": {
                "noneInProgress": {
                    "description": "Er is geen spel bezig.",
                    "title": "Geen actief spel"
                }
            },
            "gameOptionConflict": {
                "description": "{{optionOne}} speloptie is momenteel ingesteld. {{optionTwo}} en {{optionOne}} zijn onverenigbaar. Verwijder de {{optionOne}} optie door {{optionOneCommand}} te typen om door te gaan.",
                "title": "Conflict in speloptie"
            },
            "groupsExcludeConflict": {
                "allow": "om ze te laten spelen",
                "description": "Een of meer van de gegeven {{conflictingOptionOne}} is al opgenomen in {{conflictingOptionTwo}}. \nDe volgende groepen zijn **niet** toegevoegd aan {{conflictingOptionOne}} :\n {{groupsList}}\nGebruik {{solutionStepOne}} en vervolgens {{solutionStepTwo}} {{allowOrPrevent}}.",
                "prevent": "om te voorkomen dat ze spelen",
                "title": "Groepen en uitsluitingsconflict"
            },
            "interaction": {
                "alreadyEliminated": "Je bent deze ronde al uitgeschakeld.",
                "bookmarkOutsideGame": "Je kunt alleen nummers een bladwijzer geven tijdens een spel.",
                "eliminated": "Je bent deze ronde uitgeschakeld.",
                "guildBanned": "Deze server mag KMQ niet gebruiken. Voor bezwaren kun je contact opnemen met de officiële KMQ-ondersteuningsserver op {{supportServer}}.",
                "guildOnly": "KMQ kan alleen op servers worden gebruikt.",
                "invalidBookmark": "Je kunt alleen nummers een bladwijzer geven die recentelijk in de laatste {{BOOKMARK_MESSAGE_SIZE}} ronden zijn afgespeeld. Je moet een bladwijzer plaatsen voor het bericht dat door de bot is verzonden en het nummer bevat.",
                "optionFromPreviousRound": "Je probeert een optie te kiezen uit een ronde die al is voltooid.",
                "playerBanned": "U bent verbannen van het gebruik van KMQ. Voor bezwaren kunt u contact opnemen met de officiële KMQ-ondersteuningsserver op {{supportServer}}."
            },
            "maintenanceMode": {
                "description": "KMQ wordt momenteel onderhouden. Kom later terug!",
                "title": "Onderhoudsmodus"
            },
            "messageTooLong": "Het antwoordbericht was te lang. Meld deze fout aan de KMQ-hulpdienst",
            "missingPermissions": {
                "description": "Hallo! Ik kan geen berichten verzenden in het {{channelName}} kanaal. Zorg ervoor dat de bot toestemming heeft om berichten te verzenden in dit kanaal. Zie de volgende link voor meer informatie: {{permissionsLink}}.",
                "title": "Ontbrekende machtigingen"
            },
            "missingPermissionsText": "Zorg ervoor dat de bot de volgende machtigingen heeft: {{missingPermissions}}\n\nZie de volgende link voor meer informatie: {{permissionsLink}}. Als u nog steeds problemen ondervindt, kunt u deelnemen aan de officiële KMQ-server, te vinden in {{helpCommand}}",
            "notInVC": {
                "description": "Verzend {{command}} opnieuw wanneer je je in een spraakkanaal bevindt.",
                "title": "Word lid van een spraakk kanaal"
            },
            "optionsGeneration": {
                "description": "Verzenden van opties naar het kanaal is mislukt. Gebruik {{resetCommand}} en probeer het opnieuw. Als het probleem zich blijft voordoen, meld het dan op de officiële KMQ-server die je vindt in {{helpCommand}} en geef de volgende ID aan een ontwikkelaar:\n{{debugId}}",
                "title": "Fout bij verzenden opties"
            },
            "retrievingSongData": {
                "description": "Probeer het over een tijdje opnieuw of meld deze fout aan de officiële KMQ-server die je vindt in {{helpCommand}}.",
                "title": "Fout bij het ophalen van songgegevens"
            },
            "round": {
                "noneInProgress": {
                    "description": "De huidige ronde is beëindigd! Wacht tot de volgende ronde begint.",
                    "title": "Ronde beëindigd"
                }
            },
            "songPlaying": {
                "description": "Nieuwe ronde begint over 3 seconden...",
                "title": "Fout bij afspelen nummer"
            },
            "songQuery": {
                "description": "Kan geen nummers vinden die aan deze criteria voldoen. Probeer je zoekopdracht te verruimen.",
                "title": "Fout bij songzoekopdracht"
            },
            "unrecognizedGroups": {
                "added": "toegevoegd",
                "description": "Een of meer van de opgegeven groepsnamen werd niet herkend. De groepen die overeenkwamen zijn {{matchedGroupsAction}}. Zorg ervoor dat de groepsnaam exact overeenkomt met de lijst die is verstrekt door {{helpGroups}}.\nDe volgende groepen werden **niet** herkend:\n {{unmatchedGroups}}\n{{solution}}",
                "didYouMean": "__Beetje dit:__\n {{suggestions}}",
                "solution": "Gebruik {{command}} om de niet-overeenkomende groepen toe te voegen.",
                "title": "Onbekende groepsnaam"
            },
            "validation": {
                "boolean": {
                    "notBoolean": "True/false-waarde verwacht voor {{argument}}."
                },
                "char": {
                    "notChar": "Een teken verwacht voor {{argument}}."
                },
                "enum": {
                    "notInEnum": "Een van de volgende geldige {{argument}} waarden verwacht: ({{validValues}})."
                },
                "numArguments": {
                    "incorrect": "Onjuist aantal argumenten. Zie {{help}} actie:{{command}} voor gebruik."
                },
                "number": {
                    "max": "Verwachte waarde kleiner dan of gelijk aan {{max}} voor {{argument}}",
                    "min": "Verwachte waarde groter dan of gelijk aan {{min}} voor {{argument}}.",
                    "notNumber": "Numerieke waarde voor {{argument}} verwacht."
                },
                "title": "Invoervalidatiefout"
            },
            "vcFull": {
                "description": "Zorg ervoor dat er genoeg ruimte in het spraakkanaal is zodat ik kan deelnemen.",
                "title": "Spraakkanaal vol"
            },
            "vcJoin": {
                "description": "Er is iets misgegaan, probeer het spel over een tijdje opnieuw te starten.",
                "title": "Fout bij deelname aan spraakkanaal"
            }
        },
        "formattedLimit": "{{limitStart}} tot {{limitEnd}} ({{songCount}} nummers)",
        "gameOwnerChanged": {
            "description": "De nieuwe eigenaar van het spel is {{newGameOwner}}. Zij zijn verantwoordelijk voor {{forcehintCommand}} en {{forceskipCommand}}.",
            "title": "Eigenaar van het spel gewijzigd"
        },
        "inGame": {
            "aliases": "Aliassen",
            "bonusArtistRound": "BONUSRONDE ARTIEST",
            "bonusExpArtistRound": "BONUS-EXP EN ARTIESTENRONDES",
            "bonusExpRound": "BONUS EXP RONDE",
            "correctGuess": "{{correctGuesser}} raadde correct (+{{expGain}} EXP) ({{timeToGuess}}s)",
            "hiddenRemainingPlayers": "Wachten op",
            "hiddenTimerInfo": "{{guessButton}} voordat de ronde eindigt {{timestamp}}!",
            "noCorrectGuesses": "Niemand heeft het.",
            "noWinners": "Niemand heeft gewonnen",
            "runnersUp": "Runners-up",
            "songsCorrectlyGuessed": "{{songCount}} nummers correct geraden!",
            "uniqueSongsPlayed": "{{uniqueSongCount}} unieke nummers afgespeeld."
        },
        "interaction": {
            "bookmarked": {
                "description": "Je ontvangt aan het einde van het spel een direct bericht met een link naar {{songName}}.",
                "message": {
                    "playedOn": "Gespeeld op {{date}}",
                    "title": "Nummers met bladwijzer"
                },
                "title": "Nummer gebookmarkt "
            },
            "faq": "Veelgestelde vragen",
            "fullGroupsList": "Volledige lijst van groepen",
            "genericProgress": {
                "description": "🤖",
                "title": "Ik werk eraan!"
            },
            "guess": {
                "title": "Raad de {{songOrArtist}}!"
            },
            "howToPlay": "Hoe te spelen",
            "leaveReview": "Laat een recensie achter!",
            "officialKmqServer": "Officiële KMQ-server",
            "profile": {
                "inaccessible": "Ik heb nu geen toegang tot die gebruiker. Probeer in plaats daarvan {{profileUserID}} te gebruiken.",
                "noStats": "Deze gebruiker moet eerst een spel spelen voordat zijn statistieken worden bijgehouden."
            },
            "resetOption": "Reset de {{optionName}} optie",
            "title": {
                "failure": "Ooh-oh"
            },
            "vote": "Stem!"
        },
        "level": "Niveau",
        "levelUp": {
            "entry": "{{user}} is gestegen van {{startLevel}} naar {{endLevel}} ({{rank}})",
            "title": "🚀 Upgrade!"
        },
        "listOfGroups": "lijst van groepen",
        "no": "Nee",
        "none": "Geen",
        "notApplicable": "N/B",
        "plural": {
            "day_one": "{{count}} dag",
            "day_other": "{{count}} dagen",
            "hourAgo_one": "{{count}} uur geleden",
            "hourAgo_other": "{{count}} uur geleden",
            "hour_one": "{{count}} uur",
            "hour_other": "{{count}} uur",
            "level_one": "niveau",
            "level_other": "niveaus",
            "minuteAgo_one": "{{count}} minuut geleden",
            "minuteAgo_other": "{{count}} minuten geleden",
            "minuteRemaining_one": "Nog {{count}} minuut over",
            "minuteRemaining_other": "Nog {{count}} minuten te gaan",
            "minute_one": "{{count}} minuut",
            "minute_other": "{{count}} minuten",
            "player_one": "{{count}} speler",
            "player_other": "{{count}} spelers",
            "second_one": "{{count}} seconde",
            "second_other": "{{count}} seconden",
            "song_one": "{{count}} nummer",
            "song_other": "{{count}} nummers",
            "suddenDeathEnd_one": "U hebt {{count}} liedje overleefd!",
            "suddenDeathEnd_other": "U hebt {{count}} liedjes overleefd!",
            "winMessage_one": "{{winners, list}} wint!",
            "winMessage_other": "{{winners, list}} wint!"
        },
        "preCheck": {
            "competition": "Deze opdracht is uitgeschakeld voor gewone gebruikers in de competitie.",
            "debugChannel": "Je kunt dat niet doen in dit kanaal.",
            "debugServer": "Je kunt dat niet doen op deze server.",
            "differentVC": "Je moet in hetzelfde spraakkanaal zijn als de bot om deze opdracht te gebruiken.",
            "notGameSession": "Je kunt dat niet doen tijdens een spelsessie.",
            "notHidden": "Dat kan je niet doen tijdens een verborgen ronde.",
            "notListeningSession": "Je kunt dat niet doen tijdens een luistersessie.",
            "notPlaylist": "Je kunt die optie niet wijzigen wanneer je vanaf een afspeellijst afspeelt. Gebruik {{playlistResetCommand}} voordat je deze optie wijzigt.",
            "notSuddenDeath": "Dat kan niet tijdens een plotselinge dood.",
            "title": "Wachten..."
        },
        "releaseDate": "Uitgavedatum",
        "restart": {
            "description_hard": "De downtime zal ongeveer een paar seconden zijn. Beëindig het huidige spel om ervoor te zorgen dat uw voortgang wordt opgeslagen!",
            "title": "Aankomende herstart over {{timeUntilRestart}} minuten."
        },
        "sendingBookmarkedSongs": {
            "description": "Verzenden van {{songs}} naar {{players}}.\n\nMarkeer nummers tijdens het spel door met de rechtermuisknop op het nummerbericht te klikken en `Apps > Nummer markeren` te selecteren",
            "title": "Verstuur geboekmerkte nummers..."
        },
        "skip": "Overslaan",
        "song": "nummer",
        "songAliases": "Nummeraliassen",
        "team": {
            "yourScore": "Uw score: {{score}}",
            "yourTeamScore": "De score van je team: {{teamScore}}"
        },
        "timeFinished": "Tijd omhoog",
        "uniqueSongsReset": {
            "description": "Alle nummers zijn afgespeeld. {{totalSongCount}} nummers worden opnieuw geschud.",
            "title": "Unieke nummers resetten"
        },
        "usage": "Gebruik",
        "views": "weergaven",
        "warning": {
            "addRemoveOrdering": {
                "footer": "Behoorde je niet {{command}} {{addOrRemove}} te gebruiken?"
            }
        },
        "yes": "Ja"
    }
}<|MERGE_RESOLUTION|>--- conflicted
+++ resolved
@@ -867,12 +867,8 @@
                 "example": {
                     "classic": "Start een klassiek spelletje KMQ (typ je gok als eerste om een punt te krijgen)",
                     "elimination": "Start een KMQ-eliminatiespel waarin elke speler begint met {{lives}} levens",
-<<<<<<< HEAD
-                    "hidden": "Start een verborgen spelletje KMQ, waarin spelers alleen kunnen antwoorden met /raden",
-=======
                     "hidden": "Start een verborgen spelletje KMQ, waarbij spelers alleen kunnen antwoorden met /raad",
                     "suddenDeath": "Start een plotselinge dood-game van KMQ, waarbij iemand het liedje moet raden, of de game eindigt",
->>>>>>> e1bc2b1c
                     "teams": "Splits op in zoveel teams als je wilt en kijk van wie je afhankelijk kunt zijn om te winnen!"
                 },
                 "interaction": {
