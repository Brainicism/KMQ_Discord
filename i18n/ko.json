--- conflicted
+++ resolved
@@ -551,11 +551,7 @@
             },
             "musicSessionNotAvailable": "음악 세션 중에는 일부 옵션을 사용할 수 없습니다",
             "notSet": "설정되지 않음",
-<<<<<<< HEAD
-            "overview": "이제 다음 옵션에서 사용 가능한 노래 {{totalSongs}}개 중 상위 {{limit}}개를 재생합니다.\n\n{{priorityOptions}}",
-=======
-            "overview": "이제 다음 게임 옵션에서 사용 가능한 노래 {{totalSongs}}개 중 상위 {{limit}}개를 재생합니다:",
->>>>>>> 5c7e5f49
+            "overview": "이제 다음 옵션에서 사용 가능한 노래 {{totalSongs}}개 중 상위 {{limit}}개를 재생합니다:",
             "perCommandHelp": "명령 사용 방법에 대한 정보를 찾고 계십니까? (자세한 내용은 \"{{helpCommand}} [명령]\"을 확인하세요.)",
             "premiumOptionsNonPremiumGame": "주의: 액티브 게임은 프리미엄이 아닙니다",
             "preset": "사전 설정",
