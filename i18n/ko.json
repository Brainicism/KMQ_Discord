--- conflicted
+++ resolved
@@ -646,7 +646,10 @@
                     "lives": "목슴"
                 }
             },
-<<<<<<< HEAD
+            "interaction": {
+                "teams_begin": "KMQ의 '팀' 게임 모드를 시작합니다. '/play teams create' 이후에만 사용할 수 있습니다.",
+                "teams_create": "팀 생성을 위해 KMQ의 '팀' 게임 모드를 준비합니다"
+            },
             "spotify": {
                 "gameStarting": {
                     "description": "`{{matchedCount}}/{{totalCount}}` 곡과 일치합니다.",
@@ -657,11 +660,6 @@
                     "title": "Spotify에서 노래를 가져오지 못했습니다"
                 },
                 "parsing": "Spotify 재생목록을 파싱중입니다..."
-=======
-            "interaction": {
-                "teams_begin": "KMQ의 '팀' 게임 모드를 시작합니다. '/play teams create' 이후에만 사용할 수 있습니다.",
-                "teams_create": "팀 생성을 위해 KMQ의 '팀' 게임 모드를 준비합니다"
->>>>>>> a329a141
             },
             "team": {
                 "joinTeam": {
