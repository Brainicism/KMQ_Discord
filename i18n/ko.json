{
    "10th": "10",
    "11th": "11",
    "12th": "12",
    "13th": "13",
    "14th": "14",
    "15th": "15",
    "16th": "16",
    "17th": "17",
    "18th": "18",
    "19th": "19",
    "1st": "1",
    "20th": "20",
    "21st": "21",
    "22nd": "22",
    "23rd": "23",
    "24th": "24",
    "25th": "25",
    "2nd": "2",
    "3rd": "3",
    "4th": "4",
    "5th": "5",
    "6th": "6",
    "7th": "7",
    "8th": "8",
    "9th": "9",
    "command": {
        "add": {
            "failure": {
                "unrecognizedGroups": {
                    "added": "추가"
                }
            },
            "help": {
                "description": "현재 {{groups}}, {{exclude}} 또는 {{include}} 옵션에 하나 이상의 그룹을 추가합니다.",
                "example": {
                    "exclude": "현재 {{exclude}} 옵션에 {{groupOne}}, {{groupTwo}}, {{groupThree}}을(를) 추가합니다.",
                    "groups": "{{groupOne}} 및 {{groupTwo}}을(를) 현재 {{groups}} 옵션에 추가합니다.",
                    "include": "현재 {{include}} 옵션에 {{groupOne}}을(를) 추가합니다."
                },
                "name": "추가"
            }
        },
        "answer": {
            "help": {
                "description": "답변 방법 선택: 답을 입력하거나 객관식을 통해 선택합니다. 옵션은 다음과 같습니다: `{{typing}}`, `{{typingtypos}}`, `{{easy}}`, `{{medium}}`, `{{hard}}`",
                "example": {
                    "multipleChoice": "{{optionCount}개의 객관식 옵션에서 버튼을 클릭하여 추측하십시오. {{penalty}} 경험치 패널티가 적용됩니다.",
                    "typing": "채팅에 답을 입력하여 추측합니다.",
                    "typingTypos": "채팅에 답을 입력하여 추측합니다. 사소한 오타는 올바른 것으로 표시됩니다. {{penalty}} 경험치 패널티가 적용됩니다."
                },
                "interaction": {
                    "answerOption": "게임 내 답변 방법",
                    "description": "답변 방법 선택: 답을 입력하거나 객관식을 통해 답을 선택하십시오."
                },
                "name": "답변"
            }
        },
        "artisttype": {
            "help": {
                "description": "솔로 아티스트, 그룹 또는 모두 듣고 싶은지 선택하십시오. 옵션은 {{soloists}}, {{groups}}, {{both}}입니다.",
                "example": {
                    "both": "솔로 아티스트 및 그룹의 노래를 모두 재생합니다.",
                    "groups": "그룹의 노래만 재생합니다.",
                    "reset": "아티스트 유형 옵션을 재설정합니다.",
                    "soloists": "솔로 아티스트의 노래만 재생합니다."
                },
                "interaction": {
                    "artistTypeOption": "재생할 아티스트 유형",
                    "description": "솔로 아티스트, 그룹 또는 모두 듣고 싶은지 선택하십시오."
                },
                "name": "아티스트유형"
            }
        },
        "begin": {
            "ignored": {
                "noTeam": {
                    "description": "게임을 시작하기 전에 `{{join}} [팀명]`을(를) 사용하여 팀을 만드십시오."
                },
                "title": "게임 시작 무시"
            }
        },
        "cutoff": {
            "failure": {
                "invalidEndYear": {
                    "description": "종료 연도는 시작 연도 이후이거나 같아야 합니다.",
                    "title": "잘못된 종료 연도"
                }
            },
            "help": {
                "description": "노래에 대한 연도 범위를 설정합니다. 하나의 값을 지정하면 해당 연도 이후의 노래만 재생됩니다. 두 개의 값을 지정하면 해당 값 사이의 노래만 재생됩니다.",
                "example": {
                    "reset": "연도 설정 기본값인 {{defaultBeginingSearchYear}} ~ {{defaultEndSearchYear}}(으)로 재설정합니다.",
                    "singleCutoff": "{{year}}년 후에 발매된 곡을 재생합니다.",
                    "twoCutoffs": "{{beginingYear}} ~ {{endYear}}년 사이에 발매된 곡을 재생합니다."
                },
<<<<<<< HEAD
                "interaction": {
                    "beginningYear": "포함할 가장 빠른 연도입니다",
                    "description": "노래의 연도 범위를 설정합니다.",
                    "earliestOption": "[beginning_year]부터 매년 노래 선택",
                    "endingYear": "포함 마지막 연도입니다",
                    "rangeOption": "[beginning_year]와 [ending_year] 사이의 매년 노래 선택"
                },
                "name": "년도범위선택"
=======
                "name": "연도범위선택"
            },
            "interaction": {
                "beginningYear": "포함할 가장 빠른 연도",
                "description": "노래의 연도 범위 설정",
                "earliestOption": "[beginningYear]부터 시작하는 연도별 곡 선택",
                "endingYear": "마지막으로 포함된 연도",
                "rangeOption": "[beginningYear]와 [endingYear] 사이의 연도별 곡 선택"
>>>>>>> 708f382a
            }
        },
        "debug": {
            "description": "만약 당신이 봇 개발자로부터 이것을 요청받았다면, 다음을 제공하세요:\n{{debugID}}",
            "title": "디버그 세부 정보를 보냈습니다!"
        },
        "duration": {
            "failure": {
                "removingDuration": {
                    "notSet": {
                        "description": "지속 시간은 현재 설정되어 있지 않습니다."
                    },
                    "title": "지속 시간을 제거하는 중 오류가 발생했습니다.",
                    "tooShort": {
                        "description": "지속 시간은 2분 미만일 수 없습니다."
                    }
                }
            },
            "help": {
                "description": "KMQ 게임의 최대 길이를 분 단위로 설정합니다.",
                "example": {
                    "decrement": "현재 게임 시간에 {{duration}}분을 제거합니다.",
                    "increment": "현재 게임 시간에 {{duration}}분을 추가합니다.",
                    "reset": "지속 시간을 비활성화합니다.",
                    "set": "{{duration}}분 후 게임이 자동으로 종료됩니다."
                },
                "name": "지속_시간_설정",
                "usage": {
                    "minutes": "분"
                }
            },
            "interaction": {
                "durationAdd": "지속 시간에 추가할 시간 (분)",
                "durationRemove": "지속 시간에 제거할 시간 (분)",
                "durationSet": "게임 종료 전 KMQ 플레이 시간"
            }
        },
        "end": {
            "help": {
                "description": "현재 게임을 끝내고 승자를 결정합니다.",
                "name": "게임종료"
            },
            "interaction": {
                "description": "즐거웠기를 바랍니다!",
                "title": "게임 종료"
            }
        },
        "exclude": {
            "failure": {
                "unrecognizedGroups": {
                    "excluded": "그룹 제외"
                }
            },
            "help": {
                "description": "무시할 그룹을 최대한 많이 선택하십시오. 그룹 이름 목록은 [여기]({{groupList}})에서 찾을 수 있습니다.",
                "example": {
                    "multipleGroups": "{{groupOne}}, {{groupTwo}}, {{groupThree}}의 노래를 무시합니다.",
                    "reset": "제외 옵션을 재설정합니다.",
                    "singleGroup": "{{group}}의 노래를 무시합니다."
                },
<<<<<<< HEAD
                "interaction": {
                    "add": {
                        "description": "게임 제외 옵션에 지정된 그룹을 추가합니다.",
                        "perGroupDescription": "{{ordinalNum}} 그룹 추가"
                    },
                    "description": "지정된 그룹의 노래 재생을 방지합니다.",
                    "remove": {
                        "description": "게임 제외 옵션에서 지정된 그룹을 제거합니다.",
                        "perGroupDescription": "{{ordinalNum}} 그룹 제거"
                    },
                    "reset": {
                        "description": "제외 옵션을 재설정합니다."
                    },
                    "set": {
                        "description": "게임 옵션에서 지정된 그룹의 노래를 제외합니다.",
                        "perGroupDescription": "{{ordinalNum}} 그룹 제외"
                    }
                },
                "name": "그룹제외설정"
=======
                "name": "그룹무시설정"
            },
            "interaction": {
                "add": {
                    "description": "게임 제외 옵션에 지정된 그룹을 추가합니다.",
                    "perGroupDescription": "{{ordinalNum}} 그룹 추가"
                },
                "description": "지정된 그룹의 노래 재생을 방지합니다.",
                "remove": {
                    "description": "게임 제외 옵션에서 지정된 그룹을 제거합니다.",
                    "perGroupDescription": "{{ordinalNum}} 그룹 제거"
                },
                "reset": {
                    "description": "무시 옵션을 재설정합니다."
                },
                "set": {
                    "description": "게임 옵션에서 지정된 그룹의 노래를 무시합니다.",
                    "perGroupDescription": "{{ordinalNum}} 그룹 노래 무시"
                }
>>>>>>> 708f382a
            }
        },
        "exp": {
            "activeModifiers": "🚀 활성화된 모듈 내용 🚀",
            "artistGroupGuessModePenalty": "아티스트/그룹 추측 모드 패널티",
            "bonusArtists": "일일 보너스 아티스트의 노래 추측",
            "bonusArtistsTitle": "🎤 현재 보너스 지급 아티스트 🎤",
            "bonusDescription": "다음에 대한 보너스 경험치를 받을 수 있습니다.",
            "bonusTitle": "경험치 보너스를 받는 방법",
            "explanation": {
                "bonusArtistGuess": "보너스 아티스트에 대한 정확한 추측",
                "firstGameOfDay": "오늘의 첫 게임",
                "powerHour": "KMQ Power Hour 또는 주말에 플레이하기",
                "quickGuess": "빨리 추측하기",
                "rareGuess": "희귀한 정확한 추측 보너스",
                "rareGuessRange": "{{rareGuessLowerBound}} ~ {{rareGuessUpperBound}}",
                "streak": "5개 이상의 연속 추측",
                "voting": "투표"
            },
            "firstGameOfDayBonus": "오늘의 첫 게임 보너스",
            "help": {
                "description": "현재 경험치 수정 내용과 현재 보너스 경험치 아티스트 목록을 표시합니다.",
                "name": "경험치"
            },
            "lowSongCountPenalty": "낮은 노래 횟수 패널티",
            "multipleChoicePenalty": "객관식 패널티",
            "powerHourBonus": "Power Hour 보너스",
            "shufflePopularityPenalty": "셔플 인기 패널티",
            "shuffleWeightedEasyPenalty": "Shuffle Weighted Easy Penalty",
            "title": "경험치 보너스",
            "totalModifier": "모든 모듈",
            "typosAllowedPenalty": "오타 허용 패널티",
            "voteBonus": "투표 보너스"
        },
        "forcehint": {
            "failure": {
                "notOwner": {
                    "description": "게임 소유자 ({{mentionedUser}})만 강제 힌트를 사용할 수 있습니다."
                }
            },
            "help": {
                "description": "투표 없이 현재 노래에 대한 힌트를 직접 받습니다.",
                "name": "강제힌트"
            },
            "hintIgnored": "강제 힌트 무시"
        },
        "forceskip": {
            "description": "게임 소유자가 강제로 라운드를 건너뛰었습니다...",
            "failure": {
                "notOwner": {
                    "description": "게임 소유자({{mentionedUser}})만 현재 노래를 강제로 건너뛸 수 있습니다."
                }
            },
            "help": {
                "description": "투표 없이 현재 노래를 바로 건너뜁니다.",
                "name": "강제건너뛰기"
            },
            "skipIgnored": "강제 건너뛰기가 무시되었습니다."
        },
        "gender": {
            "help": {
                "description": "듣고 싶은 아티스트의 성별을 선택합니다. 옵션은 {{male}}, {{female}}, {{coed}}입니다. 또는 {{genderAlternating}}을 사용하여 라운드마다 남성 아티스트와 여성 아티스트를 반복합니다.",
                "example": {
                    "alternating": "매 라운드마다 남성 아티스트와 여성 아티스트를 번갈아 가며 배치합니다.",
                    "coed": "남녀 혼성 그룹 (남성 및 여성 구성원이 모두 있는 그룹)의 노래만 재생합니다.",
                    "female": "여성 아티스트의 노래만 재생합니다.",
                    "maleFemale": "남성 및 여성 아티스트의 노래를 모두 재생합니다.",
                    "reset": "남성, 여성, 남녀 혼성 그룹의 기본 성별로 재설정합니다."
                },
                "interaction": {
                    "description": "듣고 싶은 아티스트의 성별을 선택하세요.",
                    "gender": "그룹 구성원 또는 솔리스트의 성별입니다"
                },
                "name": "성별선택"
            },
<<<<<<< HEAD
=======
            "interaction": {
                "description": "듣고 싶은 아티스트의 성별을 선택합니다.",
                "gender": "그룹 멤버 또는 솔로 아티스트의 성별"
            },
>>>>>>> 708f382a
            "warning": {
                "gameOption": {
                    "description": "그룹을 하나만 선택하면 {{alternatingGenderCommand}}이(가) 예상대로 작동하지 않을 수 있습니다. 올바른 대체 성별을 위해 더 많은 그룹을 포함하는 것을 고려하십시오.",
                    "title": "게임 옵션 경고"
                }
            }
        },
        "goal": {
            "failure": {
                "gameOptionConflict": {
                    "description": "현재 {{elimination}}의 게임이 진행 중입니다. {{goal}}과(와) {{elimination}}은(는) 호환되지 않습니다. {{classic}} 또는 {{teams}} 게임을 실행하여 {{goal}}을(를) 사용하십시오."
                },
                "goalExceeded": {
                    "description": "주어진 목표는 최고 점수를 초과합니다. 목표를 높이거나 새 게임을 시작하세요.",
                    "title": "목표 적용 오류"
                }
            },
            "help": {
                "description": "가장 많은 점수를 얻은 플레이어가 목표 점수에 도달하면 게임이 종료됩니다. 인수 없이 호출하면 목표가 비활성화됩니다. 게임이 진행 중이면 목표가 최고 점수를 초과해야 합니다.",
                "example": {
                    "reset": "목표를 비활성화합니다.",
                    "set": "{{goal}}을(를) 먼저 달성한 플레이어가 게임에서 승리합니다."
                },
                "name": "목표점수",
                "usage": {
                    "points": "목표 점수"
                }
            },
            "interaction": {
                "description": "가장 많은 점수를 얻은 플레이어가 목표 점수에 도달하면 게임이 종료됩니다.",
                "goal": "승리에 필요한 점수"
            }
        },
        "groups": {
            "help": {
                "description": "듣고 싶은 그룹을 최대한 많이 선택하세요. 그룹 이름 목록은 [여기]({{groupList}})에서 찾을 수 있습니다.",
                "example": {
                    "multipleGroups": "{{groupOne}}, {{groupTwo}}, {{groupThree}}의 노래만 재생합니다.",
                    "reset": "그룹 옵션을 재설정합니다.",
                    "singleGroup": "{{group}}의 노래만 재생합니다."
                },
<<<<<<< HEAD
                "interaction": {
                    "add": {
                        "description": "게임 옵션에 지정된 그룹을 추가합니다",
                        "perGroupDescription": "{{ordinalNum}} 그룹 추가"
                    },
                    "description": "독점적으로 재생할 아티스트를 선택하십시오",
                    "remove": {
                        "description": "게임 옵션에 지정된 그룹을 제거합니다",
                        "perGroupDescription": "{{ordinalNum}} 그룹 제거"
                    },
                    "reset": {
                        "description": "그룹 옵션 재설정"
                    },
                    "set": {
                        "description": "지정된 그룹의 노래를 재생합니다",
                        "perGroupDescription": "노래를 재생할 {{ordinalNum}} 그룹"
                    }
                },
                "name": "그룹선택"
=======
                "name": "그룹선택"
            },
            "interaction": {
                "add": {
                    "description": "게임 옵션에 지정된 그룹을 추가합니다.",
                    "perGroupDescription": "{{ordinalNum}} 그룹 추가"
                },
                "description": "단독으로 재생할 아티스트를 선택합니다.",
                "remove": {
                    "description": "게임 옵션에서 지정된 그룹을 제거합니다.",
                    "perGroupDescription": "{{ordinalNum}} 그룹 제거"
                },
                "reset": {
                    "description": "그룹 옵션 재설정"
                },
                "set": {
                    "description": "지정된 그룹의 노래를 재생합니다.",
                    "perGroupDescription": "노래를 재생할 {{ordinalNum}} 그룹"
                }
>>>>>>> 708f382a
            }
        },
        "guessmode": {
            "help": {
                "description": "노래 제목, 아티스트 이름 또는 둘 다로 추측할지 여부를 선택합니다.",
                "example": {
                    "artist": "게임 라운드에서 승리하려면 아티스트의 정확한 이름을 입력하세요.",
                    "both": "아티스트의 정확한 이름 (0.2점) 또는 노래 이름 (1점)을 입력하여 게임 라운드에서 승리하세요.",
                    "reset": "{{defaultGuessMode}}의 기본 추측 모드로 재설정합니다.",
                    "song": "게임 라운드에서 승리하려면 올바른 노래 이름을 입력하세요."
                },
                "name": "추측모드"
            },
            "interaction": {
                "guessMode": "타당한 추측으로 간주되는 것은 무엇입니까?"
            }
        },
        "help": {
            "command": "명령어",
            "description": "채팅에 {{play}}을 입력하면 봇이 음성 채팅방에서 임의의 K-POP 노래를 재생합니다. 이 게임의 목표는 채팅에서 처음으로 노래 이름을 맞추는 사람이 되는 것입니다.\n{{options}}(으)로 현재 게임 옵션을 확인하십시오. 자세한 내용을 보려면 `{{help}} [{{command}}]`를 사용하십시오.",
            "examples": "예시",
            "failure": {
                "noDocs": "죄송합니다. {{action}}에 대한 설명서가 없습니다."
            },
            "help": {
                "description": "봇의 기능에 대한 도움을 받으십시오.",
                "example": {
                    "allCommands": "사용 가능한 모든 명령어와 간단한 설명을 표시합니다.",
                    "sampleCommand": "연도 설정 명령어에 대한 자세한 설명을 표시합니다."
                },
                "name": "도움말"
            },
            "interaction": {
                "action": "설명서를 가져올 명령어의 이름입니다."
            },
            "title": "{{kmq}}의 명령어 도움말"
        },
        "hint": {
            "artistName": "아티스트 이름",
            "failure": {
                "invalidHintRequest": {
                    "eliminated": {
                        "description": "살아 있는 플레이어만 힌트를 요청할 수 있습니다."
                    },
                    "multipleChoice": {
                        "description": "객관식 플레이 중에는 힌트를 요청할 수 없습니다."
                    },
                    "noSongPlaying": {
                        "description": "힌트는 노래가 재생 중일 때만 요청할 수 있습니다."
                    },
                    "title": "잘못된 힌트 요청"
                }
            },
            "help": {
                "description": "현재 재생 중인 노래의 힌트를 줍니다.",
                "name": "힌트"
            },
            "request": {
                "description": "{{hintCounter}}개의 힌트 요청이 수신되었습니다.",
                "title": "힌트 요청"
            },
            "songName": "노래 이름",
            "title": "힌트"
        },
        "include": {
            "failure": {
                "unrecognizedGroups": {
                    "included": "포함"
                }
            },
            "help": {
                "description": "다른 필터 ({{gender}}, {{artisttype}} 등)은(는) 무시하고 강제로 포함할 그룹만큼 선택합니다. 그룹 이름 목록은 [여기]({{groupList}})에서 찾을 수 있습니다.",
                "example": {
                    "multipleGroups": "{{groupOne}}, {{groupTwo}}, {{groupThree}}의 노래를 강제로 포함합니다.",
                    "reset": "포함 옵션을 재설정합니다.",
                    "singleGroup": "{{group}}의 노래를 강제로 포함합니다."
                },
                "interaction": {
                    "add": {
                        "description": "게임 포함 옵션에 지정된 그룹을 추가합니다.",
                        "perGroupDescription": "{{ordinalNum}} 그룹 추가"
                    },
                    "description": "강제로 포함할 아티스트를 선택합니다.",
                    "remove": {
                        "description": "게임 포함 옵션에서 지정된 그룹을 제거합니다.",
                        "perGroupDescription": "{{ordinalNum}} 그룹 제거"
                    },
                    "reset": {
                        "description": "포함 옵션을 재설정합니다."
                    },
                    "set": {
                        "description": "게임 옵션에 지정된 그룹의 노래를 설정합니다.",
                        "perGroupDescription": "{{ordinalNum}} 그룹 설정"
                    }
                },
<<<<<<< HEAD
                "name": "포함설정"
=======
                "set": {
                    "description": "게임 옵션에 지정된 그룹의 노래를 포함합니다.",
                    "perGroupDescription": "{{ordinalNum}} 그룹 설정"
                }
>>>>>>> 708f382a
            }
        },
        "join": {
            "failure": {
                "joinError": {
                    "alreadyInTeam": {
                        "description": "이미 이 팀의 멤버입니다."
                    },
                    "badEmojis": {
                        "description": "이 서버에 있는 이모티콘만 포함할 수 있습니다."
                    },
                    "invalidCharacters": {
                        "description": "팀 이름이 잘못된 문자로만 구성되어 있습니다."
                    },
                    "invalidTeamName": {
                        "title": "잘못된 팀 이름"
                    },
                    "noTeamName": {
                        "description": "팀 이름을 포함하여 팀을 만들거나 해당 팀이 이미 존재하는 경우 해당 팀에 가입합니다. (`{{joinCommand}} [팀 이름]`)"
                    },
                    "title": "가입 오류"
                }
            },
            "playerJoined": {
                "title": "플레이어 가입"
            },
            "playerJoinedTeam": {
                "afterGameStart": {
                    "description": "{{mentionedUser}}은(는) {{teamName}}을(를) 승리로 이끄는 데 필요한 자질이 있다고 생각합니다!"
                },
                "beforeGameStart": {
                    "description": "모두가 한 팀에 가입하면 {{beginCommand}}을(를) 입력하여 게임을 진행합니다!"
                },
                "title": "{{joiningUser}}이(가) {{teamName}}에 가입했습니다"
            },
            "team": {
                "join": "{{mentionedUser}}와 함께 {{teamName}}에 합류하려면 `{{joinCommand}} {{teamNameWithCleanEmojis}}`를 입력하세요. {{startGameInstructions}}",
                "new": "새 팀이 생성되었습니다.",
                "startGameInstructions": "\n{{beginCommand}}을(를) 입력하여 게임을 시작하십시오."
            }
        },
        "language": {
            "help": {
                "description": "재생된 노래가 한국어로만 재생되어야 하는지 여부를 선택합니다.",
                "example": {
                    "all": "사용 가능한 모든 노래를 재생합니다.",
                    "korean": "한국어 노래만 재생합니다. 외국어로 된 노래 무시: 영어, 일본어, 중국어",
                    "reset": "{{defaultLanguage}}의 기본 언어로 재설정합니다."
                },
                "name": "언어"
            },
            "interaction": {
                "language": "재생할 음악의 언어"
            }
        },
        "leaderboard": {
            "duration": {
                "allTime": "모든 시간",
                "daily": "일별",
                "monthly": "월별",
                "weekly": "주별",
                "yearly": "년별"
            },
            "enrolled": {
                "description": "이제 사용자 이름이 순위표에 표시됩니다.",
                "title": "순위표 등록 완료"
            },
            "failure": {
                "alreadyEnrolled": {
                    "description": "사용자는 이미 순위표에 표시됩니다. 표시 이름을 업데이트하려면 등록을 취소하고 다시 등록하십시오.",
                    "title": "이미 등록된 플레이어"
                },
                "empty": {
                    "description": "이 시간 동안 경험치를 획득한 사람이 없습니다. 지금이 1등을 할 기회입니다!",
                    "title": "빈 순위표"
                },
                "game": {
                    "noParticipants": {
                        "description": "이 명령어가 작동하려면 누군가 점수를 얻어야 합니다.",
                        "title": "참가자 없음"
                    }
                },
                "outOfRange": {
                    "description": "순위표는 여기까지 가지 않습니다.",
                    "title": "😐"
                }
            },
            "gamesPlayed": "{{gameCount}}회를 플레이 했습니다!",
            "help": {
                "description": "KMQ 리더보드를 봅니다.",
                "example": {
                    "enroll": "리더보드에 이름을 표시할 수 있습니다.",
                    "gameMonthlyPage": "현재 게임에서 포인트를 보유한 플레이어가 포함된 월별 점수판의 두 번째 페이지를 표시합니다.",
                    "global": "글로벌 리더보드를 표시합니다!",
                    "globalPage": "글로벌 리더보드의 세 번째 페이지를 표시합니다.",
                    "globalWeeklyPage": "이번 주에 얻은 경험치로 순위표의 4번째 페이지를 보여줍니다.",
                    "server": "서버 전체 리더보드를 표시합니다.",
                    "serverSongsGuessedPage": "추측한 총 노래로 서버 전체 순위표의 세 번째 페이지를 표시합니다.",
                    "unenroll": "리더보드에서 이름을 숨깁니다."
                },
                "name": "리더보드입니다",
                "usage": {
                    "pageNumber": "페이지 수"
                }
            },
            "interaction": {
                "duration": "리더 보드가 뒤로 볼 거리를 선택합니다",
                "page": "리더보드 표시를 시작할 페이지를 선택합니다",
                "scope": "리더보드에 포함할 플레이어를 선택합니다",
                "type": "리더보드의 순서를 정의할 항목을 선택합니다"
            },
            "levelEntry": {
                "permanent": "{{level}} {{formattedNumber}} ({{rankName}})",
                "temporary": "{{formattedNumber}} {{levelPluralized}}를 획득하셨습니다!"
            },
            "quote": {
                "name": "당신이 리더보드에 표시되기를 원하십니까? (참고: {{command}})",
                "nextPage": "리더보드의 다음 페이지를 보고 싶으십니까? (참고: {{command}})"
            },
            "rankNumber": "순위: {{rank}}위",
            "scope": {
                "currentGame": "현재 게임",
                "global": "글로벌",
                "server": {
                    "noName": "서버",
                    "withName": "{{serverName}}의"
                }
            },
            "songsGuessed": "{{songsGuessed}} 곡 추측",
            "title": "{{leaderboardScope}} {{leaderboardDuration}} 리더보드 {{leaderboardType}}",
            "type": {
                "byGamesPlayed": "플레이한 게임으로",
                "bySongsGuessed": "추측되는 노래로"
            },
            "unenrolled": {
                "description": "더 이상 리더보드에 표시되지 않습니다.",
                "title": "리더보드 등록 취소가 완료되었습니다!"
            },
            "validation": {
                "firstArg": "첫 번째 인수에 대해 다음 유효한 값 중 하나가 필요합니다. (양수, {{typeOrScopeOrDuration}})",
                "secondArg": "두 번째 인수에 대해 다음 유효한 값 중 하나가 필요합니다. (양수, {{argument}})",
                "thirdArg": "세 번째 인수에는 양수가 필요합니다."
            }
        },
        "limit": {
            "failure": {
                "invalidLimit": {
                    "greaterThanStart": {
                        "description": "종료 제한은 시작 제한보다 커야 합니다."
                    },
                    "greaterThanZero": {
                        "description": "종료 제한은 0보다 커야 합니다."
                    },
                    "title": "유효하지 않은 종료 제한합니다"
                }
            },
            "help": {
                "description": "노래 결과에서 최대 결과 수를 설정합니다. (이렇게 하면 선택한 필터를 기반으로 \"상위 X개의 노래\"가 효과적으로 설정됩니다.)",
                "example": {
                    "reset": "{{defaultLimit}}의 기본 제한으로 재설정합니다.",
                    "singleLimit": "현재 선택한 옵션에서 가장 많이 듣는 노래 상위 {{limit}}개를 재생합니다.",
                    "twoLimits": "현재 선택한 옵션에서 {{limitStart}}에서 {{limitEnd}}까지 가장 많이 듣는 노래 사이에서 재생합니다."
                },
                "name": "제한"
            },
            "interaction": {
                "description": "노래 결과에서 최대 결과 수를 설정합니다",
                "description_range": "상위 [limit_start] 곡과 [limit_end] 곡 사이에서 재생합니다",
                "description_top": "상위 [limit]곡을 재생합니다",
                "limit": "이렇게 많은 상위 곡을 재생하십시오",
                "limit_end": "시작 제한과 이 값 사이의 노래를 재생합니다",
                "limit_start": "가장 많이 들은 노래에서 [limit_start]부터 재생하십시오"
            }
        },
        "list": {
            "currentValue": {
                "nothingSelected": "현재 선택된 항목이 없습니다.",
                "title": "현재 {{optionListed}} 값입니다"
            },
            "failure": {
                "groupsInFile": {
                    "description": "그룹이 너무 많아 디스코드 메시지에 나열할 수 없습니다. (첨부 파일을 참조하세요.)",
                    "noFilePermissions": {
                        "description": "디스코드 메시지에 나열할 그룹이 너무 많습니다. (봇은 그룹 목록 파일을 보내려면 {{attachFile}} 권한이 필요합니다.)",
                        "title": "파일 전송에 오류가 있습니다"
                    }
                }
            },
            "help": {
                "description": "주어진 게임 옵션에 대해 현재 선택된 그룹을 표시합니다.",
                "example": {
                    "exclude": "현재 {{exclude}} 옵션을 나열합니다.",
                    "groups": "현재 {{groups}} 옵션을 나열합니다.",
                    "include": "현재 {{include}} 옵션을 나열합니다."
                },
                "name": "목록"
            },
            "interaction": {
                "listType": "현재 설정된 그룹, 포함된 그룹 또는 제외된 그룹을 인쇄할지 여부를 지정합니다"
            }
        },
        "listen": {
            "help": {
                "description": "현재 옵션에서 음악을 재생합니다. (KMQ 프리미엄 사용자만 사용할 수 있습니다.)",
                "example": "현재 음성 채널에서 음악 재생을 시작합니다.",
                "name": "들어봐요"
            },
            "musicStarting": "🔊 {{voiceChannelName}}의 {{textChannelName}}에서 시작하는 음악"
        },
        "locale": {
            "help": {
                "description": "봇의 언어를 변경합니다. (옵션은 {{english}}, {{korean}}입니다.)",
                "example": {
                    "reset": "봇의 언어를 {{defaultLocale}}로 재설정합니다.",
                    "toEnglish": "봇의 언어를 {{english}}로 변경합니다.",
                    "toKorean": "봇의 언어를 {{korean}}로 변경합니다."
                },
                "name": "로캘",
                "usage": {
                    "language": "언어"
                }
            },
            "interaction": {
                "description": "봇의 언어를 변경합니다.",
                "language": "변경할 언어입니다"
            },
            "language": {
                "en": "영어",
                "ko": "한국어"
            },
            "updatedDescription": "봇의 언어가 `{{language}}`로 업데이트되었습니다."
        },
        "lookup": {
            "help": {
                "description": "주어진 유튜브 동영상이 KMQ의 데이터베이스와 현재 게임 옵션에 포함되어 있는지 확인합니다.",
                "example": {
                    "song": "{{artist}} - {{song}}에 대한 정보를 제공합니다."
                },
                "interaction": {
                    "byLink": {
                        "description": "YouTube 링크에서 노래를 찾습니다.",
                        "field": "해당 노래의 YouTube 링크입니다."
                    },
                    "byName": {
                        "description": "이름 또는 아티스트별로 노래를 필터링합니다.",
                        "field": {
                            "artist": "노래를 만든 아티스트입니다.",
                            "song": "노래의 이름입니다."
                        }
                    }
                },
                "name": "찾아요"
            },
            "inCurrentGameOptions": "현재 게임 옵션",
            "inKMQ": "KMQ에 수록된 곡이며 [여기]({{link}})에 링크가 있습니다.",
            "notFound": {
                "description": "요청한 노래는 KMQ의 Daisuki 데이터베이스 사본에서 찾을 수 없으므로 KMQ에 포함되지 않습니다.",
                "title": "노래를 찾을 수 없음"
            },
            "notInKMQ": "이 노래는 [Daisuki]({{link}})에 항목이 있지만 KMQ에는 포함되어 있지 않습니다.",
            "songNameSearchResult": {
                "notFoundDescription": "해당 이름의 노래를 찾을 수 없습니다.",
                "successDescription": "다음 노래는 KMQ에서 사용할 수 있습니다:",
                "title": "검색 결과"
            },
            "validation": {
                "invalidYouTubeID": "올바른 유튜브 아이디 또는 링크가 필요합니다."
            }
        },
        "multiguess": {
            "help": {
                "description": "여러 사람이 노래를 정확하게 추측할 수 있는지 여부를 설정합니다. ({{on}}일 때 플레이어는 첫 번째 정답이 제출된 후 1.5초 내에 정답을 제출해야 하며 첫 번째 정답은 모든 경험치를 받고, 두 번째 정답부터는 배수로 더 적은 경험치를 받습니다.)",
                "example": {
                    "off": "먼저 정답을 맞춘 사람에게만 점수가 부여됩니다.",
                    "on": "첫 번째 정확한 추측이 발생한 후 1.5초의 유예 기간을 허용합니다. (여러 플레이어가 정확하게 추측할 수 있습니다.)",
                    "reset": "{{defaultMultiguess}}의 기본 다중 추측 유형으로 재설정합니다."
                },
                "interaction": {
                    "description": "여러 사람이 노래를 정확하게 추측할 수 있는지 여부를 설정합니다",
                    "multiguess": "여러 사람이 올바르게 추측할 수 있도록 허용할지 여부입니다"
                },
                "name": "여러가지추측입니다"
            }
        },
        "news": {
            "help": {
                "description": "KMQ에 대한 최신 업데이트를 표시합니다.",
                "name": "뉴스"
            },
            "updates": {
                "footer": "더 자세한 업데이트를 위해 공식 KMQ 서버에 가입하세요!",
                "title": "업데이트"
            }
        },
        "options": {
            "duration": "{{durationInMinutes}}분",
            "help": {
                "description": "현재 게임 옵션을 표시합니다.",
                "name": "옵션들"
            },
            "listeningSessionNotAvailable": "청취 세션 중에는 일부 옵션을 사용할 수 없습니다.",
            "notSet": "설정되지 않음",
            "overview": "이제 다음 옵션에서 사용 가능한 노래 {{totalSongs}}개 중 상위 {{limit}}개를 재생합니다:",
            "perCommandHelp": "명령 사용 방법에 대한 정보를 찾고 계십니까? (자세한 내용은 \"{{helpCommand}} [명령]\"을 확인하세요.)",
            "premiumOptionsNonPremiumGame": "주의: 액티브 게임은 프리미엄이 아닙니다",
            "preset": "사전 설정",
            "reset": "{{presetOrOption}}으로 재설정합니다.",
            "spotify": "Spotify의 {{songCount}}곡을 다음 옵션으로 재생합니다:",
            "timer": "{{timerInSeconds}}초",
            "title": "옵션",
            "updated": "{{presetOrOption}}이 업데이트되었습니다!"
        },
        "ost": {
            "help": {
                "description": "OST 노래를 포함할지 여부를 선택합니다.",
                "example": {
                    "exclude": "OST 노래를 제외합니다.",
                    "exclusive": "OST 노래를 단독으로 재생합니다.",
                    "include": "OST 노래를 포함합니다.",
                    "reset": "{{defaultOst}}의 기본 옵션으로 재설정합니다."
                },
                "name": "ost"
            },
            "interaction": {
                "ost": "OST 노래를 포함, 독점 재생 또는 제외할지 여부를 지정합니다"
            }
        },
        "play": {
            "exp": {
                "doubleExpForVoting": "[투표]({{link}})에 대한 경험치를 두 배로 받습니다!",
                "howToVote": "투표 방법에 대한 정보는 {{vote}}를 참조하세요. (KMQ를 지원해주셔서 감사합니다!)",
                "powerHour": "KMQ 슈퍼 시간이 활성화되었습니다!",
                "weekend": "주말 두 배 경험치가 활성화되었습니다!"
            },
            "failure": {
                "alreadyInSession": "게임이 이미 세션 중입니다.",
                "botRestarting": {
                    "description": "봇이 {{timeUntilRestart}}분 후에 다시 시작됩니다. (봇이 백업될 때까지 기다리세요!)",
                    "title": "새 게임을 시작할 수 없습니다"
                },
                "hiddenGameMode": {
                    "description": "이 명령어를 사용할 권한이 없습니다.",
                    "title": "숨겨진 게임 모드"
                },
                "overrideTeams": {
                    "description": "{{oldGameType}} 게임, 이 게임을 {{end}} 시작하려면 {{playOldGameType}}, {{gameSpecificInstructions}}를 호출한 다음 {{begin}}를 호출하세요.",
                    "teams": {
                        "join": "`{{join}} [팀 이름]` 팀에 입장하셨습니다."
                    },
                    "title": "{{playOldGameType}} 무시"
                }
            },
            "gameStarting": "🔊 {{voiceChannelName}}의 #{{textChannelName}}에서 시작하는 게임입니다.",
            "help": {
                "description": "KMQ 게임을 시작합니다. (클래식, 목숨 모드, 팀 모드 중에서 선택합니다.)",
                "example": {
                    "classic": "KMQ의 클래식 (기본) 게임을 시작하십시오. (포인트를 얻으려면 먼저 추측을 입력하십시오.)",
                    "elimination": "각 플레이어가 {{lives}} 생명으로 시작하는 KMQ 목숨 게임 시작합니다.",
                    "teams": "원하는 만큼 팀을 나누고 승리를 도울 수 있는 사람을 확인하세요!"
                },
                "interaction": {
                    "lives": "각 플레이어가 시작하는 목숨의 개수를 선택하세요."
                },
                "name": "놀고요",
                "usage": {
                    "lives": "목슴"
                }
            },
            "interaction": {
                "teams_begin": "KMQ의 '팀' 게임 모드를 시작합니다. '/play teams create' 이후에만 사용할 수 있습니다.",
                "teams_create": "팀 생성을 위해 KMQ의 '팀' 게임 모드를 준비합니다",
                "teams_join": "팀에 합류. '/play teams create' 이후에만 사용할 수 있습니다."
            },
            "team": {
                "joinTeam": {
                    "description": "팀 리더는 `{{join}} [팀 이름]`을 입력하여 새 팀을 구성하세요. (게임 중간에 팀을 바꾸면 현재 점수와 경험치를 모두 잃게 됩니다.)",
                    "title": "{{join}} 팀에 입장하셨습니다!"
                }
            },
            "typeGuess": "노래를 듣고 추측을 입력하십시오!",
            "voteReminder": "투표로 더 많은 경험치를 얻으세요. ({{vote}} 참조)"
        },
        "premium": {
            "help": {
                "description": "현재 회원인지 여부를 포함하여 KMQ 프리미엄에 대해 자세히 알아보십시오.",
                "example": "귀하의 프리미엄 상태를 보여줍니다.",
                "name": "보험료"
            },
            "option": {
                "description": "이 옵션은 프리미엄 KMQ 지원자에게만 제공됩니다.",
                "description_kmq_server": "이 옵션은 프리미엄 KMQ 지원자 또는 공식 KMQ 서버에서만 사용할 수 있습니다.",
                "title": "프리미엄 옵션"
            },
            "status": {
                "description": {
                    "connectionReminder": "[여기](https://www.patreon.com/settings/apps)에서 디스코드 계정을 연결하여 혜택을 받으세요.",
                    "nonPremium": "여기에서 [KMQ 프리미엄](https://www.patreon.com/kmq)을 구독하세요.",
                    "premium": "귀하는 이미 [KMQ 프리미엄](https://www.patreon.com/kmq)이 있습니다."
                },
                "perks": {
                    "badge": {
                        "description": "프로필에 전용 배지를 사용하여 KMQ에 대한 도움을 과시하세요.",
                        "title": "프리미엄 지원자 배지!"
                    },
                    "moreSongs": {
                        "description": "모든 아티스트의 상위 50개 b-side에 액세스 (최대 10개)하세요.",
                        "title": "노래 더!"
                    },
                    "special": {
                        "description": "어디서든 노래 재생 속도를 변경하세요!",
                        "title": "모든 서버에서 `,special`을 입력하세요!"
                    }
                },
                "title": {
                    "nonPremium": "KMQ 프리미엄을 구독하세요!",
                    "premium": "KMQ를 지원해주셔서 감사합니다!"
                }
            }
        },
        "preset": {
            "deleted": {
                "description": "{{presetName}} 사전 설정이 성공적으로 삭제되었습니다.",
                "title": "사전 설정을 삭제합니다"
            },
            "exported": {
                "description": "다음을 사용하여 다른 서버의 새 사전 설정으로 {{presetName}} 가져옵니다.:\n\n`{{presetImport}} {{presetUUID}} [사전 설정 이름]`\n\n다음을 사용하여 사전 설정의 옵션을 직접 로드:\n`{{presetLoad}} {{presetUUID}}`",
                "title": "사전 설정을 내보내기합니다"
            },
            "failure": {
                "alreadyExists": {
                    "description": "{{presetNameFormatted}} 사전 설정이 이미 있습니다. (`{{presetDelete}} {{presetName}}`로 이전 것을 삭제할 수 있습니다.)",
                    "title": "사전 설정이 이미 있습니다"
                },
                "illegalPrefix": {
                    "description": "사전 설정 이름은 {{importPrefix}}로 시작할 수 없습니다.",
                    "title": "사전 설정에 오류가 있습니다"
                },
                "lengthyName": {
                    "description": "사전 설정 이름은 {{presetNameMaxLength}}자 이하여야 합니다.",
                    "title": "사전 설정 이름이 너무 깁니다"
                },
                "missingIdentifier": {
                    "description": "사전 설정 식별자를 지정해야 합니다. (사전 설정의 식별자를 검색하려면 `{{presetExport}} [사전 설정 이름]`를 사용하세요.)",
                    "title": "사전 설정 식별자가 누락되었습니다"
                },
                "missingName": {
                    "description": "사전 설정 이름을 지정해야 합니다.",
                    "title": "사전 설정 이름이 누락되었습니다"
                },
                "noSuchPreset": {
                    "description": "사전 설정 {{presetName}}이(가) 존재하지 않습니다.",
                    "identifier": {
                        "description": "사전 설정 식별자 {{presetUUID}}가 존재하지 않습니다."
                    },
                    "title": "그러한 사전 설정이 없습니다"
                },
                "tooMany": {
                    "description": "각 길드는 최대 {{maxNumPresets}}개의 사전 설정만 가질 수 있습니다. (더 추가하기 전에 일부를 삭제하십시오.)",
                    "title": "사전 설정이 너무 많습니다"
                }
            },
            "help": {
                "description": "게임 옵션 사전 설정을 저장/로드하는 다양한 작업이며 사전 설정 이름은 한 단어여야 합니다.",
                "example": {
                    "delete": "언급된 사전 설정을 삭제합니다.",
                    "export": "언급된 사전 설정을 로드/가져오기하는 데 사용할 수 있는 고유 식별자를 반환합니다.",
                    "import": "내보낸 사전 설정 식별자를 사용하여 새 사전 설정을 만듭니다",
                    "list": "서버의 모든 사전 설정을 나열합니다.",
                    "load": "언급된 사전 설정 또는 사전 설정 식별자 ({{exampleIdentifier}})를 게임 옵션에 로드합니다.",
                    "replace": "언급된 사전 설정의 옵션을 현재 게임 옵션으로 교체합니다.",
                    "save": "현재 게임 옵션을 사전 설정으로 저장합니다."
                },
                "name": "미리조정하다",
                "usage": {
                    "presetIdentifier": "사전 설정 식별자",
                    "presetName": "사전 설정 이름"
                }
            },
            "imported": {
                "description": "`{{presetLoad}} {{presetName}}`를 사용하여 새로 가져온 사전 설정을 로드합니다.",
                "title": "사전 설정을 가져옵니다"
            },
            "interaction": {
                "delete": {
                    "presetName": "삭제할 사전 설정입니다"
                },
                "export": {
                    "presetName": "내보낼 사전 설정입니다"
                },
                "import": {
                    "exportedPresetID": "가져올 사전 설정의 ID입니다",
                    "presetName": "가져온 사전 설정을 지정할 이름입니다"
                },
                "load": {
                    "presetName": "로드할 사전 설정입니다"
                },
                "replace": {
                    "presetName": "바꿀 사전 설정입니다"
                },
                "save": {
                    "presetName": "이 사전 설정의 이름을 지정합니다"
                }
            },
            "list": {
                "failure": {
                    "noPresets": {
                        "description": "사전 설정이 없습니다. 생성 방법은 {{presetHelp}}를 참조하세요."
                    }
                },
                "loadInstructions": {
                    "footer": "{{presetLoad}} [preset_name]로 사전 설정을 로드합니다."
                },
                "title": "사용 가능한 사전 설정"
            },
            "replaced": {
                "title": "사전 설정이 교체됨"
            },
            "saved": {
                "title": "사전 설정이 저장됨"
            },
            "savedOrReplaced": {
                "description": "이 사전 설정은 나중에 {{presetLoad}}로 로드할 수 있습니다."
            }
        },
        "profile": {
            "badges": "배지",
            "experience": "경험치",
            "failure": {
                "notFound": {
                    "badUsage": {
                        "description": "이 명령어를 올바르게 사용하고 있는지 확인하십시오. (자세한 내용은 {{profileHelp}}를 참조하세요.)"
                    },
                    "description": "지정된 사용자 ID를 찾을 수 없습니다. (자세한 내용은 {{profileHelp}}를 참조하세요.)",
                    "title": "프로필을 찾을 수 없습니다"
                }
            },
            "firstPlayed": "첫 번째로 플레이",
            "gamesPlayed": "플레이한 게임",
            "help": {
                "description": "게임 통계를 보여줍니다.",
                "example": {
                    "otherPlayerID": "디스코드 아이디를 기반으로 플레이어 프로필을 봅니다.",
                    "otherPlayerMention": "{{playerName}}의 플레이어 프로필 보기",
                    "self": "자신의 프로필 보기"
                },
                "name": "개요",
                "usage": {
                    "mention": "멘션"
                }
            },
            "interaction": {
                "userID": "프로필을 볼 플레이어의 사용자 ID",
                "userMention": "프로필을 볼 사용자 언급"
            },
            "lastActive": "마지막 활동",
            "overallRank": "전체 순위",
            "rank": {
                "almighty": "태양계의 전능한 통치자",
                "aoty": "올해의 아티스트",
                "benevolent": "자비로운 대지의 지배자",
                "bonsang": "본상 수상자",
                "ceo": "KMQ 엔터테인먼트 대표이사",
                "daesang": "대상 수상자",
                "divine": "별의 신성한 통치자",
                "enlightened": "계몽된 은하계의 지배자",
                "immortal": "우주의 불멸의 지배자",
                "newAoty": "올해의 신인 아티스트",
                "novice": "초심자",
                "nugu": "누구",
                "omniscient": "다우주의 전지전능한 통치자",
                "preDebut": "데뷔 전",
                "president": "대한민국 대통령",
                "reuniter": "남/북한의 통일",
                "ruler": "남/북한의 통치자",
                "supreme": "남/북한의 최고 통치자",
                "trainee": "연습생"
            },
            "songsGuessed": "추측한 노래 개수",
            "timesVoted": "투표 횟수"
        },
        "recentlyadded": {
            "description": "지난 2주 동안 다음 노래가 KMQ에 추가되었습니다.",
            "failure": {
                "noSongs": {
                    "description": "KMQ에 새 노래가 추가되었는지 나중에 다시 확인하세요.",
                    "title": "최근에 추가된 노래 없음"
                }
            },
            "help": {
                "description": "지난 2주 동안 KMQ에 추가된 노래를 봅니다.",
                "example": "최근에 추가한 노래 표시",
                "name": "최근에추가되었습니다"
            },
            "released": "발매 된",
            "title": "최근 추가된 노래"
        },
        "release": {
            "help": {
                "description": "공식 뮤직 비디오만 포함할지 아니면 모든 비디오 (b-side, 댄스 연습, 어쿠스틱 버전, 리믹스 등)를 포함할지 선택합니다.",
                "example": {
                    "all": "댄스 연습, 어쿠스틱 버전, 리믹스를 포함하여 사용 가능한 모든 비디오를 재생합니다.",
                    "official": "{{official}} 뮤직 비디오만 재생",
                    "reset": "{{defaultRelease}}의 기본 릴리스 유형으로 재설정합니다."
                },
                "interaction": {
                    "description": "공식 뮤직 비디오만 포함할지 아니면 모든 비디오를 포함할지 선택합니다.",
                    "release": "재생할 릴리스 유형입니다"
                },
                "name": "풀어줘요"
            }
        },
        "remove": {
            "failure": {
                "noGroupsSelected": {
                    "description": "현재 선택된 그룹이 없습니다.",
                    "title": "제거 실패"
                },
                "unrecognizedGroups": {
                    "removed": "제거됨"
                }
            },
            "help": {
                "description": "현재 {{groups}}, {{exclude}}, {{include}} 옵션에서 하나 이상의 그룹을 제거합니다.",
                "example": {
                    "exclude": "현재 {{exclude}} 옵션에서 {{groupOne}}, {{groupTwo}}, {{groupThree}}를 제거합니다.",
                    "groups": "현재 {{groups}} 옵션에서 {{groupOne}}, {{groupTwo}} 제거합니다.",
                    "include": "현재 {{include}} 옵션에서 {{group}} 제거합니다."
                },
                "name": "제거해요"
            }
        },
        "reset": {
            "help": {
                "description": "기본 게임 옵션으로 재설정합니다.",
                "example": {
                    "reset": "기본 게임 옵션으로 재설정"
                },
                "name": "다시맞추다"
            }
        },
        "score": {
            "help": {
                "description": "현재 게임의 점수판를 참조하세요.",
                "name": "득점"
            },
            "scoreboardTitle": "점수판"
        },
        "seek": {
            "help": {
                "description": "각 노래를 처음, 중간 또는 임의의 지점에서 재생할지 여부를 선택합니다.",
                "example": {
                    "beginning": "처음부터 노래가 재생됩니다.",
                    "middle": "중간 지점부터 노래가 재생됩니다.",
                    "random": "중간에 임의의 지점에서 시작하여 노래가 재생됩니다.",
                    "reset": "{{defaultSeek}}의 기본 탐색으로 재설정합니다."
                },
                "name": "추구해요"
            },
            "interaction": {
                "seek": "각 곡의 재생을 시작하는 위치입니다"
            }
        },
        "shuffle": {
            "help": {
                "description": "노래가 완전히 무작위로 재생되는지 .",
                "example": {
                    "popularity": "조회수 순으로 재생되는 곡. {{penalty}} 경험치 패널티가 적용됩니다",
                    "random": "노래는 무작위로 재생됩니다.",
                    "reset": "{{defaultShuffle}}의 기본 셔플 모드로 재설정합니다."
                },
                "name": "섞기"
            },
            "interaction": {
                "shuffle": "게임에서 사용하기 위해 셔플링하는 음악 유형입니다"
            }
        },
        "skip": {
            "failure": {
                "skipIgnored": "건너뛰기가 무시되었습니다"
            },
            "help": {
                "description": "현재 노래를 건너뛰려면 투표하세요. (대다수의 참가자가 건너뛰기로 투표하면 노래를 건너뜁니다.)",
                "name": "건너뛰어요"
            },
            "success": {
                "description": "{{skipCounter}} 건너뛰기 요청이 수락되었습니다!"
            },
            "vote": {
                "description": "{{skipCounter}} 건너뛰기가 요청되었습니다!",
                "title": "건너뛰기 요청"
            }
        },
        "special": {
            "help": {
                "description": "노래 재생 속도를 수정합니다.",
                "example": {
                    "fast": "빠른 속도로 노래를 재생합니다.",
                    "faster": "더 빠른 속도로 노래를 재생합니다.",
                    "highPitch": "높은 음높이로 노래를 재생합니다.",
                    "lowPitch": "낮은 음높이로 노래를 재생합니다.",
                    "nightcore": "노래의 나이트코어 편집을 재생합니다.",
                    "reset": "특수 옵션을 재설정합니다.",
                    "reverse": "노래를 거꾸로 재생합니다.",
                    "slow": "느린 속도로 노래를 재생합니다."
                },
                "name": "스페셜"
            },
            "interaction": {
                "special": "각 곡에 대해 수정할 유형입니다"
            }
        },
        "spotify": {
            "help": {
                "description": "지정된 Spotify 재생 목록의 노래만 재생합니다.",
                "example": {
                    "playlistURL": "재생 목록의 노래 재생을 시작합니다.",
                    "reset": "재생 목록에서 재생을 중지합니다."
                },
                "interaction": {
                    "playlistURL": "노래를 검색할 재생 목록입니다."
                },
                "name": "스포티파이"
            },
            "invalidURL": {
                "description": "재생 목록에 대한 링크가 잘못되었습니다. Spotify에서 `공유하기 > 플레이리스트 링크 복사`를 사용하여 올바른 링크를 검색하십시오.",
                "title": "Spotify 재생 목록 URL이 잘못되었습니다"
            },
            "matched": {
                "description": "`{{matchedCount}}/{{totalCount}}` 곡과 일치합니다.",
                "title": "Spotify에서 \"{{playlistName}}\"을 재생하고 있습니다"
            },
            "noMatches": {
                "description": "일치하는 노래가 없습니다.",
                "title": "Spotify에서 노래를 가져오지 못했습니다"
            },
            "parsing": "Spotify 재생목록을 파싱중입니다..."
        },
        "stats": {
            "description": "자세한 봇 상태: {{link}}",
            "failure": {
                "description": "나중에 다시 시도 해주십시오.",
                "title": "통계 검색 오류"
            },
            "footer": "\"최근\" 통계는 지난 24시간 동안의 데이터를 나타냅니다.",
            "game": {
                "activeGameSessions": "활성화된 게임 세션",
                "activePlayers": "활성화된 플레이어",
                "latestSongUpdate": "최신 노래 업데이트",
                "recentGameRounds": "(최근) 게임 라운드",
                "recentGameSessions": "(최근) 게임 세션",
                "recentPlayers": "(최근) 플레이어",
                "title": "게임 통계"
            },
            "help": {
                "description": "다양한 사용/시스템 통계",
                "name": "통계입니다"
            },
            "system": {
                "apiLatency": "API 지연 시간",
                "databaseLatency": "데이터베이스 지연 시간",
                "loadAverage": "시스템 부하 평균",
                "memoryUsage": "프로세스 메모리 사용량",
                "requestLatency": "요청 지연 시간",
                "title": "시스템 통계",
                "uptime": "작동 시간"
            },
            "title": "봇 통계"
        },
        "subunits": {
            "help": {
                "description": "{{groups}}을(를) 사용할 때 그룹의 하위 단위를 자동으로 포함할지 여부를 선택하십시오.",
                "example": {
                    "exclude": "하위 단위를 포함하지 마십시오.",
                    "include": "자동으로 하위 단위를 포함합니다. (예를 들어 `{{groupCommand}} {{parentGroup}}`에는 {{parentGroup}}, {{subunitOne}}, {{subunitTwo}} 등의 노래가 포함됩니다.)",
                    "reset": "{{defaultSubunit}}의 기본 옵션으로 재설정합니다."
                },
                "name": "서브유닛입니다"
            },
            "interaction": {
                "subunits": "하위 단위를 포함할지 여부입니다"
            }
        },
        "timer": {
            "help": {
                "description": "타이머가 다 끝나기 전에 올바르게 추측하기 위해 최선을 다하십시오! (시간을 초 단위로 입력하거나 비활성화할 인수를 지정하지 마십시오.)",
                "example": {
                    "reset": "타이머 비활성화",
                    "set": "{{timer}}초 내에 사용자가 올바르게 추측하지 않으면 라운드가 종료되고 다음 라운드가 자동으로 시작됩니다."
                },
                "name": "타이머",
                "usage": {
                    "seconds": "초"
                }
            },
            "interaction": {
                "description": "타이머가 다 끝나기 전에 올바르게 추측하기 위해 최선을 다하십시오",
                "timer": "건너뛰기 전에 각 노래를 재생하는 시간(초)입니다"
            }
        },
        "vote": {
            "available": "지금 투표할 수 있습니다!",
            "boost": {
                "active": "부스트 활성화",
                "inactive": "부스트 비활성화"
            },
            "description": "[top.gg]({{voteLink}})에서 KMQ에 투표하면 1시간 동안 경험치가 2배 지급됩니다! ({{voteResetDuration}}시간마다 한 번씩 투표할 수 있습니다.\n\n[리뷰]({{reviewLink}})도 남겨주시면 감사하겠습니다.)",
            "help": {
                "description": "1시간 동안 경험치 2배를 받기 위해 투표하는 방법에 대한 지침을 보여줍니다.",
                "name": "투표"
            },
            "timeLeft": "{{time}} 남았습니다.",
            "unavailable": {
                "hours": "**{{hours}}** 후에 투표할 수 있습니다.",
                "minutes": "**{{minutes}}** 후에 투표할 수 있습니다.",
                "seconds": "**{{seconds}}** 후에 투표할 수 있습니다."
            }
        }
    },
    "fact": {
        "didYouKnow": "알고 계셨나요?",
        "fun": {
            "bigThreeDominance": "재미있는 사실: 방탄소년단, 블랙핑크, 트와이스를 합친 유튜브 조회수는 {{bigThreeViews}}회 ({{proportion}}%)입니다!",
            "birthday": "재미있는 사실: {{name}}의 생일은 이번 달 {{formattedDate}}입니다!",
            "companyByArtistCount": "재미있는 사실: {{company}}은(는) 총 {{num}}명의 아티스트 (유닛 및 솔로 데뷔 포함) 중 {{ordinalNum}}번째로 많은 아티스트를 보유하고 있는 엔터테인먼트 회사입니다!",
            "companyByArtistViews": "재미있는 사실: {{name}}은(는) 총 유튜브 조회수 {{views}}회로 가장 많이 시청한 엔터테인먼트 회사 {{ordinalNum}}위입니다!",
            "fanclubName": "재미있는 사실: {{name}}의 팬클럽 이름은 '{{fanclub}}'입니다!",
            "historicalGaonWeekly": "재미있는 사실: {{year}}년에 {{songName}}이(가) 써클 주간 차트에서 1위를 차지했습니다!",
            "hyperlinkGenerator": "[\"{{songName}}\" - {{artistName}}]({{url}})",
            "mostActiveYear": "재미있는 사실: {{year}}년은 {{num}}개의 뮤직 비디오가 공개되어 K-POP에서 {{ordinalNum}}번째로 활발한 해였습니다!",
            "mostAnnualAwardShowWins": "재미있는 사실: {{artistName}}은(는) {{wins}}번의 수상으로 {{ordinalNum}}번째로 많은 연간 상을 수상했습니다!",
            "mostDebuts": "재미있는 사실: {{year}}년은 {{num}}개의 그룹이 데뷔로 {{ordinalNum}}번째로 많은 데뷔를 했습니다!",
            "mostGaonAppearances": "재미있는 사실: {{artistName}}은(는) {{appearances}}번의 출연으로 써클 디지털 주간 차트에서 {{ordinalNum}}위를 기록했습니다!",
            "mostGaonFirsts": "재미있는 사실: {{artistName}}은(는) 써클 디지털 주간 차트에서 {{firstPlaceCount}}번 1위를 차지하여 가장 많은 {{ordinalNum}}위를 차지했습니다!",
            "mostLikedGroup": "재미있는 사실: {{artist}}는 유튜브에서 총 {{likes}}개의 좋아요를 받으며 {{ordinalNum}}번째로 많은 좋아요를 받은 그룹입니다!",
            "mostLikedVideo": "재미있는 사실: {{hyperlink}}는 유튜브에서 총 {{likes}}개의 좋아요를 받으며 {{ordinalNum}}번째로 많은 좋아요를 받은 영상입니다!",
            "mostMVs": "재미있는 사실: {{artist}}이(가) 유튜브에서 {{num}}개의 뮤직비디오를 보유하고 있으며 {{ordinalNum}}번째로 많은 뮤직비디오를 보유하고 있습니다!",
            "mostMusicShowWins": "재미있는 사실: {{artist}}은(는) {{num}}번의 우승으로 음악방송에서 {{ordinalNum}}관왕을 차지했습니다!",
            "mostViewedGroup": "재미있는 사실: {{artist}}은(는)  총 유튜브 조회수는 {{views}}회로 {{ordinalNum}}번째로 많이 본 그룹입니다!",
            "mostViewedSoloist": "재미있는 사실: {{artist}}은(는)  총 유튜브 조회수는 {{views}}회, {{ordinalNum}}번째로 많이 본 솔로 아티스트입니다!",
            "mostViewedVideo": "재미있는 사실: {{hyperlink}}은(는) 총 유튜브 조회수는 {{views}}회, {{ordinalNum}}번째로 가장 많이 본 동영상입니다!",
            "mvViewMilestone": "재미있는 사실: {{hyperlink}}이(가) 최근 유튜브에서 {{views}}회를 도달했습니다!",
            "newMV": "신곡 알림: 최근에 공개된 이 뮤직 비디오 {{hyperlink}}(을)를 확인하세요.",
            "oldMV": "재미있는 사실: {{hyperlink}}가 {{year}}년에 발매되었습니다!",
            "recentGaonWeekly": "재미있는 사실: {{songName}}은(는) 지난 주 써클 주간 차트에서 {{ordinalNum}}번째로 가장 높은 차트를 기록한 곡입니다!",
            "recentMusicShowWin": "재미있는 사실: {{winDate}}의 {{musicShow}}에서 {{hyperlink}}가 최근 우승했습니다.",
            "viewsByArtistType": "재미있는 사실: 유튜브의 모든 K-POP 뮤직 비디오에 대한 총 조회수는 {{totalViews}}회이며, 그 중 {{groupViews}}회 ({{groupProportion}}%)가 그룹에서 발생한 반면 {{soloViews}}회 ({{soloProportion}}%)는 솔로 아티스트에서 발생했습니다.",
            "viewsByGender": "재미있는 사실: 유튜브의 모든 K-POP 뮤직비디오 조회수는 총 {{totalViews}}회이며, 이 중 {{maleViews}}회 ({{maleProportion}}%)가 남성 그룹이고, {{femaleViews}}회 ({{femaleProportion}}%)가 여성 그룹이며, 나머지 {{coedViews}}회 ({{coedProportion}}%)가 남녀 혼성 그룹입니다."
        },
        "kmq": {
            "guessRate": "재미있는 사실: {{hyperlink}}의 추측률은 {{roundsPlayed}} 라운드 동안 {{percentage}}% 입니다.",
            "highestLeveledPlayerStats": "재미있는 사실: {{ordinalNum}}번째로 높은 레벨인 KMQ 플레이어는 {{level}} 레벨이며, {{gamesPlayed}}개의 게임에서 {{songsGuessed}} 곡이 추측되었습니다!",
            "longestGame": "KMQ 사실: 세계에서 (현재) 가장 긴 KMQ 게임은 {{roundsPlayed}}곡이 재생되고 {{numParticipants}}명이 참여하여 평균 추측 시간이 {{avgGuessTime}}초로 {{sessionLength}}분 동안 진행되었습니다! (당신은 이 기록을 깰 수 있습니까?)",
            "mostActivePlayerGamesPlayed": "KMQ 사실: 가장 활동적인 플레이어는 2020년 11월 8일 이후로 {{gamesPlayed}}번의 게임을 했습니다!",
            "mostActivePlayerSongsGuessed": "KMQ 사실: 가장 활동적인 플레이어는 2020년 11월 8일 이후로 {{songsGuessed}}곡을 추측했습니다!",
            "mostActiveServer": "KMQ 사실: 가장 활동적인 서버는 KMQ의 {{gamesPlayed}} 게임을 플레이했으며 총 {{songsGuessed}} 곡을 추측했습니다!",
            "mostCorrectGuessesServer": "KMQ 사실: KMQ를 가장 정확한 추측을 한 서버는 {{gamesPlayed}}번의 게임을 플레이했으며 총 {{songsGuessed}}곡이 추측되었습니다!",
            "recentGameCount": "KMQ 사실: 지난 주에 KMQ의 총 {{recentGameCount}}번의 게임이 진행되었습니다!",
            "recentSessions": "KMQ 사실: 지난 주에 총 {{recentSessions}}개의 KMQ 게임이 진행되었습니다!",
            "totalGames": "KMQ 사실: KMQ의 총 {{totalGamesPlayed}}번의 게임이 플레이되었습니다!",
            "uniquePlayers": "KMQ 사실: {{recentActivePlayers}}명의 플레이어가 지난 {{xDays}} 동안 KMQ를 플레이했습니다!"
        }
    },
    "misc": {
        "andManyOthers": "그리고 많은 다른 사람들...",
        "artist": "아티스트",
        "artistAliases": "아티스트 별칭",
        "bookmark": "북마크",
        "classic": {
            "yourScore": "당신의 점수는 {{score}}점 입니다."
        },
        "conflict": "갈등",
        "duration": "시간",
        "elimination": {
            "yourLives": "당신의 목숨은 {{lives}}개 남았습니다."
        },
        "failure": {
            "afkChannel": {
                "description": "봇이 노래를 재생할 수 있도록 비활성화된 음성 채널에 있지 않은지 확인하세요!",
                "title": "잠수 음성 채널"
            },
            "command": {
                "description": "이 명령어를 실행하는 동안 오류가 발생했습니다.\n이 문제가 지속적으로 발생하면 개발자에게 제공하세요.\n{{debugId}}",
                "title": "명령어를 실행하는 동안 오류가 발생했습니다"
            },
            "error": "오류",
            "errorSelectingSong": {
                "description": "라운드를 다시 시작해 주세요. (문제가 지속되면 공식 KMQ 서버에 보고하십시오.)",
                "title": "노래 선택 오류"
            },
            "game": {
                "noneInProgress": {
                    "description": "진행 중인 게임이 없습니다.",
                    "title": "활성화된 게임 없음"
                }
            },
            "gameOptionConflict": {
                "description": "{{optionOne}} 게임 옵션이 현재 설정되어 있습니다. ({{optionTwo}} 및 {{optionOne}}은(는) 호환되지 않으며 계속하려면 {{optionOneCommand}}를 입력하여 {{optionOne}} 옵션을 제거하세요.)",
                "title": "게임 옵션 충돌"
            },
            "groupsExcludeConflict": {
                "allow": "재생을 할 수 있도록",
                "description": "지정된 {{conflictingOptionOne}} 중 하나 이상이 이미 {{conflictingOptionTwo}}에 포함되어 있습니다.\n다음 그룹은 {{conflictingOptionOne}}에 **추가되지 않았습니다.**\n{{groupsList}}\n{{solutionStepOne}}을 사용한 다음 {{solutionStepTwo}}{{allowOrPrevent}}를 사용하세요.",
                "prevent": "재생을 하지 못하도록",
                "title": "그룹 및 충돌 제외"
            },
            "interaction": {
                "alreadyEliminated": "당신은 이미 이번 라운드에서 탈락했습니다.",
                "bookmarkOutsideGame": "북마크는 게임 중에만 사용할 수 있습니다.",
                "eliminated": "이번 라운드에서 탈락했습니다.",
                "invalidBookmark": "최근 {{BOOKMARK_MESSAGE_SIZE}} 라운드에서 재생한 노래만 북마크에 추가할 수 있습니다. (노래가 포함된 봇이 보낸 메시지를 북마크에 추가해야 합니다.)",
                "optionFromPreviousRound": "이미 완료된 라운드에서 옵션을 선택하려고 합니다."
            },
            "maintenanceMode": {
                "description": "KMQ는 현재 점검 중이며 새 게임을 시작할 수 없습니다. 나중에 다시 확인하세요!",
                "title": "유지 관리 모드"
            },
            "messageTooLong": "응답 메시지가 너무 깁니다. (이 오류를 KMQ 도움말 서버에 보고하세요.)",
            "missingPermissions": {
                "description": "{{channelName}} 채널에서 메시지를 보낼 수 없습니다. 봇에 이 채널에서 메시지를 보낼 수 있는 권한이 있는지 확인하세요. 자세한 내용은 {{permissionsLink}} 링크를 참조하세요.",
                "title": "누락된 권한"
            },
            "missingPermissionsText": "봇에 {{missingPermissions}} 권한이 있는지 확인하세요.\n\n자세한 내용은 {{permissionsLink}} 링크를 참조하세요. (여전히 문제가 발생하면 {{helpCommand}}에 있는 공식 KMQ 서버에 가입하세요.)",
            "notInVC": {
                "description": "음성 채널에 있을 때 {{command}}를 다시 보내세요.",
                "title": "음성 채널을 가입하세요!"
            },
            "retrievingSongData": {
                "description": "잠시 후 다시 시도하거나 {{helpCommand}}에 있는 공식 KMQ 서버에 이 오류를 보고하세요.",
                "title": "노래 데이터를 검색하는 동안 오류가 발생했습니다"
            },
            "round": {
                "noneInProgress": {
                    "description": "현재 라운드가 종료되었습니다! 다음 라운드가 시작될 때까지 기다리십시오.",
                    "title": "라운드 종료"
                }
            },
            "songPlaying": {
                "description": "3초 후에 새 라운드 시작됩니다...",
                "title": "노래를 재생하는 동안 오류가 발생했습니다"
            },
            "songQuery": {
                "description": "이 기준과 일치하는 노래를 찾지 못했습니다. 검색 범위를 넓히십시오.",
                "title": "노래 검색 오류"
            },
            "unrecognizedGroups": {
                "added": "추가",
                "description": "지정된 그룹 이름 중 하나 이상이 인식되지 않습니다. (일치하는 그룹은 {{matchedGroupsAction}}이며 그룹 이름이 {{helpGroups}}에서 제공한 목록과 정확히 일치하는지 확인하세요.)\n\n다음 그룹은 **인식되지 않습니다**.\n\n{{unmatchedGroups}}\n{{solution}}",
                "didYouMean": "__그런 뜻 이었나요?:__\n {{suggestions}}",
                "solution": "{{command}}를 사용하여 일치하지 않는 그룹을 추가합니다.",
                "title": "알 수 없는 그룹 이름"
            },
            "validation": {
                "boolean": {
                    "notBoolean": "{{argument}}에 대한 True/False 값이 예상됩니다."
                },
                "char": {
                    "notChar": "{{argument}}에 대한 문자가 필요합니다."
                },
                "enum": {
                    "notInEnum": "다음 유효한 {{argument}} 값 중 하나가 필요합니다: ({{validValues}})."
                },
                "numArguments": {
                    "incorrect": "인수 수가 잘못되었습니다. (사용법은 `{{help}} {{command}}`를 참조하세요.)"
                },
                "number": {
                    "max": "{{argument}}에 대해 {{max}}보다 작거나 같은 예상 값입니다.",
                    "min": "{{argument}}에 대해 {{min}}보다 크거나 같은 예상 값입니다.",
                    "notNumber": "{{argument}}에 대한 예상 숫자 값입니다."
                },
                "title": "입력 유효성 검사 오류"
            },
            "vcFull": {
                "description": "봇이 참여할 수 있도록 음성 채널에 충분한 공간이 있는지 확인하십시오.",
                "title": "음성 채널이 가득 참"
            },
            "vcJoin": {
                "description": "문제가 발생했습니다. (잠시 후 게임을 다시 시작해 보세요.)",
                "title": "음성 채널 가입 오류"
            }
        },
        "formattedLimit": "{{limitStart}} ~ {{limitEnd}} ({{songCount}}곡)",
        "gameOwnerChanged": {
            "description": "새 게임 소유자는 {{newGameOwner}}입니다. ({{forcehintCommand}} 및 {{forceskipCommand}}를 담당합니다.)",
            "title": "게임 소유자 변경"
        },
        "inGame": {
            "aliases": "별칭",
            "bonusArtistRound": "보너스 아티스트 라운드",
            "bonusExpArtistRound": "보너스 경험치 및 아티스트 라운드",
            "bonusExpRound": "보너스 경험치 라운드",
            "correctGuess": "{{correctGuesser}}(이)가 올바르게 추측하였습니다. (+{{expGain}} 경험치)",
            "noCorrectGuesses": "아무도 그것을 얻지 못했습니다.",
            "noWinners": "아무도 우승하지 못했습니다.",
            "runnersUp": "준우승",
            "songsCorrectlyGuessed": "{{songCount}}곡을 정확히 추측을 하였습니다!",
            "uniqueSongsPlayed": "{{uniqueSongCount}}개의 노래가 재생되었습니다.",
            "winMessage": "{{playerName}} 승리!"
        },
        "interaction": {
            "bookmarked": {
                "description": "게임이 끝나면 {{songName}} 링크가 포함된 다이렉트 메시지를 받게 됩니다.",
                "message": {
                    "playedOn": "{{date}}에 재생됨",
                    "title": "북마크된 노래들"
                },
                "title": "노래 북마크"
            },
            "faq": "자주 묻는 질문",
            "fullGroupsList": "전체 그룹 목록",
            "genericProgress": {
                "description": "🤖",
                "title": "작업 중!"
            },
            "guess": {
                "title": "{{songOrArtist}} 추측"
            },
            "howToPlay": "게임 방법",
            "leaveReview": "리뷰를 남겨주세요!",
            "officialKmqServer": "공식 KMQ 서버",
            "profile": {
                "inaccessible": "지금은 해당 사용자에 액세스할 수 없습니다. ({{profileUserID}}를 사용해 보세요.)",
                "noStats": "이 사용자는 통계를 추적하기 전에 첫 게임을 플레이해야 합니다."
            },
            "resetOption": "{{optionName}}의 옵션을 재설정합니다",
            "title": {
                "failure": "이런!"
            },
            "vote": "투표"
        },
        "level": "레벨",
        "levelUp": {
            "entry": "{{user}}님이 {{startLevel}}에서 {{endLevel}}({{rank}})로 레벨 업되었습니다.",
            "title": "🚀 레벨 업을 축하합니다! 🚀"
        },
        "listOfGroups": "그룹 목록",
        "no": "아니요",
        "none": "없음",
        "notApplicable": "해당 없음",
        "plural": {
            "day_one": "{{count}}일",
            "day_other": "{{count}}일",
            "hourAgo_one": "{{count}}시간 전",
            "hourAgo_other": "{{count}}시간 전",
            "hour_one": "{{count}}시간",
            "hour_other": "{{count}}시간",
            "level_one": "레벨",
            "level_other": "레벨",
            "minuteAgo_one": "{{count}}분 전",
            "minuteAgo_other": "{{count}}분 전",
            "minuteRemaining_one": "{{count}}분 남음",
            "minuteRemaining_other": "{{count}}분 남음",
            "minute_one": "{{count}}분",
            "minute_other": "{{count}}분",
            "player_one": "{{count}}명",
            "player_other": "{{count}}명",
            "second_one": "{{count}}초",
            "second_other": "{{count}}초",
            "song_one": "{{count}}곡",
            "song_other": "{{count}}곡"
        },
        "preCheck": {
            "competition": "이 명령어는 경쟁에서 일반 사용자를 위해 비활성화되었습니다.",
            "debugChannel": "이 채널에서는 할 수 없습니다.",
            "debugServer": "이 서버에서는 할 수 없습니다.",
            "differentVC": "이 명령어를 사용하려면 봇과 동일한 음성 채널에 있어야 합니다.",
            "notGameSession": "게임 세션 중에는 그렇게 할 수 없습니다.",
            "notListeningSession": "이 명령은 수신 대기 세션에서 사용할 수 없습니다.",
            "notPremium": "이 명령을 사용하려면 KMQ Premium이 필요합니다. ({{premium}} 참조)",
            "notSpotify": "Spotify에서 재생할 때는 이 옵션을 변경할 수 없습니다.",
            "premiumOrDebugServer": "이 명령은 공식 KMQ 서버 또는 KMQ Premium 멤버에 대해서만 작동합니다. ({{premium}} 참조)",
            "title": "잠시만 기다려주십시오..."
        },
        "releaseDate": "발매 날짜",
        "restart": {
            "description_hard": "작동 중지 시간은 약 {{downtimeMinutes}}분입니다. 진행 상황이 저장되었는지 확인하려면 현재 게임을 종료하세요!",
            "description_soft": "작동 중지 시간은 몇 초이지만 게임은 종료됩니다. 진행 상황이 저장되었는지 확인하려면 현재 게임을 종료하세요!",
            "title": "{{timeUntilRestart}} 분 후 재시동 예정"
        },
        "sendingBookmarkedSongs": {
            "description": "{{players}}에게 {{songs}}을(를) 보냅니다.\n\n노래 메시지를 마우스 오른쪽 버튼으로 클릭하고 `앱 > Bookmark Song`를 선택하여 게임 중에 노래를 북마크하세요.",
            "title": "북마크된 노래를 보내는 중..."
        },
        "skip": "건너뛰기",
        "song": "노래",
        "songAliases": "노래 별칭",
        "team": {
            "yourScore": "당신의 점수: {{score}}",
            "yourTeamScore": "당신의 팀 점수: {{teamScore}}"
        },
        "timeFinished": "시간의 최대",
        "uniqueSongsReset": {
            "description": "모든 곡이 재생되었습니다. ({{totalSongCount}}곡이 재구성됩니다.)",
            "title": "곡 재설정"
        },
        "usage": "사용법",
        "views": "조회수",
        "warning": {
            "addRemoveOrdering": {
                "footer": "{{addOrRemove}} {{command}}을(를) 사용하시겠습니까?"
            }
        },
        "yes": "예"
    }
}<|MERGE_RESOLUTION|>--- conflicted
+++ resolved
@@ -94,25 +94,14 @@
                     "singleCutoff": "{{year}}년 후에 발매된 곡을 재생합니다.",
                     "twoCutoffs": "{{beginingYear}} ~ {{endYear}}년 사이에 발매된 곡을 재생합니다."
                 },
-<<<<<<< HEAD
                 "interaction": {
-                    "beginningYear": "포함할 가장 빠른 연도입니다",
-                    "description": "노래의 연도 범위를 설정합니다.",
-                    "earliestOption": "[beginning_year]부터 매년 노래 선택",
-                    "endingYear": "포함 마지막 연도입니다",
-                    "rangeOption": "[beginning_year]와 [ending_year] 사이의 매년 노래 선택"
-                },
-                "name": "년도범위선택"
-=======
+                    "beginningYear": "포함할 가장 빠른 연도",
+                    "description": "노래의 연도 범위 설정",
+                    "earliestOption": "[beginning_year]부터 시작하는 연도별 곡 선택",
+                    "endingYear": "마지막으로 포함된 연도",
+                    "rangeOption": "[beginning_year]와 [ending_year] 사이의 연도별 곡 선택"
+                },
                 "name": "연도범위선택"
-            },
-            "interaction": {
-                "beginningYear": "포함할 가장 빠른 연도",
-                "description": "노래의 연도 범위 설정",
-                "earliestOption": "[beginningYear]부터 시작하는 연도별 곡 선택",
-                "endingYear": "마지막으로 포함된 연도",
-                "rangeOption": "[beginningYear]와 [endingYear] 사이의 연도별 곡 선택"
->>>>>>> 708f382a
             }
         },
         "debug": {
@@ -173,7 +162,6 @@
                     "reset": "제외 옵션을 재설정합니다.",
                     "singleGroup": "{{group}}의 노래를 무시합니다."
                 },
-<<<<<<< HEAD
                 "interaction": {
                     "add": {
                         "description": "게임 제외 옵션에 지정된 그룹을 추가합니다.",
@@ -185,35 +173,14 @@
                         "perGroupDescription": "{{ordinalNum}} 그룹 제거"
                     },
                     "reset": {
-                        "description": "제외 옵션을 재설정합니다."
+                        "description": "무시 옵션을 재설정합니다."
                     },
                     "set": {
-                        "description": "게임 옵션에서 지정된 그룹의 노래를 제외합니다.",
-                        "perGroupDescription": "{{ordinalNum}} 그룹 제외"
+                        "description": "게임 옵션에서 지정된 그룹의 노래를 무시합니다.",
+                        "perGroupDescription": "{{ordinalNum}} 그룹 노래 무시"
                     }
                 },
                 "name": "그룹제외설정"
-=======
-                "name": "그룹무시설정"
-            },
-            "interaction": {
-                "add": {
-                    "description": "게임 제외 옵션에 지정된 그룹을 추가합니다.",
-                    "perGroupDescription": "{{ordinalNum}} 그룹 추가"
-                },
-                "description": "지정된 그룹의 노래 재생을 방지합니다.",
-                "remove": {
-                    "description": "게임 제외 옵션에서 지정된 그룹을 제거합니다.",
-                    "perGroupDescription": "{{ordinalNum}} 그룹 제거"
-                },
-                "reset": {
-                    "description": "무시 옵션을 재설정합니다."
-                },
-                "set": {
-                    "description": "게임 옵션에서 지정된 그룹의 노래를 무시합니다.",
-                    "perGroupDescription": "{{ordinalNum}} 그룹 노래 무시"
-                }
->>>>>>> 708f382a
             }
         },
         "exp": {
@@ -284,18 +251,11 @@
                     "reset": "남성, 여성, 남녀 혼성 그룹의 기본 성별로 재설정합니다."
                 },
                 "interaction": {
-                    "description": "듣고 싶은 아티스트의 성별을 선택하세요.",
-                    "gender": "그룹 구성원 또는 솔리스트의 성별입니다"
+                    "description": "듣고 싶은 아티스트의 성별을 선택합니다.",
+                    "gender": "그룹 멤버 또는 솔로 아티스트의 성별"
                 },
                 "name": "성별선택"
             },
-<<<<<<< HEAD
-=======
-            "interaction": {
-                "description": "듣고 싶은 아티스트의 성별을 선택합니다.",
-                "gender": "그룹 멤버 또는 솔로 아티스트의 성별"
-            },
->>>>>>> 708f382a
             "warning": {
                 "gameOption": {
                     "description": "그룹을 하나만 선택하면 {{alternatingGenderCommand}}이(가) 예상대로 작동하지 않을 수 있습니다. 올바른 대체 성별을 위해 더 많은 그룹을 포함하는 것을 고려하십시오.",
@@ -337,47 +297,25 @@
                     "reset": "그룹 옵션을 재설정합니다.",
                     "singleGroup": "{{group}}의 노래만 재생합니다."
                 },
-<<<<<<< HEAD
                 "interaction": {
                     "add": {
-                        "description": "게임 옵션에 지정된 그룹을 추가합니다",
+                        "description": "게임 옵션에 지정된 그룹을 추가합니다.",
                         "perGroupDescription": "{{ordinalNum}} 그룹 추가"
                     },
-                    "description": "독점적으로 재생할 아티스트를 선택하십시오",
+                    "description": "단독으로 재생할 아티스트를 선택합니다.",
                     "remove": {
-                        "description": "게임 옵션에 지정된 그룹을 제거합니다",
+                        "description": "게임 옵션에서 지정된 그룹을 제거합니다.",
                         "perGroupDescription": "{{ordinalNum}} 그룹 제거"
                     },
                     "reset": {
                         "description": "그룹 옵션 재설정"
                     },
                     "set": {
-                        "description": "지정된 그룹의 노래를 재생합니다",
+                        "description": "지정된 그룹의 노래를 재생합니다.",
                         "perGroupDescription": "노래를 재생할 {{ordinalNum}} 그룹"
                     }
                 },
                 "name": "그룹선택"
-=======
-                "name": "그룹선택"
-            },
-            "interaction": {
-                "add": {
-                    "description": "게임 옵션에 지정된 그룹을 추가합니다.",
-                    "perGroupDescription": "{{ordinalNum}} 그룹 추가"
-                },
-                "description": "단독으로 재생할 아티스트를 선택합니다.",
-                "remove": {
-                    "description": "게임 옵션에서 지정된 그룹을 제거합니다.",
-                    "perGroupDescription": "{{ordinalNum}} 그룹 제거"
-                },
-                "reset": {
-                    "description": "그룹 옵션 재설정"
-                },
-                "set": {
-                    "description": "지정된 그룹의 노래를 재생합니다.",
-                    "perGroupDescription": "노래를 재생할 {{ordinalNum}} 그룹"
-                }
->>>>>>> 708f382a
             }
         },
         "guessmode": {
@@ -469,18 +407,11 @@
                         "description": "포함 옵션을 재설정합니다."
                     },
                     "set": {
-                        "description": "게임 옵션에 지정된 그룹의 노래를 설정합니다.",
+                        "description": "게임 옵션에 지정된 그룹의 노래를 포함합니다.",
                         "perGroupDescription": "{{ordinalNum}} 그룹 설정"
                     }
                 },
-<<<<<<< HEAD
                 "name": "포함설정"
-=======
-                "set": {
-                    "description": "게임 옵션에 지정된 그룹의 노래를 포함합니다.",
-                    "perGroupDescription": "{{ordinalNum}} 그룹 설정"
-                }
->>>>>>> 708f382a
             }
         },
         "join": {
