const { sendOptionsMessage } = require("../helpers/utils.js");

module.exports = {
<<<<<<< HEAD
    call: ({ message, guildPreference }) => {
        sendOptionsMessage(message, guildPreference, null);
    },
    help: {
        name: "options",
        description: "Displays the current game options.",
        usage: "!options",
        arguments: []
=======
    call: ({ message, guildPreference, db }) => {
        sendOptionsMessage(message, guildPreference, db, null);
>>>>>>> e131106d
    }
}<|MERGE_RESOLUTION|>--- conflicted
+++ resolved
@@ -1,18 +1,13 @@
 const { sendOptionsMessage } = require("../helpers/utils.js");
 
 module.exports = {
-<<<<<<< HEAD
-    call: ({ message, guildPreference }) => {
-        sendOptionsMessage(message, guildPreference, null);
+    call: ({ message, guildPreference, db }) => {
+        sendOptionsMessage(message, guildPreference, db, null);
     },
     help: {
         name: "options",
         description: "Displays the current game options.",
         usage: "!options",
         arguments: []
-=======
-    call: ({ message, guildPreference, db }) => {
-        sendOptionsMessage(message, guildPreference, db, null);
->>>>>>> e131106d
     }
 }