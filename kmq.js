--- conflicted
+++ resolved
@@ -20,16 +20,6 @@
     console.log(`Logged in as ${client.user.tag}!`);
 });
 
-fs.readdir("./commands/", (err, files) => {
-    if (err) return console.error(err);
-    files.forEach(file => {
-        if (!file.endsWith(".js")) return;
-        let command = require(`./commands/${file}`);
-        let commandName = file.split(".")[0];
-        commands[commandName] = command;
-    });
-});
-
 client.on("message", (message) => {
     if (message.author.equals(client.user)) return;
     let command = parseCommand(message.content) || null;
@@ -39,78 +29,8 @@
     }
 
     let gameSession = gameSessions[message.guild.id];
-<<<<<<< HEAD
     if (command && commands[command.action]) {
         commands[command.action]({ client, gameSession, message, db, command })
-=======
-    if (command) {
-        if (command.action === "stop") {
-            if (gameSession.gameInSession()) {
-                sendSongMessage(message, true);
-                disconnectVoiceConnection(message);
-                gameSession.endRound();
-            }
-        }
-        else if (command.action === "random") {
-            if (!message.member.voiceChannel) {
-                message.channel.send("Send `!random` again when you are in a voice channel.");
-            }
-            else {
-                startGame(message);
-            }
-        }
-        else if (command.action === "help") {
-            help(message, command.argument);
-        }
-        else if (command.action === "end") {
-            if (!gameSession.scoreboard.isEmpty()) {
-                if (gameSession.gameInSession()) sendSongMessage(message, true);
-                disconnectVoiceConnection(message);
-                message.channel.send(gameSession.scoreboard.getWinnerMessage());
-                sendScoreboard(message, gameSession.scoreboard);
-                gameSession.endGame();
-            }
-        }
-        else if (command.action === "cutoff") {
-            if (command.components.length === 0) {
-                gameSession.resetBeginningCutoffYear();
-                message.channel.send(`The new cutoff year is \`${gameSession.getBeginningCutoffYear()}\`.`);
-            }
-            else if (command.components.length !== 1 ||
-                    isNaN(command.components[0]) ||
-                    (command.components[0] > (new Date()).getFullYear()) ||
-                    (command.components[0] < gameSession.getDefaultBeginningCutoffYear())) {
-                // Incorrectly-passed input or unrealistic cutoffs warn the user
-                message.channel.send(`Please enter a valid cutoff year (\`${gameSession.getDefaultBeginningCutoffYear()} <= cutoff <= ${(new Date()).getFullYear()}\`).`);
-            }
-            else {
-                gameSession.setBeginningCutoffYear(command.components[0]);
-                message.channel.send(`The new cutoff year is \`${gameSession.getBeginningCutoffYear()}\`.`);
-            }
-        }
-        else if (command.action === "gender") {
-            let selectedGenderArray = gameSession.setGender(command.components);
-            if (selectedGenderArray) {
-                let selectedGenderStr = "";
-                for (let i = 0; i < selectedGenderArray.length; i++) {
-                    selectedGenderStr += `\`${selectedGenderArray[i]}\``;
-                    if (i === selectedGenderArray.length - 1) {
-                        break;
-                    }
-                    else if (i === selectedGenderArray.length - 2) {
-                        selectedGenderStr += " and ";
-                    }
-                    else {
-                        selectedGenderStr += ", ";
-                    }
-                }
-                message.channel.send(`Songs will be played from ${selectedGenderStr} artists.`);
-            }
-            else {
-                message.channel.send(`Please enter valid genders only (\`male\`, \`female\`, and/or \`coed\`).`)
-            }
-        }
->>>>>>> d6cfa42f
     }
 
     else {
@@ -118,123 +38,6 @@
     }
 });
 
-<<<<<<< HEAD
-=======
-// Usage: `!help [action]` or `!help`
-const help = (message, action) => {
-    let embedTitle = "";
-    let embedDesc = "";
-    let embedFields = [];
-    if (action) {
-        let helpActionList = helpMessages.actions.map(a => a.name);
-        if (!helpActionList.includes(action)) {
-            message.channel.send("Sorry, there is no documentation on " + action);
-            return;
-        }
-
-        let detailedAction = helpMessages.actions.find(a => a.name === action)
-        embedTitle = detailedAction.name;
-        embedDesc = detailedAction.description;
-        detailedAction.arguments.forEach((argument) => {
-            embedFields.push({
-                name: argument.name,
-                value: argument.description
-            })
-        });
-    }
-    else {
-        embedTitle = "KMQ Command Help"
-        embedDesc = helpMessages.rules
-        helpMessages.actions.forEach((action) => {
-            embedFields.push({
-                name: action.name,
-                value: action.description + " Usage: " + action.usage
-            })
-        });
-    }
-
-    message.channel.send({
-        embed: {
-            title: embedTitle,
-            description: embedDesc,
-            fields: embedFields
-        }
-    })
-}
-
-const startGame = (message) => {
-
-    let gameSession = gameSessions[message.guild.id];
-
-    if (gameSession.gameInSession()) {
-        message.channel.send("Game already in session.");
-        return;
-    }
-
-    let query = `SELECT videos.youtube_link as youtubeLink, videos.name, DATE(videos.publish_date) as date, artists.name as artist, videos.video_type as video_type, videos.dead as dead FROM videos INNER JOIN artists on videos.artistID = artists.id WHERE gender = ${gameSession.getSQLGender()} AND video_type = "main" AND dead = "n" AND date >= '${gameSession.getBeginningCutoffYear()}-01-01' ORDER BY views DESC LIMIT 500`;
-    db.all(query, (err, rows) => {
-        if (err) console.error(err);
-        let random = rows[Math.floor(Math.random() * rows.length)];
-        gameSession.startRound(random.name, random.artist, random.youtubeLink);
-        fetchVideoInfo(gameSession.getLink(), (err, videoInfo) => {
-            playSong(gameSession.getLink(), message);
-        })
-    })
-}
-
-const sendSongMessage = (message, isForfeit) => {
-    let gameSession = gameSessions[message.guild.id];
-    message.channel.send({
-        embed: {
-            color: RED,
-            author: {
-                name: isForfeit ? null : message.author.username,
-                icon_url: isForfeit ? null : message.author.avatarURL
-            },
-            title: `${gameSession.getSong()} - ${gameSession.getArtist()}`,
-            description: `https://youtube.com/watch?v=${gameSession.getLink()}`,
-            image: {
-                url: `https://img.youtube.com/vi/${gameSession.getLink()}/hqdefault.jpg`
-            }
-        }
-    })
-}
-
-const sendScoreboard = (message, scoreboard) => {
-    let gameSession = gameSessions[message.guild.id];
-    message.channel.send({
-        embed: {
-            color: RED,
-            title: "**Results**",
-            fields: gameSession.scoreboard.getScoreboard()
-        }
-    })
-}
-
-const disconnectVoiceConnection = (message) => {
-    let voiceConnection = client.voiceConnections.get(message.guild.id);
-    if (voiceConnection) {
-        voiceConnection.disconnect();
-        return;
-    }
-}
-
-const playSong = (link, message) => {
-    let voiceChannel = message.member.voiceChannel;
-    let gameSession = gameSessions[message.guild.id];
-    const streamOptions = { volume: 0.1 };
-    voiceChannel.join().then(connection => {
-        let options = { filter: "audioonly", quality: "highest" };
-        const stream = ytdl(link, options);
-        const dispatcher = connection.playStream(stream, streamOptions);
-    }).catch((err) => {
-        console.error(err);
-        // Attempt to restart game with different song
-        gameSession.endRound();
-        startGame(message);
-    })
-}
->>>>>>> d6cfa42f
 
 const parseCommand = (message) => {
     if (message.charAt(0) !== botPrefix) return null;
@@ -257,4 +60,14 @@
     else {
         client.login(config.botToken);
     }
+
+    fs.readdir("./commands/", (err, files) => {
+        if (err) return console.error(err);
+        files.forEach(file => {
+            if (!file.endsWith(".js")) return;
+            let command = require(`./commands/${file}`);
+            let commandName = file.split(".")[0];
+            commands[commandName] = command;
+        });
+    });
 })();