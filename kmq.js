--- conflicted
+++ resolved
@@ -12,21 +12,12 @@
         return;
     }
 });
-<<<<<<< HEAD
 const helpMessages = require('./help_strings.json');
-var currentSong = null;
-var currentArtist = null;
-var currentSongLink = null;
-var gameInSession = false;
-var scoreboard = {};
-=======
 let currentSong = null;
 let currentArtist = null;
 let currentSongLink = null;
 let gameInSession = false;
 let scoreboard = {};
->>>>>>> c7370fcd
-
 
 client.on("ready", () => {
     console.log(`Logged in as ${client.user.tag}!`);
@@ -184,14 +175,8 @@
     }
 }
 
-<<<<<<< HEAD
-const playSong = (link, duration, message) => {
-    var voiceChannel = message.member.voiceChannel;
-    console.log("Voice channel: " + voiceChannel.name);
-=======
 const playSong = (link, message) => {
     let voiceChannel = message.member.voiceChannel;
->>>>>>> c7370fcd
     const streamOptions = { volume: 0.1 };
     voiceChannel.join().then(connection => {
         let options = { filter: "audioonly", quality: "highest" };
