--- conflicted
+++ resolved
@@ -141,8 +141,6 @@
     fields.forEach((field) => {
         guildPreferences[field.guild_id] = new GuildPreference(field.guild_id, JSON.parse(field.guild_preference));
     });
-<<<<<<< HEAD
-    client.login(config.botToken);
 
     let commandFiles = await getCommandFiles();
     for (const [commandName, command] of Object.entries(commandFiles)) {
@@ -153,22 +151,6 @@
             });
         }
     }
-=======
-    fs.readdir("./commands/", (err, files) => {
-        if (err) return console.error(err);
-        files.forEach(file => {
-            if (!file.endsWith(".js")) return;
-            let command = require(`./commands/${file}`);
-            let commandName = file.split(".")[0];
-            commands[commandName] = command;
-            if (command.aliases) {
-                command.aliases.forEach((alias) => {
-                    commands[alias] = command;
-                });
-            }
-        });
-    });
->>>>>>> e131106d
     clearPartiallyCachedSongs();
     client.login(config.botToken);
 })();