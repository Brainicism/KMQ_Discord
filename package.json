--- conflicted
+++ resolved
@@ -13,12 +13,8 @@
     "@discordjs/opus": "^0.3.2",
     "bufferutil": "^4.0.1",
     "dblapi.js": "^2.4.0",
-<<<<<<< HEAD
-    "discord.js": "^12.2.0",
     "erlpack": "github:discordapp/erlpack",
-=======
     "discord.js": "11.6.4",
->>>>>>> cdb02cd7
     "get-audio-duration": "^1.0.0",
     "hangul-romanization": "1.0.0",
     "log4js": "^6.2.1",
