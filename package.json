{
    "name": "kmq",
    "version": "7.10.1",
    "main": "src/kmq.js",
    "scripts": {
        "seed": ". ./.env && ts-node --swc src/seed/seed_db",
        "bootstrap": "ts-node --swc src/seed/bootstrap.ts",
        "start": "./start.sh native",
        "dry-run": "NODE_ENV=dry-run npm run start",
        "dev-tsc": "NODE_ENV=development npm run start",
        "dev": "NODE_ENV=development_ts_node npm run start",
        "dev-minimal": "NODE_ENV=development_ts_node MINIMAL_RUN=true npm run start",
        "ci": "NODE_ENV=ci npm run start",
        "prod": "NODE_ENV=production npm run start",
        "clean": "rm -rf build/ && rm -f tsconfig.tsbuildinfo",
        "download-songs": "ts-node --swc src/scripts/download-new-songs.ts",
        "lint": "npx eslint --cache src/ --ext .js,.ts",
        "lint-i18n": "npx eslint --no-eslintrc --config .eslintrc.i18n.js --fix --ext .json --format node_modules/eslint-plugin-i18n-json/formatter.js i18n/ ",
        "lint-i18n-ci": "npx eslint --no-eslintrc --config .eslintrc.i18n.js --ext .json  --max-warnings=0 --format node_modules/eslint-plugin-i18n-json/formatter.js i18n/ ",
        "lint-fix": "npx eslint --fix --cache src/ --ext .js,.ts",
        "lint-ci": "npx eslint --cache src/ --ext .js,.ts --max-warnings=0",
        "lint-all": "npm run prettier && npm run lint && npm run lint-i18n",
        "docker-compose-db": "cd docker/ && docker-compose up -d db",
        "docker-compose-dev": "cd docker/ && NODE_ENV=development docker-compose up  --exit-code-from kmq --build kmq",
        "docker-compose-dryrun": "cd docker/ && NODE_ENV=dry-run docker-compose up --exit-code-from kmq --build kmq",
        "docker-build": "cd docker/ && DOCKER_BUILDKIT=1 docker build -f kmq/Dockerfile -t ghcr.io/brainicism/kmq_discord:latest ../",
        "docker-run": ". ./.env && docker run --restart unless-stopped -d -v ${SONG_DOWNLOAD_DIR}:${SONG_DOWNLOAD_DIR} -v ${PWD}/data:/app/data -v ${PWD}/.env:/app/.env -v ${PWD}/logs:/app/logs -v ${PWD}/sql_dumps/kmq_backup:/app/sql_dumps/kmq_backup --env NODE_ENV=production --env IS_STANDBY=${IS_STANDBY:=false} --network=host --name ${APP_NAME} ${IMAGE_NAME:=ghcr.io/brainicism/kmq_discord:latest}",
        "backup": "ts-node --swc src/scripts/backup-kmq-database",
        "import": "ts-node --swc src/scripts/backup-kmq-database --import",
        "regenerate-test-db-dump": "NODE_ENV=test ts-node src/scripts/regenerate-test-db-dump",
        "test": "NODE_ENV=test mocha -r ts-node/register 'src/test/**/*.ts'",
        "test-ci": "NODE_ENV=test mocha -- --forbid-only -r ts-node/register 'src/test/**/*.ts'",
        "prepare-schema": "bash src/scripts/prepare-kysely-schema.sh",
        "prettier": "prettier --write '**/*.{js,ts}'",
        "prettier-ci": "prettier --check '**/*.{js,ts}'"
    },
    "author": "Brian Le",
    "license": "GPL-3.0",
    "dependencies": {
        "@discordjs/opus": "^0.9.0",
        "@distube/ytdl-core": "^4.13.3",
        "@fastify/view": "^8.2.0",
        "@google/generative-ai": "^0.2.0",
        "@swc/core": "^1.3.107",
        "@types/damerau-levenshtein": "^1.0.2",
        "@types/ejs": "^3.1.5",
        "@types/fluent-ffmpeg": "^2.1.24",
        "@types/i18next-fs-backend": "^1.1.5",
        "@types/lodash": "^4.14.202",
        "@types/mocha": "^10.0.6",
        "@types/node-schedule": "^2.1.5",
        "@types/sinon": "^17.0.3",
        "@types/tiny-async-pool": "^2.0.3",
        "@types/uuid": "^9.0.8",
        "@typescript-eslint/eslint-plugin": "^6.20.0",
        "@typescript-eslint/parser": "^6.20.0",
        "async-mutex": "^0.4.1",
        "axios": "^1.6.7",
        "bufferutil": "^4.0.8",
        "commander": "^11.1.0",
        "damerau-levenshtein": "^1.0.8",
        "dotenv": "^16.4.1",
        "ejs": "^3.1.9",
        "eris": "https://github.com/Brainicism/eris#2225e1e",
        "eris-fleet": "https://github.com/Brainicism/eris-fleet",
        "eris-pagination": "https://github.com/Brainicism/eris-pagination#9a112cb",
        "erlpack": "https://github.com/abalabahaha/erlpack.git",
        "fastify": "^4.26.0",
        "fluent-ffmpeg": "^2.1.2",
        "googleapis": "^131.0.0",
        "i18next": "^23.8.2",
        "i18next-fs-backend": "^2.3.1",
        "kysely": "^0.27.2",
        "lodash": "^4.17.21",
        "mocha": "^10.2.0",
        "moment-timezone": "^0.5.44",
        "mysql2": "^3.9.1",
        "node-schedule": "^2.1.1",
        "sinon": "^17.0.1",
        "snoowrap": "^1.23.0",
        "sodium-native": "^4.0.6",
        "tiny-async-pool": "^2.1.0",
        "ts-node": "^10.9.2",
        "uuid": "^9.0.1",
        "winston": "^3.11.0",
        "winston-daily-rotate-file": "^4.7.1",
        "zlib-sync": "^0.1.9"
    },
    "devDependencies": {
        "eslint": "^8.56.0",
        "eslint-config-airbnb-base": "^15.0.0",
        "eslint-config-airbnb-typescript": "^17.1.0",
        "eslint-config-prettier": "^9.1.0",
        "eslint-plugin-deprecation": "^2.0.0",
        "eslint-plugin-i18n-json": "https://github.com/godaddy/eslint-plugin-i18n-json#13d5f18",
        "eslint-plugin-import": "^2.29.1",
        "eslint-plugin-jsdoc": "^48.0.4",
        "eslint-plugin-node": "^11.1.0",
        "eslint-plugin-only-warn": "^1.1.0",
        "eslint-plugin-sort-imports-es6-autofix": "^0.6.0",
        "eslint-plugin-tsdoc": "^0.2.17",
<<<<<<< HEAD
        "i18n-ai-translate": "^1.2.4",
=======
        "i18n-ai-translate": "^1.2.5",
>>>>>>> e1bc2b1c
        "kysely-codegen": "^0.11.0",
        "prettier": "3.2.4",
        "typescript": "~5.3.3"
    },
    "description": "K-pop guessing game over Discord"
}<|MERGE_RESOLUTION|>--- conflicted
+++ resolved
@@ -99,11 +99,7 @@
         "eslint-plugin-only-warn": "^1.1.0",
         "eslint-plugin-sort-imports-es6-autofix": "^0.6.0",
         "eslint-plugin-tsdoc": "^0.2.17",
-<<<<<<< HEAD
-        "i18n-ai-translate": "^1.2.4",
-=======
         "i18n-ai-translate": "^1.2.5",
->>>>>>> e1bc2b1c
         "kysely-codegen": "^0.11.0",
         "prettier": "3.2.4",
         "typescript": "~5.3.3"
