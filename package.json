{
  "name": "kmq",
  "version": "1.0.0",
  "main": "src/kmq.js",
  "scripts": {
<<<<<<< HEAD
    "seed": "node seed/seed_db.js",
    "dev": "cd src && ts-node kmq",
    "prod": "tsc && cp -r ./config ./build && cd build/src && node kmq.js"
=======
    "seed": "cd seed && node seed_db.js",
    "start": "cd src/ && node kmq.js"
>>>>>>> 47d4db8b
  },
  "author": "",
  "license": "ISC",
  "dependencies": {
    "@discordjs/opus": "^0.1.0",
    "csv-parse": "^4.8.8",
    "dblapi.js": "^2.4.0",
    "discord.js": "^12.1.1",
    "hangul-romanization": "0.0.7",
    "log4js": "^6.2.1",
    "mkdirp": "^1.0.4",
    "prepend-file": "^1.3.1",
    "promise-mysql": "^4.1.3",
    "request": "^2.88.2",
    "request-promise": "^4.2.5",
    "rmfr": "^2.0.0",
    "ts-node-dev": "^1.0.0-pre.44",
    "typescript": "^3.9.2",
    "unzip": "^0.1.11",
    "unzipper": "^0.10.10",
    "youtube-info": "^1.3.1",
    "youtube-search": "^1.1.4",
    "ytdl-core": "^2.1.2"
  },
  "devDependencies": {},
  "description": ""
}<|MERGE_RESOLUTION|>--- conflicted
+++ resolved
@@ -3,14 +3,9 @@
   "version": "1.0.0",
   "main": "src/kmq.js",
   "scripts": {
-<<<<<<< HEAD
-    "seed": "node seed/seed_db.js",
+    "seed": "cd seed && node seed_db.js",
     "dev": "cd src && ts-node kmq",
     "prod": "tsc && cp -r ./config ./build && cd build/src && node kmq.js"
-=======
-    "seed": "cd seed && node seed_db.js",
-    "start": "cd src/ && node kmq.js"
->>>>>>> 47d4db8b
   },
   "author": "",
   "license": "ISC",
