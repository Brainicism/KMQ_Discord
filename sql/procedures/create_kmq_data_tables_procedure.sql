--- conflicted
+++ resolved
@@ -58,33 +58,6 @@
 	/* audio-only videos */
 	INSERT INTO available_songs_temp
 	SELECT *
-<<<<<<< HEAD
-		FROM (
-			SELECT
-				TRIM(app_kpop_audio.name) AS song_name,
-				TRIM(SUBSTRING_INDEX(app_kpop_audio.name, '(', 1)) AS clean_song_name,
-				name_aka AS song_aliases,
-				kpop_videos.app_kpop_group.alias AS artist_aliases,
-				vlink AS link,
-				TRIM(kpop_videos.app_kpop_group.name) AS artist_name,
-				kpop_videos.app_kpop_group.members AS members,
-				kpop_videos.app_kpop_audio.views AS views,
-				releasedate as publishedon,
-				kpop_videos.app_kpop_group.id AS id_artist,
-				issolo,
-				id_parentgroup,
-				'audio' AS vtype,
-				tags,
-				RANK() OVER(PARTITION BY app_kpop_audio.id_artist ORDER BY views DESC) AS rank
-			FROM kpop_videos.app_kpop_audio
-			JOIN kpop_videos.app_kpop_group ON kpop_videos.app_kpop_audio.id_artist = kpop_videos.app_kpop_group.id
-			INNER JOIN kmq.cached_song_duration USING (vlink)
-			LEFT JOIN kmq.not_downloaded USING (vlink)
-			WHERE kmq.not_downloaded.vlink IS NULL
-			AND tags NOT LIKE "%c%"
-		) rankedAudioSongs
-		WHERE rank <= maxRank;
-=======
 	FROM (
 		SELECT
 			TRIM(app_kpop_audio.name) AS song_name,
@@ -105,12 +78,12 @@
 			RANK() OVER(PARTITION BY app_kpop_audio.id_artist ORDER BY views DESC) AS rank
 		FROM kpop_videos.app_kpop_audio
 		JOIN kpop_videos.app_kpop_group ON kpop_videos.app_kpop_audio.id_artist = kpop_videos.app_kpop_group.id
-		WHERE vlink NOT IN (SELECT vlink FROM kmq.not_downloaded)
-		AND vlink IN (SELECT vlink FROM kmq.cached_song_duration)
+		INNER JOIN kmq.cached_song_duration USING (vlink)
+		LEFT JOIN kmq.not_downloaded USING (vlink)
+		WHERE kmq.not_downloaded.vlink IS NULL
 		AND tags NOT LIKE "%c%"
 	) rankedAudioSongs
 	WHERE rank <= maxRank;
->>>>>>> e721b0a1
 
 	DELETE FROM available_songs_temp WHERE clean_song_name = '';
 
