--- conflicted
+++ resolved
@@ -1,70 +1,6 @@
 name: gci-tests
 
 on:
-<<<<<<< HEAD
-  workflow_dispatch:
-  push:
-    branches: [ master ]
-  pull_request:
-    branches: [ master ]
-    paths-ignore:
-      - 'images/**'
-      - 'sql/analytics/**'
-      - '**.md'
-      - 'docs/**'
-  pull_request_target:
-    types: [labeled]
-
-jobs:
-  build:
-    runs-on: ubuntu-latest
-    timeout-minutes: 10
-    if: ${{!github.event.issue.pull_request_target || contains(github.event.pull_request.labels.*.name, 'safe to test')}}
-    env:
-      DB_PASS_CI: kmq_ci_password
-      DB_USER_CI: kmq_ci
-      AUDIO_SONGS_PER_ARTIST: 10
-      PREMIUM_AUDIO_SONGS_PER_ARTIST: 25
-    steps:
-      - name: Checkout KMQ_Discord
-        uses: actions/checkout@v2
-      - name: Check for undocumented game option commands
-        run: src/ci_checks/check_help.sh
-      - name: Setup Python 3.6
-        uses: actions/setup-python@v2
-        with:
-          python-version: '3.6'
-      - name: Check for newly introduced environment variables
-        run: python src/ci_checks/check_env_var.py
-      - name: Setup Node.js environment
-        uses: actions/setup-node@v2.1.2
-        with:
-          node-version: 16
-      - name: Install node dependencies
-        run: yarn install --frozen-lockfile
-      - name: Prettier
-        run: npm run prettier_ci
-      - name: npm run lint
-        run: npm run lint_ci
-      - name: Check translations
-        run: npm run lint_i18n_ci
-      - name: Copy .env for CI
-        run: |
-          echo "DB_USER=root" >> .env
-          echo "DB_PASS=root" >> .env
-          echo "DB_HOST=127.0.0.1" >> .env
-        shell: bash
-      - name: Enable MySQL
-        run: |
-          sudo systemctl start mysql.service
-      - name: Wait for MySQL server to start
-        run: |
-          while ! mysqladmin ping --host=127.0.0.1 --password="$DB_PASS_CI" --silent; do
-            sleep 1
-          done
-      - name: Run tests
-        run: npm run test_ci
-=======
     workflow_dispatch:
     push:
         branches: [master]
@@ -87,6 +23,8 @@
             DB_PASS_CI: kmq_ci_password
             DB_USER_CI: root
             DB_PORT: 3306
+            AUDIO_SONGS_PER_ARTIST: 10
+            PREMIUM_AUDIO_SONGS_PER_ARTIST: 25
         steps:
             - name: Checkout KMQ_Discord
               uses: actions/checkout@v2
@@ -129,5 +67,4 @@
                     sleep 1
                   done
             - name: Run tests
-              run: npm run test_ci
->>>>>>> 19ed2702
+              run: npm run test_ci