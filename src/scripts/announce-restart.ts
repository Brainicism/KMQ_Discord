--- conflicted
+++ resolved
@@ -46,12 +46,6 @@
             if (!restart) {
                 console.log("Stopping KMQ...");
                 command = "pm2 stop kmq";
-<<<<<<< HEAD
-=======
-            } else if (softRestart) {
-                console.log("Soft restarting KMQ...");
-                command = `tsc && curl -X POST 127.0.0.1:${process.env.WEB_SERVER_PORT}/soft-restart`;
->>>>>>> 6358a76a
             } else {
                 console.log("Restarting KMQ...");
                 command = "pm2 restart kmq";
