import fs from "fs";
import path from "path";
import { Logger } from "log4js";
import _logger from "../logger";
import dbContext from "../database_context";

const logger: Logger = _logger("remove-redunant-aliases");

export default async function removeRedunantAliases() {
    const songAliasPath = path.resolve(__dirname, "../../data/song_aliases.json");
    logger.info("Checking for redunant aliases...");
    const songAliases: { [songId: string]: Array<string> } = JSON.parse(fs.readFileSync(songAliasPath).toString());
    let changeCount = 0;
    for (const videoId of Object.keys(songAliases)) {
        const result = await dbContext.kpopVideos("app_kpop")
            .select("nome as name")
            .where("vlink", "=", videoId)
            .first();

        if (!result) {
<<<<<<< HEAD
            logger.warn(`vid ${videoId}, doesn't exist anymore, check if deletion is applicable...`);
=======
            logger.warn(`vid ${videoId}, doesn't exist anymore, deleting...`);
            delete songAliases[videoId];
            changeCount++;
>>>>>>> 613136a4
            continue;
        }
        const songName = result.name;
        const aliases = songAliases[videoId];
        if (aliases.includes(songName)) {
            if (aliases.length === 1) {
                logger.info(`vid ${videoId}, song_name '${songName}' no longer has any aliases`);
                changeCount++;
                delete songAliases[videoId];
                continue;
            } else {
                const index = aliases.indexOf(songName);
                songAliases[videoId].splice(index, 1);
                changeCount++;
                logger.info(`vid ${videoId}, song_name '${songName}', alias identical to title removed`);
            }
        }
    }
    if (changeCount) {
        fs.writeFileSync(songAliasPath, JSON.stringify(songAliases, (k, v) => {
            if (v instanceof Array) {
                return JSON.stringify(v);
            }
            return v;
        }, 4)
            .replace(/"\[/g, "[")
            .replace(/\]"/g, "]")
            .replace(/\\"/g, "\"")
            .replace(/""/g, "\""));
        logger.info(`${changeCount} redunant aliases removed.`);
    } else {
        logger.info("No redunant aliases found.");
    }
}
<<<<<<< HEAD
=======

>>>>>>> 613136a4
(async () => {
    if (require.main === module) {
        await removeRedunantAliases();
        await dbContext.destroy();
    }
})();<|MERGE_RESOLUTION|>--- conflicted
+++ resolved
@@ -18,13 +18,7 @@
             .first();
 
         if (!result) {
-<<<<<<< HEAD
             logger.warn(`vid ${videoId}, doesn't exist anymore, check if deletion is applicable...`);
-=======
-            logger.warn(`vid ${videoId}, doesn't exist anymore, deleting...`);
-            delete songAliases[videoId];
-            changeCount++;
->>>>>>> 613136a4
             continue;
         }
         const songName = result.name;
@@ -59,10 +53,7 @@
         logger.info("No redunant aliases found.");
     }
 }
-<<<<<<< HEAD
-=======
 
->>>>>>> 613136a4
 (async () => {
     if (require.main === module) {
         await removeRedunantAliases();
