/* eslint-disable node/no-sync */
import { BaseClusterWorker } from "eris-fleet";
import { IPCLogger } from "./logger";
import { config } from "dotenv";
import { durationSeconds } from "./helpers/utils";
import { fetchAppCommandIDs } from "./helpers/discord_utils";
import {
    registerIntervals,
    reloadCaches,
    updateBotStatus,
} from "./helpers/management_utils";
import EnvType from "./enums/env_type";
import EvalCommand from "./commands/admin/eval";
import ReloadCommand from "./commands/admin/reload";
import SIGINTHandler from "./events/process/SIGINT";
import Session from "./structures/session";
import SpotifyManager from "./helpers/spotify_manager";
import State from "./state";
import channelDeleteHandler from "./events/client/channelDelete";
import connectHandler from "./events/client/connect";
import dbContext from "./database_context";
import debugHandler from "./events/client/debug";
import disconnectHandler from "./events/client/disconnect";
import errorHandler from "./events/client/error";
import fs from "fs";
import guildAvailableHandler from "./events/client/guildAvailable";
import guildCreateHandler from "./events/client/guildCreate";
import guildDeleteHandler from "./events/client/guildDelete";
import interactionCreateHandler from "./events/client/interactionCreate";
import messageCreateHandler from "./events/client/messageCreate";
import path from "path";
import schedule from "node-schedule";
import shardDisconnectHandler from "./events/client/shardDisconnect";
import shardReadyHandler from "./events/client/shardReady";
import shardResumeHandler from "./events/client/shardResume";
import unavailableGuildCreateHandler from "./events/client/unavailableGuildCreate";
import uncaughtExceptionHandler from "./events/process/uncaughtException";
import unhandledRejectionHandler from "./events/process/unhandledRejection";
import voiceChannelJoinHandler from "./events/client/voiceChannelJoin";
import voiceChannelLeaveHandler from "./events/client/voiceChannelLeave";
import voiceChannelSwitchHandler from "./events/client/voiceChannelSwitch";
import warnHandler from "./events/client/warn";
import type { Setup } from "eris-fleet/dist/clusters/BaseClusterWorker";
import type KmqClient from "./kmq_client";

const logger = new IPCLogger("kmq");
config({ path: path.resolve(__dirname, "../.env") });

export default class BotWorker extends BaseClusterWorker {
    handleCommand = async (commandName: string): Promise<any> => {
        logger.debug(`Received cluster command: ${commandName}`);
        if (commandName.startsWith("eval")) {
            const evalString = commandName.substring(
                commandName.indexOf("|") + 1
            );

            const evalResult = await EvalCommand.eval(evalString);
            return evalResult;
        }

        if (commandName.startsWith("announce_restart")) {
            const components = commandName.split("|");
            components.shift();

            const restartMinutes = parseInt(components[0], 10);

            const restartDate = new Date();
            restartDate.setMinutes(restartDate.getMinutes() + restartMinutes);

            State.restartNotification = {
                restartDate,
            };

            logger.info(
                `Received restart notification: ${JSON.stringify(
                    State.restartNotification
                )}`
            );

            return null;
        }

        switch (commandName) {
            case "ping":
                return null;
            case "worker_version":
                return State.version;
            case "reload_commands":
                await ReloadCommand.reloadCommands();
                return null;
            case "game_session_stats": {
                const activePlayers = Object.values(State.gameSessions).reduce(
                    (total, curr) =>
                        total +
                        curr.scoreboard
                            .getPlayers()
                            .filter((x) => x.inVC)
                            .map((x) => x.id).length,
                    0
                );

                const activeGameSessions = Object.keys(
                    State.gameSessions
                ).length;

                return {
                    activePlayers,
                    activeGameSessions,
                };
            }

            case "clear_restart":
                if (!State.restartNotification) {
                    logger.warn("No active restart notification to clear");
                    return null;
                }

                logger.info("Cleared pending restart notification");
                State.restartNotification = null;
                return null;
            case "activate":
                logger.info("Registering interactive client events");
                this.registerInteractiveClientEvents(State.client);
                return null;
            case "fetch_app_command_ids":
                logger.info("Fetching app command IDs");
                State.commandToID = await fetchAppCommandIDs();
                return null;
            default:
                return null;
        }
    };

    // eslint-disable-next-line class-methods-use-this
    registerClientEvents(client: KmqClient): void {
        // remove listeners registered by eris-fleet, handle on cluster instead
        client.removeAllListeners("warn");
        client.removeAllListeners("error");
        // register listeners
        client
            .on("voiceChannelLeave", voiceChannelLeaveHandler)
            .on("voiceChannelSwitch", voiceChannelSwitchHandler)
            .on("voiceChannelJoin", voiceChannelJoinHandler)
            .on("channelDelete", channelDeleteHandler)
            .on("connect", connectHandler)
            .on("error", errorHandler)
            .on("warn", warnHandler)
            .on("shardDisconnect", shardDisconnectHandler)
            .on("shardReady", shardReadyHandler)
            .on("shardResume", shardResumeHandler)
            .on("disconnect", disconnectHandler)
            .on("debug", debugHandler)
            .on("guildCreate", guildCreateHandler)
            .on("guildDelete", guildDeleteHandler)
            .on("unavailableGuildCreate", unavailableGuildCreateHandler)
            .on("guildAvailable", guildAvailableHandler)
            .on("guildUnavailable", unavailableGuildCreateHandler);
    }

    // eslint-disable-next-line class-methods-use-this
    registerInteractiveClientEvents(client: KmqClient): void {
        client
            .on("messageCreate", messageCreateHandler)
            .on("interactionCreate", interactionCreateHandler);
    }

    // eslint-disable-next-line class-methods-use-this
    registerProcessEvents(): void {
        // remove listeners registered by eris-fleet, handle on cluster instead
        process.removeAllListeners("unhandledRejection");
        process.removeAllListeners("uncaughtException");

        process
            .on("unhandledRejection", unhandledRejectionHandler)
            .on("uncaughtException", uncaughtExceptionHandler)
            .on("SIGINT", SIGINTHandler);
    }

    // eslint-disable-next-line class-methods-use-this
    shutdown = async (done: () => void): Promise<void> => {
        logger.debug("SHUTDOWN received, cleaning up...");

        const endSessionPromises = Object.keys(State.gameSessions).map(
            async (guildID) => {
                const session = Session.getSession(guildID);
                logger.debug(`gid: ${guildID} | Forcing session end`);
                await session.endSession("KMQ shutting down");
            }
        );

        await Promise.allSettled(endSessionPromises);

        for (const job of Object.entries(schedule.scheduledJobs)) {
            job[1].cancel();
        }

        await dbContext.destroy();
        done();
    };

    constructor(setup: Setup) {
        super(setup);
        State.ipc = this.ipc;
        State.client = this.bot as KmqClient;

        State.version = `v${
            JSON.parse(
                fs
                    .readFileSync(path.resolve(__dirname, "../package.json"))
                    .toString()
            )["version"]
        }`;

        this.ipc.register("softRestartPending", (timeRemaining) => {
            const restartDate = new Date();
            restartDate.setMinutes(
                restartDate.getMinutes() + timeRemaining / (1000 * 60)
            );

            State.restartNotification = {
                restartDate,
            };

            logger.info(
                `Soft restart ready to proceed: ${JSON.stringify(
                    State.restartNotification
                )}`
            );
        });

        logger.info(
            `Started worker ID: ${this.workerID} on cluster ID: ${this.clusterID}`
        );

        logger.info("Registering cron tasks...");
        registerIntervals(this.clusterID);

        logger.info("Registering client event handlers...");
        this.registerClientEvents(State.client);

        logger.info("Registering process event handlers...");
        this.registerProcessEvents();

        logger.info("Initializing Spotify manager...");
        State.spotifyManager = new SpotifyManager();
        State.spotifyManager.start();

        if (
            [EnvType.CI, EnvType.DRY_RUN].includes(
                process.env.NODE_ENV as EnvType
            )
        ) {
            logger.info("Dry run finished successfully.");
            State.ipc.totalShutdown();
            return;
        }

        logger.info("Loading cached application data...");
        reloadCaches();

        logger.info("Updating bot's status..");
        updateBotStatus();
        logger.info(
<<<<<<< HEAD
            `Logged in as ${State.client.user.username}#${
                State.client.user.discriminator
            }! in '${process.env.NODE_ENV}' mode (${durationSeconds(
                State.processStartTime,
                Date.now()
            )}s)`
=======
            `Logged in as '${State.client.user.username}'! in '${
                process.env.NODE_ENV
            }' mode (${(Date.now() - State.processStartTime) / 1000}s)`
>>>>>>> 02ec8268
        );
    }
}<|MERGE_RESOLUTION|>--- conflicted
+++ resolved
@@ -261,18 +261,9 @@
         logger.info("Updating bot's status..");
         updateBotStatus();
         logger.info(
-<<<<<<< HEAD
-            `Logged in as ${State.client.user.username}#${
-                State.client.user.discriminator
-            }! in '${process.env.NODE_ENV}' mode (${durationSeconds(
-                State.processStartTime,
-                Date.now()
-            )}s)`
-=======
             `Logged in as '${State.client.user.username}'! in '${
                 process.env.NODE_ENV
-            }' mode (${(Date.now() - State.processStartTime) / 1000}s)`
->>>>>>> 02ec8268
+            }' mode (${durationSeconds(State.processStartTime, Date.now())}s)`
         );
     }
 }