--- conflicted
+++ resolved
@@ -1,20 +1,11 @@
 import { config } from "dotenv";
-import path from "path";
 import { BaseClusterWorker } from "eris-fleet";
 import schedule from "node-schedule";
-<<<<<<< HEAD
 import path from "path";
 import { Campaign } from "patreon-discord";
 
-import EvalCommand from "./commands/admin/eval";
-import ReloadCommand from "./commands/admin/reload";
-import dbContext from "./database_context";
-import BotListingManager from "./helpers/bot_listing_manager";
-import LocalizationManager from "./helpers/localization_manager";
-=======
 import { IPCLogger } from "./logger";
 import { EnvType, State } from "./types";
->>>>>>> 1440f120
 import {
     registerClientEvents,
     registerIntervals,
@@ -47,12 +38,7 @@
     bonusArtists: new Set<string>(),
     locales: {},
     localizer: null,
-<<<<<<< HEAD
     patreonCampaign: null,
-    processStartTime: Date.now(),
-    rateLimiter: new RateLimiter(15, 30),
-=======
->>>>>>> 1440f120
 };
 
 export { state };
