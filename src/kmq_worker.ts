/* eslint-disable node/no-sync */
import * as cp from "child_process";
import { BaseClusterWorker } from "eris-fleet";
import { IPCLogger } from "./logger";
import { config } from "dotenv";
import {
    registerIntervals,
    reloadCaches,
    updateBotStatus,
} from "./helpers/management_utils";
import EnvType from "./enums/env_type";
import EvalCommand from "./commands/admin/eval";
import LocalizationManager from "./helpers/localization_manager";
import ReloadCommand from "./commands/admin/reload";
import Session from "./structures/session";
import State from "./state";
import dbContext from "./database_context";
import fs from "fs";
import path from "path";
import schedule from "node-schedule";
import type KmqClient from "./kmq_client";

import BotListingManager from "./helpers/bot_listing_manager";
import SIGINTHandler from "./events/process/SIGINT";
import SpotifyManager from "./helpers/spotify_manager";
import channelDeleteHandler from "./events/client/channelDelete";
import connectHandler from "./events/client/connect";
import debugHandler from "./events/client/debug";
import disconnectHandler from "./events/client/disconnect";
import errorHandler from "./events/client/error";
import guildAvailableHandler from "./events/client/guildAvailable";
import guildCreateHandler from "./events/client/guildCreate";
import guildDeleteHandler from "./events/client/guildDelete";
import interactionCreateHandler from "./events/client/interactionCreate";
import messageCreateHandler from "./events/client/messageCreate";
import shardDisconnectHandler from "./events/client/shardDisconnect";
import shardReadyHandler from "./events/client/shardReady";
import shardResumeHandler from "./events/client/shardResume";
import unavailableGuildCreateHandler from "./events/client/unavailableGuildCreate";
import uncaughtExceptionHandler from "./events/process/uncaughtException";
import unhandledRejectionHandler from "./events/process/unhandledRejection";
import voiceChannelJoinHandler from "./events/client/voiceChannelJoin";
import voiceChannelLeaveHandler from "./events/client/voiceChannelLeave";
import voiceChannelSwitchHandler from "./events/client/voiceChannelSwitch";
import warnHandler from "./events/client/warn";

const logger = new IPCLogger("kmq");
config({ path: path.resolve(__dirname, "../.env") });

export default class BotWorker extends BaseClusterWorker {
    handleCommand = async (commandName: string): Promise<any> => {
        logger.debug(`Received cluster command: ${commandName}`);
        if (commandName.startsWith("eval")) {
            const evalString = commandName.substring(
                commandName.indexOf("|") + 1
            );

            const evalResult = await EvalCommand.eval(evalString);
            return evalResult;
        }

        if (commandName.startsWith("announce_restart")) {
            const components = commandName.split("|");
            components.shift();

            const isSoftRestart = parseInt(components[0], 10) === 1;
            const restartMinutes = parseInt(components[1], 10);

            if (isSoftRestart) {
                State.restartNotification = {
                    soft: isSoftRestart,
                    restartDate: null,
                };
            } else {
                const restartDate = new Date();
                restartDate.setMinutes(
                    restartDate.getMinutes() + restartMinutes
                );

                State.restartNotification = {
                    soft: isSoftRestart,
                    restartDate,
                };
            }

            logger.info(
                `Received restart notification: ${JSON.stringify(
                    State.restartNotification
                )}`
            );

            return null;
        }

        switch (commandName) {
            case "worker_version":
                return State.version;
            case "reload_commands":
                await ReloadCommand.reloadCommands();
                return null;
            case "game_session_stats": {
                const activePlayers = Object.values(State.gameSessions).reduce(
                    (total, curr) =>
                        total +
                        curr.scoreboard
                            .getPlayers()
                            .filter((x) => x.inVC)
                            .map((x) => x.id).length,
                    0
                );

                const activeGameSessions = Object.keys(
                    State.gameSessions
                ).length;

                return {
                    activePlayers,
                    activeGameSessions,
                };
            }

            case "clear_restart":
                if (!State.restartNotification) {
                    logger.warn("No active restart notification to clear");
                    return null;
                }

                if (State.restartNotification.soft) {
                    logger.warn(
                        "Cannot clear restart notification for soft restarts"
                    );
                    return null;
                }

                logger.info("Cleared pending restart notification");
                State.restartNotification = null;
                return null;
            default:
                return null;
        }
    };

    // eslint-disable-next-line class-methods-use-this
    registerClientEvents(client: KmqClient): void {
        // remove listeners registered by eris-fleet, handle on cluster instead
        client.removeAllListeners("warn");
        client.removeAllListeners("error");
        // register listeners
        client
            .on("messageCreate", messageCreateHandler)
            .on("voiceChannelLeave", voiceChannelLeaveHandler)
            .on("voiceChannelSwitch", voiceChannelSwitchHandler)
            .on("voiceChannelJoin", voiceChannelJoinHandler)
            .on("channelDelete", channelDeleteHandler)
            .on("connect", connectHandler)
            .on("error", errorHandler)
            .on("warn", warnHandler)
            .on("shardDisconnect", shardDisconnectHandler)
            .on("shardReady", shardReadyHandler)
            .on("shardResume", shardResumeHandler)
            .on("disconnect", disconnectHandler)
            .on("debug", debugHandler)
            .on("guildCreate", guildCreateHandler)
            .on("guildDelete", guildDeleteHandler)
            .on("unavailableGuildCreate", unavailableGuildCreateHandler)
            .on("guildAvailable", guildAvailableHandler)
            .on("interactionCreate", interactionCreateHandler);
    }

    // eslint-disable-next-line class-methods-use-this
    registerProcessEvents(): void {
        // remove listeners registered by eris-fleet, handle on cluster instead
        process.removeAllListeners("unhandledRejection");
        process.removeAllListeners("uncaughtException");

        process
            .on("unhandledRejection", unhandledRejectionHandler)
            .on("uncaughtException", uncaughtExceptionHandler)
            .on("SIGINT", SIGINTHandler);
    }

    // eslint-disable-next-line class-methods-use-this
    shutdown = async (done): Promise<void> => {
        logger.debug("SHUTDOWN received, cleaning up...");

        const endSessionPromises = Object.keys(State.gameSessions).map(
            async (guildID) => {
                const session = Session.getSession(guildID);
                logger.debug(`gid: ${guildID} | Forcing session end`);
                await session.endSession();
            }
        );

        await Promise.allSettled(endSessionPromises);

        for (const job of Object.entries(schedule.scheduledJobs)) {
            job[1].cancel();
        }

        await dbContext.destroy();
        done();
    };

    constructor(setup) {
        super(setup);
        State.ipc = this.ipc;
        State.client = this.bot as KmqClient;

        try {
            State.version = cp
                .execSync("git describe --tags")
                .toString()
                .trim();
        } catch (e) {
            State.version = `v${
                JSON.parse(
                    fs
                        .readFileSync(path.join(__dirname, "../package.json"))
                        .toString()
                ).version
            }`;
        }

        this.ipc.register("softRestartPending", (timeRemaining) => {
            const restartDate = new Date();
            restartDate.setMinutes(
                restartDate.getMinutes() + timeRemaining / (1000 * 60)
            );
            State.restartNotification.restartDate = restartDate;

            logger.info(
                `Soft restart ready to proceed: ${JSON.stringify(
                    State.restartNotification
                )}`
            );
        });

        LocalizationManager.localizer = new LocalizationManager();
        logger.info(
            `Started worker ID: ${this.workerID} on cluster ID: ${this.clusterID}`
        );

        logger.info("Registering cron tasks...");
        registerIntervals(this.clusterID);

        logger.info("Registering client event handlers...");
        this.registerClientEvents(State.client);

        logger.info("Registering process event handlers...");
        this.registerProcessEvents();

<<<<<<< HEAD
        if (process.env.NODE_ENV === EnvType.PROD && this.clusterID === 0) {
            logger.info("Initializing bot stats poster...");
            const botListingManager = new BotListingManager();
            botListingManager.start();

            logger.info("Initializing Spotify manager...");
            State.spotifyManager = new SpotifyManager();
            State.spotifyManager.start();
        }

=======
>>>>>>> 750a7cd5
        if (
            [EnvType.CI, EnvType.DRY_RUN].includes(
                process.env.NODE_ENV as EnvType
            )
        ) {
            logger.info("Dry run finished successfully.");
            State.ipc.totalShutdown();
            return;
        }

        logger.info("Loading cached application data...");
        reloadCaches();

        logger.info("Updating bot's status..");
        updateBotStatus();
        logger.info(
            `Logged in as ${State.client.user.username}#${
                State.client.user.discriminator
            }! in '${process.env.NODE_ENV}' mode (${
                (Date.now() - State.processStartTime) / 1000
            }s)`
        );
    }
}<|MERGE_RESOLUTION|>--- conflicted
+++ resolved
@@ -12,27 +12,24 @@
 import EvalCommand from "./commands/admin/eval";
 import LocalizationManager from "./helpers/localization_manager";
 import ReloadCommand from "./commands/admin/reload";
+import SIGINTHandler from "./events/process/SIGINT";
 import Session from "./structures/session";
+import SpotifyManager from "./helpers/spotify_manager";
 import State from "./state";
-import dbContext from "./database_context";
-import fs from "fs";
-import path from "path";
-import schedule from "node-schedule";
-import type KmqClient from "./kmq_client";
-
-import BotListingManager from "./helpers/bot_listing_manager";
-import SIGINTHandler from "./events/process/SIGINT";
-import SpotifyManager from "./helpers/spotify_manager";
 import channelDeleteHandler from "./events/client/channelDelete";
 import connectHandler from "./events/client/connect";
+import dbContext from "./database_context";
 import debugHandler from "./events/client/debug";
 import disconnectHandler from "./events/client/disconnect";
 import errorHandler from "./events/client/error";
+import fs from "fs";
 import guildAvailableHandler from "./events/client/guildAvailable";
 import guildCreateHandler from "./events/client/guildCreate";
 import guildDeleteHandler from "./events/client/guildDelete";
 import interactionCreateHandler from "./events/client/interactionCreate";
 import messageCreateHandler from "./events/client/messageCreate";
+import path from "path";
+import schedule from "node-schedule";
 import shardDisconnectHandler from "./events/client/shardDisconnect";
 import shardReadyHandler from "./events/client/shardReady";
 import shardResumeHandler from "./events/client/shardResume";
@@ -43,6 +40,7 @@
 import voiceChannelLeaveHandler from "./events/client/voiceChannelLeave";
 import voiceChannelSwitchHandler from "./events/client/voiceChannelSwitch";
 import warnHandler from "./events/client/warn";
+import type KmqClient from "./kmq_client";
 
 const logger = new IPCLogger("kmq");
 config({ path: path.resolve(__dirname, "../.env") });
@@ -249,19 +247,12 @@
         logger.info("Registering process event handlers...");
         this.registerProcessEvents();
 
-<<<<<<< HEAD
-        if (process.env.NODE_ENV === EnvType.PROD && this.clusterID === 0) {
-            logger.info("Initializing bot stats poster...");
-            const botListingManager = new BotListingManager();
-            botListingManager.start();
-
+        if (process.env.NODE_ENV === EnvType.PROD) {
             logger.info("Initializing Spotify manager...");
             State.spotifyManager = new SpotifyManager();
             State.spotifyManager.start();
         }
 
-=======
->>>>>>> 750a7cd5
         if (
             [EnvType.CI, EnvType.DRY_RUN].includes(
                 process.env.NODE_ENV as EnvType
