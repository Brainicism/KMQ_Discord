import { CommandArgs } from "commands/base_command";
import { songCacheDir as SONG_CACHE_DIR } from "../../config/app_config.json";
import { getUserIdentifier, sendSongMessage, getDebugContext, sendErrorMessage, touch } from "./discord_utils";
import _logger from "../logger";
import { resolve } from "path"
import * as fs from "fs";
import GameSession from "models/game_session";
import GuildPreference from "models/guild_preference";
import { getAudioDurationInSeconds } from "get-audio-duration";
import * as Discord from "discord.js";
import { QueriedSong, Databases } from "types";
import { SEEK_TYPES } from "../commands/seek";
import * as Knex from "knex";
const GameOptions: { [option: string]: string } = { "GENDER": "Gender", "CUTOFF": "Cutoff", "LIMIT": "Limit", "VOLUME": "Volume", "SEEK_TYPE": "Seek Type", "GROUPS": "Groups" };

const logger = _logger("game_utils");


const guessSong = async ({ client, message, gameSessions, guildPreference, db }: CommandArgs) => {
    const voiceConnection = client.voiceConnections.get(message.guild.id);
    if (!voiceConnection || !voiceConnection.channel.members.has(message.author.id)) {
        return;
    }
    let gameSession = gameSessions[message.guild.id];
    let guess = cleanSongName(message.content);
    if (gameSession.getSong() || guess === cleanSongName(gameSession.getSong()) || gameSession.getSongAliases().has(guess)) {
        // this should be atomic
        let userTag = getUserIdentifier(message.author);
        gameSession.scoreboard.updateScoreboard(userTag, message.author.id);
        await sendSongMessage(message, gameSession, false);
        logger.info(`${getDebugContext(message)} | Song correctly guessed. song = ${gameSession.getSong()}`)
        await gameSession.endRound();
        if (gameSession.connection) {
            let stream: any = resolve("assets/ring.wav");
            gameSession.connection.playFile(stream);
        }
        setTimeout(() => {
            startGame(gameSession, guildPreference, db, message, client, null);
        }, 2000);
    }
}

const getFilteredSongList = async (guildPreference: GuildPreference, db: Databases): Promise<{songs: QueriedSong[], countBeforeLimit: number}> => {
    let result;
    if (guildPreference.getGroupIds() === null) {
        result = await db.kpopVideos("kpop_videos.app_kpop")
            .select(["nome as name", "name as artist", "vlink as youtubeLink"])
            .join("kpop_videos.app_kpop_group", function () {
                this.on("kpop_videos.app_kpop.id_artist", "=", "kpop_videos.app_kpop_group.id")
            })
            .whereIn("members", guildPreference.getSQLGender().split(","))
            .andWhere("dead", "n")
            .andWhere("publishedon", ">=", `${guildPreference.getBeginningCutoffYear()}-01-01`)
            .andWhere("publishedon", "<=", `${guildPreference.getEndCutoffYear()}-12-31`)
            .andWhere("vtype", "main")
            .orderBy("kpop_videos.app_kpop.views", "DESC")
<<<<<<< HEAD
            .limit(guildPreference.getLimit());
        let randomSong = selectRandomSong(result, guildPreference);
=======
    }
    else {
        result = await db.kpopVideos("kpop_videos.app_kpop")
            .select(["nome as name", "name as artist", "vlink as youtubeLink"])
            .join("kpop_videos.app_kpop_group", function () {
                this.on("kpop_videos.app_kpop.id_artist", "=", "kpop_videos.app_kpop_group.id")
            })
            .whereIn("id_artist", guildPreference.getGroupIds())
            .andWhere("dead", "n")
            .andWhere("publishedon", ">=", `${guildPreference.getBeginningCutoffYear()}-01-01`)
            .andWhere("publishedon", "<=", `${guildPreference.getEndCutoffYear()}-12-31`)
            .andWhere("vtype", "main")
            .orderBy("kpop_videos.app_kpop.views", "DESC")
    }

    return {
        songs: result.slice(0, guildPreference.getLimit()),
        countBeforeLimit: result.length
    };

}

const startGame = async (gameSession: GameSession, guildPreference: GuildPreference, db: Databases, message: Discord.Message, client: Discord.Client, voiceChannel?: Discord.VoiceChannel) => {
    if (!gameSession || gameSession.finished) {
        return;
    }
    if (gameSession.gameInSession()) {
        await sendErrorMessage(message, `Game already in session`, null);
        return;
    }

    try {
        let {songs: filteredSongs} = await getFilteredSongList(guildPreference, db);
        if (filteredSongs.length === 0) {
            sendErrorMessage(message, "Song Query Error", "There are no songs that match the current game options. Try to broaden your search");
            return;
        }
        let randomSong = selectRandomSong(filteredSongs, guildPreference);
>>>>>>> b6b0c85b
        if (randomSong === null) {
            sendErrorMessage(message, "Song Query Error", "Failed to find songs matching this criteria. Try to broaden your search.");
            return;
        }
        gameSession.startRound(randomSong.name, randomSong.artist, randomSong.youtubeLink);
        await ensureVoiceConnection(message, gameSession, client, voiceChannel);
        playSong(gameSession, guildPreference, db, message, client);
    }
    catch (err) {
        await sendErrorMessage(message, "KMQ database query error", err.toString());
        logger.error(`${getDebugContext(message)} | Error querying song: ${err}. guildPreference = ${JSON.stringify(guildPreference)}`);
    }
}

const ensureVoiceConnection = async (message: Discord.Message, gameSession: GameSession, client: Discord.Client, voiceChannel?: Discord.VoiceChannel) => {
    if (voiceChannel) {
        try {
            let connection = await voiceChannel.join();
            gameSession.connection = connection;
        }
        catch (err) {
            logger.error(`${getDebugContext(message)} | Error joining voice connection. song = ${gameSession.getDebugSongDetails()} err = ${err}`);
            await sendErrorMessage(message, "Missing voice permissions", "The bot is unable to join the voice channel you are in.");
            await gameSession.endRound();
            return;
        }
    }
}
const selectRandomSong = (queriedSongList: Array<QueriedSong>, guild_preference: GuildPreference): QueriedSong => {
    let attempts = 0;
    if (queriedSongList.length == 0) {
        return null;
    }
    while (true) {
        // this case should rarely happen assuming our song cache is relatively up to date
        if (attempts > 5) {
            logger.error(`Failed to select a random song: guildPref = ${JSON.stringify(guild_preference)}`);
            return null;
        }
        let random = queriedSongList[Math.floor(Math.random() * queriedSongList.length)];
        const songLocation = `${SONG_CACHE_DIR}/${random.youtubeLink}.mp3`;
        if (!fs.existsSync(songLocation)) {
            logger.error(`Song not cached: ${songLocation}`);
            attempts++;
            continue;
        }
        return random;
    }
}

const playSong = async (gameSession: GameSession, guildPreference: GuildPreference, db: Databases, message: Discord.Message, client: Discord.Client) => {
    const songLocation = `${SONG_CACHE_DIR}/${gameSession.getVideoID()}.mp3`;

    let seekLocation: number;
    if (guildPreference.getSeekType() === SEEK_TYPES.RANDOM) {
        try {
            const songDuration = await getAudioDurationInSeconds(songLocation);
            seekLocation = songDuration * (0.6 * Math.random());
        }
        catch (e) {
            logger.error(`Failed to get mp3 length: ${songLocation}. err = ${e}`);
            seekLocation = 0;
        }
    }
    else {
        seekLocation = 0;
    }
    const streamOptions = {
        volume: guildPreference.getStreamVolume(),
        bitrate: gameSession.connection.channel.bitrate,
        seek: seekLocation
    };
    let stream: any = songLocation;
    gameSession.dispatcher = gameSession.connection.playStream(stream, streamOptions);
    logger.info(`${getDebugContext(message)} | Playing song in voice connection. seek = ${guildPreference.getSeekType()}. song = ${gameSession.getDebugSongDetails()}`);

    gameSession.dispatcher.once("end", async () => {
        await sendSongMessage(message, gameSession, true);
        await gameSession.endRound();
        logger.info(`${getDebugContext(message)} | Song finished without being guessed. song = ${gameSession.getDebugSongDetails()}`);
        startGame(gameSession, guildPreference, db, message, client, null);
    });

    gameSession.dispatcher.once("error", async () => {
        logger.error(`${getDebugContext(message)} | Unknown error with stream dispatcher. song = ${gameSession.getDebugSongDetails()}`);
        // Attempt to restart game with different song
        await sendErrorMessage(message, "Error playing song", "Starting new round in 2 seconds...");
        await gameSession.endRound();
        setTimeout(() => {
            startGame(gameSession, guildPreference, db, message, client, null);
        }, 2000);
    })
}

const cleanSongName = (name: string): string => {
    let cleanName = name.toLowerCase()
        .split("(")[0]
        .normalize("NFD")
        .replace(/[^\x00-\x7F|]/g, "")
        .replace(/|/g, "")
        .replace(/’/, "'")
        .replace(/ /g, "").trim();
    return cleanName;
}

const getSongCount = async (guildPreference: GuildPreference, db: Databases): Promise<number> => {
    try {
        let {countBeforeLimit: totalCount} = await getFilteredSongList(guildPreference, db);
        return totalCount;
    }
    catch (e) {
        logger.error(`Error retrieving song count ${e}`);
        return -1;
    }
}

export {
    guessSong,
    startGame,
    cleanSongName,
    getSongCount,
    GameOptions
}<|MERGE_RESOLUTION|>--- conflicted
+++ resolved
@@ -54,10 +54,6 @@
             .andWhere("publishedon", "<=", `${guildPreference.getEndCutoffYear()}-12-31`)
             .andWhere("vtype", "main")
             .orderBy("kpop_videos.app_kpop.views", "DESC")
-<<<<<<< HEAD
-            .limit(guildPreference.getLimit());
-        let randomSong = selectRandomSong(result, guildPreference);
-=======
     }
     else {
         result = await db.kpopVideos("kpop_videos.app_kpop")
@@ -96,7 +92,6 @@
             return;
         }
         let randomSong = selectRandomSong(filteredSongs, guildPreference);
->>>>>>> b6b0c85b
         if (randomSong === null) {
             sendErrorMessage(message, "Song Query Error", "Failed to find songs matching this criteria. Try to broaden your search.");
             return;
