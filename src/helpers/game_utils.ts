--- conflicted
+++ resolved
@@ -118,94 +118,6 @@
     return queriedSongList[Math.floor(Math.random() * queriedSongList.length)];
 }
 
-<<<<<<< HEAD
-async function playSong(gameSessions: { [guildID: string]: GameSession }, guildPreference: GuildPreference, message: Eris.Message<Eris.GuildTextableChannel>, client: Eris.Client) {
-    const gameSession = gameSessions[message.guildID];
-    if (!gameSession) return;
-    const gameRound = gameSession.gameRound;
-
-    if (isDebugMode() && skipSongPlay()) {
-        logger.debug(`${getDebugContext(message)} | Not playing song in voice connection. song = ${gameSession.getDebugSongDetails()}`);
-        return;
-    }
-    const songLocation = `${SONG_CACHE_DIR}/${gameRound.videoID}.mp3`;
-
-    let seekLocation: number;
-    if (guildPreference.getSeekType() === SEEK_TYPE.RANDOM) {
-        try {
-            const songDuration = await getAudioDurationInSeconds(songLocation);
-            seekLocation = songDuration * (0.6 * Math.random());
-        }
-        catch (e) {
-            logger.error(`Failed to get mp3 length: ${songLocation}. err = ${e}`);
-            seekLocation = 0;
-        }
-    }
-    else {
-        seekLocation = 0;
-    }
-
-
-
-    const stream = fs.createReadStream(songLocation);
-    await delay(2000);
-    //check if ,end was called during the delay
-    if (gameSession.finished || gameSession.gameRound.finished) {
-        logger.debug(`${getDebugContext(message)} | startGame called with ${gameSession.finished}, ${gameRound.finished}`);
-        return;
-    }
-
-
-
-    logger.info(`${getDebugContext(message)} | Playing song in voice connection. seek = ${guildPreference.getSeekType()}. song = ${gameSession.getDebugSongDetails()}. mode = ${guildPreference.getModeType()}`);
-    gameSession.connection.stopPlaying();
-    gameSession.connection.play(stream, {
-        inputArgs: ["-ss", seekLocation.toString()],
-        encoderArgs: ["-filter:a", `volume=0.1`]
-    });
-    gameSession.connection.once("end", async () => {
-        logger.info(`${getDebugContext(message)} | Song finished without being guessed.`);
-        await sendSongMessage(message, gameSession, true);
-        gameSession.endRound(false);
-        startRound(gameSessions, guildPreference, message);
-    })
-
-    gameSession.connection.once("error", async (err) => {
-        if (!gameSession.connection.channelID) {
-            logger.info(`gid: ${gameSession.textChannel.guild.id} | Bot was kicked from voice channel`);
-            await sendEndGameMessage({ channel: message.channel }, gameSession);
-            await gameSession.endSession(gameSessions);
-            return;
-        }
-
-        logger.error(`${getDebugContext(message)} | Unknown error with stream dispatcher. song = ${gameSession.getDebugSongDetails()}. err = ${err}`);
-        // Attempt to restart game with different song
-        await sendErrorMessage(message, "Error playing song", "Starting new round in 2 seconds...");
-        gameSession.endRound(false);
-        startRound(gameSessions, guildPreference, message);
-    });
-
-
-
-}
-
-export function cleanSongName(name: string): string {
-    const cleanName = name.toLowerCase()
-        .split("(")[0]
-        .replace(REMOVED_CHARACTERS_SONG_GUESS, "")
-        .trim();
-    return cleanName;
-}
-
-export function cleanArtistName(name: string): string {
-    const cleanName = name.toLowerCase()
-        .replace(REMOVED_CHARACTERS_ARTIST_GUESS, "")
-        .trim();
-    return cleanName;
-}
-
-=======
->>>>>>> 93271ae8
 export async function getSongCount(guildPreference: GuildPreference): Promise<number> {
     try {
         const { countBeforeLimit: totalCount } = await getFilteredSongList(guildPreference);
