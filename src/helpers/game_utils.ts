--- conflicted
+++ resolved
@@ -10,13 +10,10 @@
 import { GuessModeType } from "../commands/game_options/guessmode";
 import { cleanArtistName, cleanSongName } from "../structures/game_round";
 import { AnswerType } from "../commands/game_options/answer";
-<<<<<<< HEAD
 import { Patron, PATREON_SUPPORTER_BADGE } from "./patreon_manager";
-=======
 import SongSelector from "../structures/song_selector";
 import { LocaleType } from "./localization_manager";
 import { containsHangul } from "./utils";
->>>>>>> db75202e
 
 const GAME_SESSION_INACTIVE_THRESHOLD = 30;
 
@@ -28,116 +25,6 @@
 }
 
 /**
-<<<<<<< HEAD
- * Returns a list of songs from the data store, narrowed down by the specified game options
- * @param guildPreference - The GuildPreference
- * @returns a list of songs, as well as the number of songs before the filter option was applied
- */
-export async function getFilteredSongList(guildPreference: GuildPreference, premium: boolean): Promise<{ songs: Set<QueriedSong>, countBeforeLimit: number }> {
-    const fields = ["clean_song_name as songName", "song_name as originalSongName", "artist_name as artist", "link as youtubeLink",
-        "publishedon as publishDate", "members", "id_artist as artistID", "issolo as isSolo", "members", "tags", "rank"];
-
-    let queryBuilder = dbContext.kmq("available_songs")
-        .select(fields);
-
-    if (guildPreference.gameOptions.forcePlaySongID) {
-        queryBuilder = queryBuilder
-            .where("link", "=", guildPreference.gameOptions.forcePlaySongID);
-        return {
-            songs: new Set(await queryBuilder),
-            countBeforeLimit: 1,
-        };
-    }
-
-    const gameOptions = guildPreference.gameOptions;
-    queryBuilder = queryBuilder
-        .where(function artistFilter() {
-            this.where(function includesInnerArtistFilter() {
-                if (!guildPreference.isGroupsMode()) {
-                    if (gameOptions.subunitPreference === SubunitsPreference.EXCLUDE) {
-                        this.whereIn("id_artist", guildPreference.getIncludesGroupIDs());
-                    } else {
-                        this.andWhere(function () {
-                            this.whereIn("id_artist", guildPreference.getIncludesGroupIDs())
-                                .orWhereIn("id_parent_artist", guildPreference.getIncludesGroupIDs());
-                        });
-                    }
-                }
-            }).orWhere(function mainInnerArtistFilter() {
-                this.whereNotIn("id_artist", guildPreference.getExcludesGroupIDs());
-                if (!guildPreference.isGroupsMode()) {
-                    const gender = guildPreference.isGenderAlternating() ? [Gender.MALE, Gender.FEMALE, Gender.COED] : gameOptions.gender;
-                    this.whereIn("members", gender);
-
-                    // filter by artist type only in non-groups
-                    if (gameOptions.artistType !== ArtistType.BOTH) {
-                        this.andWhere("issolo", "=", gameOptions.artistType === ArtistType.SOLOIST ? "y" : "n");
-                    }
-                } else {
-                    if (gameOptions.subunitPreference === SubunitsPreference.EXCLUDE) {
-                        this.whereIn("id_artist", guildPreference.getGroupIDs());
-                    } else {
-                        const subunits = dbContext.kmq("kpop_groups").select("id").whereIn("id_parentgroup", guildPreference.getGroupIDs());
-                        const collabGroupContainingSubunit = dbContext.kmq("kpop_groups").select("id")
-                            .whereIn("id_artist1", subunits)
-                            .orWhereIn("id_artist2", subunits)
-                            .orWhereIn("id_artist3", subunits)
-                            .orWhereIn("id_artist4", subunits);
-
-                        this.andWhere(function () {
-                            this.whereIn("id_artist", guildPreference.getGroupIDs())
-                                .orWhereIn("id_parent_artist", guildPreference.getGroupIDs())
-                                .orWhereIn("id_artist", collabGroupContainingSubunit);
-                        });
-                    }
-                }
-            });
-        });
-
-    if (gameOptions.languageType === LanguageType.KOREAN) {
-        for (const tag of FOREIGN_LANGUAGE_TAGS) {
-            queryBuilder = queryBuilder
-                .where("tags", "NOT LIKE", `%${tag}%`);
-        }
-    }
-
-    if (gameOptions.ostPreference === OstPreference.EXCLUDE) {
-        queryBuilder = queryBuilder
-            .where("tags", "NOT LIKE", "%o%");
-    } else if (gameOptions.ostPreference === OstPreference.EXCLUSIVE) {
-        queryBuilder = queryBuilder
-            .where("tags", "LIKE", "%o%");
-    }
-
-    if (gameOptions.releaseType === ReleaseType.OFFICIAL) {
-        queryBuilder = queryBuilder.where("vtype", "=", "main");
-        for (const tag of NON_OFFICIAL_VIDEO_TAGS) {
-            queryBuilder = queryBuilder
-                .where("tags", "NOT LIKE", `%${tag}%`);
-        }
-    }
-
-    queryBuilder = queryBuilder
-        .andWhere("publishedon", ">=", `${gameOptions.beginningYear}-01-01`)
-        .andWhere("publishedon", "<=", `${gameOptions.endYear}-12-31`)
-        .orderBy("views", "DESC");
-
-    queryBuilder = queryBuilder
-        .andWhere("rank", "<=", premium ? process.env.PREMIUM_AUDIO_SONGS_PER_ARTIST : process.env.AUDIO_SONGS_PER_ARTIST);
-
-    let result: Array<QueriedSong> = await queryBuilder;
-
-    const count = result.length;
-    result = result.slice(gameOptions.limitStart, gameOptions.limitEnd);
-    return {
-        songs: new Set(result),
-        countBeforeLimit: count,
-    };
-}
-
-/**
-=======
->>>>>>> db75202e
  * Joins the VoiceChannel specified by GameSession, and stores the VoiceConnection
  * @param gameSession - The active GameSession
  */
@@ -156,21 +43,17 @@
 
 /**
  * @param guildPreference - The GuildPreference
+ * @param premium - Whether to include premium songs
  * @returns an object containing the total number of available songs before and after limit based on the GameOptions
  */
-<<<<<<< HEAD
-export async function getSongCount(guildPreference: GuildPreference, premium: boolean): Promise<{ count: number; countBeforeLimit: number }> {
-    try {
-        const { songs, countBeforeLimit } = await getFilteredSongList(guildPreference, premium);
-=======
 export async function getAvailableSongCount(
-    guildPreference: GuildPreference
+    guildPreference: GuildPreference,
+    premium: boolean
 ): Promise<{ count: number; countBeforeLimit: number }> {
     try {
         const { songs, countBeforeLimit } =
-            await SongSelector.getFilteredSongList(guildPreference);
-
->>>>>>> db75202e
+            await SongSelector.getFilteredSongList(guildPreference, premium);
+
         return {
             count: songs.size,
             countBeforeLimit,
@@ -531,34 +414,43 @@
 }
 
 /**
-<<<<<<< HEAD
  * @param userID - The user ID
  * @returns whether the player has premium status
  */
 export async function isUserPremium(userID: string): Promise<boolean> {
-    return !!(await dbContext.kmq("premium_users")
+    return !!(await dbContext
+        .kmq("premium_users")
         .where("user_id", "=", userID)
         .andWhere("active", "=", true)
         .first());
 }
 
 /**
- * @param userIDs - The users to grant premium membership
- */
-export async function addPremium(patrons: Array<Patron>) {
+ * @param patrons - The users to grant premium membership
+ */
+export async function addPremium(patrons: Array<Patron>): Promise<void> {
     dbContext.kmq.transaction(async (trx) => {
-        dbContext.kmq("premium_users")
-            .insert(patrons.map((x) => ({
-                user_id: x.discordID,
-                active: x.activePatron,
-                first_subscribed: x.firstSubscribed,
-            })))
+        dbContext
+            .kmq("premium_users")
+            .insert(
+                patrons.map((x) => ({
+                    user_id: x.discordID,
+                    active: x.activePatron,
+                    first_subscribed: x.firstSubscribed,
+                }))
+            )
             .onConflict("user_id")
             .merge()
             .transacting(trx);
 
-        dbContext.kmq("badges")
-            .insert(patrons.map((x) => ({ user_id: x.discordID, badge_name: PATREON_SUPPORTER_BADGE })))
+        dbContext
+            .kmq("badges")
+            .insert(
+                patrons.map((x) => ({
+                    user_id: x.discordID,
+                    badge_name: PATREON_SUPPORTER_BADGE,
+                }))
+            )
             .onConflict(["user_id", "badge_name"])
             .ignore()
             .transacting(trx);
@@ -568,20 +460,39 @@
 /**
  * @param userIDs - The users to revoke premium membership from
  */
-export async function removePremium(userIDs: string[]) {
+export async function removePremium(userIDs: string[]): Promise<void> {
     dbContext.kmq.transaction(async (trx) => {
-        dbContext.kmq("premium_users")
+        dbContext
+            .kmq("premium_users")
             .whereIn("user_id", userIDs)
             .update({ active: false })
             .transacting(trx);
 
-        dbContext.kmq("badges")
+        dbContext
+            .kmq("badges")
             .whereIn("user_id", userIDs)
             .andWhere("badge_name", "=", PATREON_SUPPORTER_BADGE)
             .del()
             .transacting(trx);
     });
-=======
+}
+
+/**
+ * @param guildID - The guild ID
+ * @param playerID - The player ID
+ * @returns whether the current game is a premium game, or the player is premium
+ */
+export async function isPremiumRequest(
+    guildID: string,
+    playerID: string
+): Promise<boolean> {
+    return (
+        state.gameSessions[guildID]?.isPremiumGame() ??
+        (await isUserPremium(playerID))
+    );
+}
+
+/**
  * @param userID - The user's ID
  * @returns whether this is the user's first game played today
  */
@@ -646,5 +557,4 @@
     }
 
     return song.hangulArtistName || song.artistName;
->>>>>>> db75202e
 }