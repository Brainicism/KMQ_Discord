/* eslint-disable global-require */
/* eslint-disable import/no-dynamic-require */
import { IPCLogger } from "../logger";
import { chooseRandom, delay, isPrimaryInstance, isWeekend } from "./utils";
import {
    cleanupInactiveGameSessions,
    getMatchingGroupNames,
    isPowerHour,
    normalizeArtistNameEntry,
} from "./game_utils";
import { normalizePunctuationInName } from "../structures/game_round";
import { reloadFactCache } from "../fact_generator";
import {
    sendInfoMessage,
    sendPowerHourNotification,
    updateAppCommands,
} from "./discord_utils";
import KmqConfiguration from "../kmq_configuration";
import MessageContext from "../structures/message_context";
<<<<<<< HEAD
=======
import i18n from "./localization_manager";

import { normalizePunctuationInName } from "../structures/game_round";
import { sql } from "kysely";
>>>>>>> f83f490d
import State from "../state";
import _ from "lodash";
import cluster from "cluster";
import dbContext from "../database_context";
import i18n from "./localization_manager";
import schedule from "node-schedule";
import updatePremiumUsers from "./patreon_manager";
import type LocaleType from "../enums/locale_type";
import type MatchedArtist from "../interfaces/matched_artist";

const logger = new IPCLogger("management_utils");
const RESTART_WARNING_INTERVALS = new Set([10, 5, 3, 2, 1]);

/**
 * Gets the remaining time until the next server restart
 * @returns null if no restart is imminent, a date in epoch milliseconds
 */
export function getTimeUntilRestart(): number | null {
    if (!State.restartNotification?.restartDate) return null;
    const restartNotificationTime =
        State.restartNotification.restartDate.getTime();

    return Math.ceil(
        (restartNotificationTime - new Date().getTime()) / (1000 * 60)
    );
}

/**
 * Sends a warning message to all active GameSessions for impending restarts at predefined intervals
 * @param timeUntilRestart - time until the restart
 */
export async function warnServersImpendingRestart(
    timeUntilRestart: number
): Promise<void> {
    let serversWarned = 0;
    if (RESTART_WARNING_INTERVALS.has(timeUntilRestart)) {
        for (const gameSession of Object.values(State.gameSessions)) {
            if (gameSession.finished) continue;
            // eslint-disable-next-line no-await-in-loop
            await sendInfoMessage(
                new MessageContext(
                    gameSession.textChannelID,
                    null,
                    gameSession.guildID
                ),
                {
                    title: i18n.translate(
                        gameSession.guildID,
                        "misc.restart.title",
                        {
                            timeUntilRestart: String(timeUntilRestart),
                        }
                    ),
                    description: i18n.translate(
                        gameSession.guildID,
                        "misc.restart.description_hard",
                        {
                            downtimeMinutes: String(5),
                        }
                    ),
                }
            );
            // eslint-disable-next-line no-await-in-loop
            await delay(200);
            serversWarned++;
        }

        logger.info(
            `Impending bot restart in ${timeUntilRestart} minutes. ${serversWarned} servers warned.`
        );
    }
}

/** Clear inactive voice connections */
function clearInactiveVoiceConnections(): void {
    const existingVoiceChannelGuildIDs = Array.from(
        State.client.voiceConnections.keys()
    ) as Array<string>;

    const activeGameVoiceChannelGuildIDs = new Set(
        Object.values(State.gameSessions).map((x) => x.guildID)
    );

    const activeListeningVoiceChannelGuildIDs = new Set(
        Object.values(State.listeningSessions).map((x) => x.guildID)
    );

    for (const existingVoiceChannelGuildID of existingVoiceChannelGuildIDs) {
        if (
            !activeGameVoiceChannelGuildIDs.has(existingVoiceChannelGuildID) &&
            !activeListeningVoiceChannelGuildIDs.has(
                existingVoiceChannelGuildID
            )
        ) {
            const voiceConnection = State.client.voiceConnections.get(
                existingVoiceChannelGuildID
            );

            if (voiceConnection) {
                const voiceChannelID = voiceConnection.channelID;

                logger.info(
                    `gid: ${existingVoiceChannelGuildID}, vid: ${voiceChannelID} | Disconnected inactive voice connection`
                );

                try {
                    State.client.voiceConnections.leave(
                        existingVoiceChannelGuildID
                    );
                } catch (e) {
                    logger.error(
                        `Failed to disconnect inactive voice connection for gid: ${existingVoiceChannelGuildID}. err = ${e}`
                    );
                }
            }
        }
    }
}

/* Updates system statistics */
async function updateSystemStats(clusterID: number): Promise<void> {
    const { client } = State;
    const latencies = client.shards.map((x) => x.latency);
    const meanLatency = _.mean(latencies);
    const maxLatency = _.max(latencies) as number;
    const minLatency = _.min(latencies) as number;
    if ([meanLatency, maxLatency, minLatency].some((x) => x === Infinity))
        return;

    await dbContext.kmq
        .insertInto("system_stats")
        .values({
            cluster_id: clusterID,
            stat_name: "mean_latency",
            stat_value: meanLatency,
            date: new Date(),
        })
        .execute();

    await dbContext.kmq
        .insertInto("system_stats")
        .values({
            cluster_id: clusterID,
            stat_name: "min_latency",
            stat_value: minLatency,
            date: new Date(),
        })
        .execute();

    await dbContext.kmq
        .insertInto("system_stats")
        .values({
            cluster_id: clusterID,
            stat_name: "max_latency",
            stat_value: maxLatency,
            date: new Date(),
        })
        .execute();
}

/** Updates the bot's song listening status */
export async function updateBotStatus(): Promise<void> {
    const { client } = State;
    const timeUntilRestart = getTimeUntilRestart();
    if (timeUntilRestart) {
        client.editStatus("dnd", {
            name: `Restarting in ${timeUntilRestart} minutes...`,
            type: 1,
        });
        return;
    }

    if (isPowerHour() && !isWeekend()) {
        client.editStatus("online", {
            name: "🎶 Power Hour! 🎶",
            type: 5,
        });
        return;
    }

    const randomPopularSongs = await dbContext.kmq
        .selectFrom("available_songs")
        .select(["song_name_en", "artist_name_en", "link"])
        .orderBy("publishedon", "desc")
        .limit(25)
        .execute();

    const randomPopularSong = chooseRandom(randomPopularSongs);
    if (!randomPopularSong) {
        client.editStatus("online");
        return;
    }

    client.editStatus("online", {
        name: `"${randomPopularSong["song_name_en"]}" by ${randomPopularSong["artist_name_en"]}`,
        type: 1,
        url: `https://www.youtube.com/watch?v=${randomPopularSong["link"]}`,
    });
}

/** Reload song/artist aliases */
export async function reloadAliases(): Promise<void> {
    const songAliasMapping = await dbContext.kmq
        .selectFrom("available_songs")
        .select(["link", "song_aliases"])
        .where("song_aliases", "<>", "")
        .execute();

    const artistAliasMapping: {
        artist_name_en: string;
        artist_aliases: string;
        previous_name_en: string | null;
        previous_name_ko: string | null;
    }[] = await dbContext.kmq
        .selectFrom("available_songs")
        .select([
            "artist_name_en",
            "artist_aliases",
            "previous_name_en",
            "previous_name_ko",
        ])
        .distinct()
        .where(({ or, cmpr }) =>
            or([
                cmpr("artist_aliases", "<>", ""),
                cmpr("previous_name_en", "<>", ""),
                cmpr("previous_name_ko", "<>", ""),
            ])
        )
        .execute();

    const songAliases: { [songName: string]: string[] } = {};
    for (const mapping of songAliasMapping) {
        songAliases[mapping["link"]] = mapping["song_aliases"]
            .split(";")
            .filter((x: string) => x);
    }

    const artistAliases: { [artistName: string]: string[] } = {};
    for (const mapping of artistAliasMapping) {
        const aliases: Array<string> = mapping["artist_aliases"]
            .split(";")
            .filter((x: string) => x);

        const previousNameEn = mapping["previous_name_en"];
        const previousNameKo = mapping["previous_name_ko"];

        if (previousNameEn) aliases.push(previousNameEn);
        if (previousNameKo) aliases.push(previousNameKo);

        artistAliases[mapping["artist_name_en"]] = aliases;
    }

    State.aliases.artist = artistAliases;
    State.aliases.song = songAliases;
    logger.info("Reloaded alias data");
}

/** Reload bonus groups (same groups chosen on the same day) */
export async function reloadBonusGroups(): Promise<void> {
    const bonusGroupCount = 10;
    const date = new Date();
    const artistNameQuery: string[] = (
        await dbContext.kpopVideos
            .selectFrom("app_kpop_group")
            .select(["name"])
            .where("is_collab", "=", "n")
            .orderBy(
                sql`RAND(${
                    date.getFullYear() +
                    date.getMonth() * 997 +
                    date.getDate() * 37
                })`
            )
            .limit(bonusGroupCount)
            .execute()
    ).map((x) => x.name);

    State.bonusArtists = new Set(
        (await getMatchingGroupNames(artistNameQuery)).matchedGroups.map(
            (x) => x.name
        )
    );
}

async function reloadArtists(): Promise<void> {
    const artistAliasMapping = await dbContext.kmq
        .selectFrom("available_songs")
        .select([
            "artist_name_en",
            "artist_name_ko",
            "artist_aliases",
            "id_artist",
        ])
        .distinct()
        .where("artist_name_en", "not like", "%+%")
        .execute();

    for (const mapping of artistAliasMapping) {
        const aliases = mapping["artist_aliases"]
            .split(";")
            .filter((x: string) => x);

        const artistEntry = {
            name: mapping["artist_name_en"],
            hangulName: mapping["artist_name_ko"],
            id: mapping["id_artist"],
        } as MatchedArtist;

        State.artistToEntry[
            normalizeArtistNameEntry(mapping["artist_name_en"])
        ] = artistEntry;

        if (mapping["artist_name_ko"]) {
            State.artistToEntry[mapping["artist_name_ko"]] = artistEntry;
        }

        for (const alias in aliases) {
            if (alias.length > 0) {
                State.artistToEntry[normalizeArtistNameEntry(alias)] =
                    artistEntry;
            }
        }
    }

    State.topArtists = await dbContext.kmq
        .selectFrom("available_songs")
        .innerJoin(
            "kpop_videos.app_kpop_group",
            "available_songs.id_artist",
            "app_kpop_group.id"
        )
        .select([
            "id_artist as id",
            "artist_name_en as name",
            "artist_name_ko as hangulName",
        ])
        .orderBy((eb) => eb.fn("SUM", ["views"]), "desc")
        .groupBy("id_artist")
        .limit(25)
        .execute();
}

async function reloadSongs(): Promise<void> {
    const songMapping = await dbContext.kmq
        .selectFrom("available_songs")
        .select([
            "link",
            "song_name_en",
            "song_name_ko",
            "id_artist",
            "clean_song_name_en",
            "clean_song_name_ko",
        ])
        .execute();

    for (const mapping of songMapping) {
        const songEntry = {
            name: mapping["song_name_en"],
            hangulName: mapping["song_name_ko"],
            artistID: mapping["id_artist"],
            songLink: mapping["link"],
            cleanName: normalizePunctuationInName(
                mapping["clean_song_name_en"]
            ),
            hangulCleanName: normalizePunctuationInName(
                mapping["clean_song_name_ko"]
            ),
        };

        State.songLinkToEntry[songEntry.songLink] = songEntry;
    }

    State.newSongs = await dbContext.kmq
        .selectFrom("available_songs")
        .select([
            "link as songLink",
            "song_name_en as name",
            "song_name_ko as hangulName",
            "id_artist as artistID",
        ])
        .orderBy("publishedon", "desc")
        .limit(25)
        .execute();
}

async function reloadLocales(): Promise<void> {
    const updatedLocales = await dbContext.kmq
        .selectFrom("locale")
        .select(["locale", "guild_id"])
        .execute();

    for (const l of updatedLocales) {
        State.locales[l.guild_id] = l.locale as LocaleType;
    }
}

async function reloadCommandIDs(): Promise<void> {
    if (cluster.isPrimary) {
        logger.info("Updating app command IDs...");
        await updateAppCommands();
        await State.ipc.allClustersCommand("fetch_app_command_ids");
    }
}

function clearCachedPlaylists(): void {
    State.cachedPlaylists = {};
}

/**
 * Clears any existing restart timers
 */
export function clearRestartNotification(): void {
    State.restartNotification = null;
}

/**
 * @param clusterID - The cluster ID
 *  Sets up recurring cron-based tasks
 * */
export function registerIntervals(clusterID: number): void {
    // Everyday at 12am UTC => 7pm EST
    schedule.scheduleJob("0 0 * * *", () => {
        // New fun facts
        reloadFactCache();
        // New bonus groups
        reloadBonusGroups();
        // Groups used for autocomplete
        reloadArtists();
        // Songs used for autocomplete
        reloadSongs();
        // Removed cached Spotify playlists
        clearCachedPlaylists();
    });

    // Every hour
    schedule.scheduleJob("0 * * * *", () => {
        if (!isPowerHour() || isWeekend()) return;
        if (!State.client.guilds.has(process.env.DEBUG_SERVER_ID as string))
            return;
        // Ping a role in KMQ server notifying of power hour
        sendPowerHourNotification();
    });

    // Every 10 minutes
    schedule.scheduleJob("*/10 * * * *", () => {
        // Cleanup inactive game sessions
        cleanupInactiveGameSessions();
        // Change bot's status (song playing, power hour, etc.)
        updateBotStatus();
    });

    // Every 5 minutes
    schedule.scheduleJob("*/5 * * * *", async () => {
        // Update song/artist aliases
        reloadAliases();
        // Cleanup inactive Discord voice connections
        clearInactiveVoiceConnections();

        if (await isPrimaryInstance()) {
            // Store per-cluster stats
            await updateSystemStats(clusterID);
        }
    });

    // Every minute
    schedule.scheduleJob("* * * * *", async () => {
        KmqConfiguration.reload();
        // set up check for restart notifications
        const timeUntilRestart = getTimeUntilRestart();
        if (timeUntilRestart && State.restartNotification) {
            updateBotStatus();
            await warnServersImpendingRestart(timeUntilRestart);
        }

        // Sync state with Patreon subscribers
        if (await isPrimaryInstance()) {
            updatePremiumUsers();
        }
    });
}

/** Reloads caches */
export function reloadCaches(): void {
    reloadAliases();
    reloadArtists();
    reloadFactCache();
    reloadBonusGroups();
    reloadLocales();
    reloadSongs();
    reloadCommandIDs();
}<|MERGE_RESOLUTION|>--- conflicted
+++ resolved
@@ -15,15 +15,9 @@
     sendPowerHourNotification,
     updateAppCommands,
 } from "./discord_utils";
+import { sql } from "kysely";
 import KmqConfiguration from "../kmq_configuration";
 import MessageContext from "../structures/message_context";
-<<<<<<< HEAD
-=======
-import i18n from "./localization_manager";
-
-import { normalizePunctuationInName } from "../structures/game_round";
-import { sql } from "kysely";
->>>>>>> f83f490d
 import State from "../state";
 import _ from "lodash";
 import cluster from "cluster";
