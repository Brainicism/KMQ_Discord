/* eslint-disable @typescript-eslint/no-use-before-define */
import {
    ConflictingGameOptions,
    GameOptionCommand,
    PriorityGameOption,
} from "../types";
import {
    EMBED_ERROR_COLOR,
    EMBED_SUCCESS_BONUS_COLOR,
    EMBED_SUCCESS_COLOR,
    EPHEMERAL_MESSAGE_FLAG,
    KmqImages,
} from "../constants";
import { IPCLogger } from "../logger";
import {
    bold,
    chooseWeightedRandom,
    chunkArray,
    delay,
    friendlyFormattedNumber,
    getOrdinalNum,
    italicize,
    standardDateFormat,
    strikethrough,
    underline,
} from "./utils";
import {
    getAvailableSongCount,
    getLocalizedArtistName,
    getLocalizedSongName,
    isPremiumRequest,
    userBonusIsActive,
} from "./game_utils";
import EmbedPaginator from "eris-pagination";
import Eris from "eris";
import GameOption from "../enums/game_option_name";
import GameType from "../enums/game_type";
import LocaleType from "../enums/locale_type";
import LocalizationManager from "./localization_manager";
import MessageContext from "../structures/message_context";
import State from "../state";
import axios from "axios";
import dbContext from "../database_context";
import type { EmbedGenerator, GuildTextableMessage } from "../types";
import type BookmarkedSong from "../interfaces/bookmarked_song";
import type EmbedPayload from "../interfaces/embed_payload";
import type GameInfoMessage from "../interfaces/game_info_message";
import type GameOptions from "../interfaces/game_options";
import type GuildPreference from "../structures/guild_preference";
import type Session from "../structures/session";

const logger = new IPCLogger("discord_utils");

const REQUIRED_TEXT_PERMISSIONS = [
    "addReactions" as const,
    "embedLinks" as const,
];

const REQUIRED_VOICE_PERMISSIONS = [
    "viewChannel" as const,
    "voiceConnect" as const,
    "voiceSpeak" as const,
];

const MAX_INTERACTION_RESPONSE_TIME = 3 * 1000;

interface GameMessageMultiLocaleContent {
    en: string;
    ko: string;
}

/**
 * @param context - The object that initiated the workflow
 * @returns a string containing basic debug information
 */
export function getDebugLogHeader(
    context:
        | MessageContext
        | Eris.Message
        | Eris.ComponentInteraction
        | Eris.CommandInteraction
        | Eris.AutocompleteInteraction
): string {
    let header: string;
    if (context instanceof Eris.Message) {
        header = `gid: ${context.guildID}, uid: ${context.author.id}, tid: ${context.channel.id}`;
    } else if (
        context instanceof Eris.ComponentInteraction ||
        context instanceof Eris.CommandInteraction ||
        context instanceof Eris.AutocompleteInteraction
    ) {
        header = `gid: ${context.guildID}, uid: ${context.member?.id}, tid: ${context.channel.id}`;
    } else {
        header = `gid: ${context.guildID}, tid: ${context.textChannelID}`;
    }

    return header;
}

/**
 * @param guildID - The guild ID
 * @param missingPermissions - List of missing text permissions
 * @returns a friendly string describing the missing text permissions
 */
function missingPermissionsText(
    guildID: string,
    missingPermissions: string[]
): string {
    return LocalizationManager.localizer.translate(
        guildID,
        "misc.failure.missingPermissionsText",
        {
            missingPermissions: missingPermissions.join(", "),
            permissionsLink:
                "https://support.discord.com/hc/en-us/articles/206029707-How-do-I-set-up-Permissions-",
            helpCommand: `\`${process.env.BOT_PREFIX}help\``,
        }
    );
}

/**
 * Fetches Users from cache, IPC, or via REST and update cache
 * @param userID - the user's ID
 * @param silentErrors - whether to log errors
 * @returns an instance of the User
 */
export async function fetchUser(
    userID: string,
    silentErrors = false
): Promise<Eris.User> {
    let user: Eris.User = null;
    const { client, ipc } = State;

    // fetch via cache
    user = client.users.get(userID);

    // fetch via IPC from other clusters
    if (!user) {
        user = await ipc.fetchUser(userID);
        if (user) {
            logger.debug(`User not in cache, fetched via IPC: ${userID}`);
        }
    }

    // fetch via REST
    if (!user) {
        try {
            user = await client.getRESTUser(userID);
            logger.debug(`User not in cache, fetched via REST: ${userID}`);
        } catch (err) {
            if (!silentErrors)
                logger.warn(
                    `Could not fetch user: ${userID}. err: ${err.code}. msg: ${err.message}`
                );
            return null;
        }
    }

    if (!user) {
        if (!silentErrors) logger.warn(`Could not fetch user: ${userID}`);
        return null;
    }

    // update cache
    client.users.update(user);
    return user;
}

/**
 * Fetches TextChannel from cache, IPC, or via REST and update cache
 * @param textChannelID - the text channel's ID
 * @returns an instance of the TextChannel
 */
async function fetchChannel(textChannelID: string): Promise<Eris.TextChannel> {
    let channel: Eris.TextChannel = null;
    const { client, ipc } = State;

    // fetch via cache
    channel = client.getChannel(textChannelID) as Eris.TextChannel;

    // fetch via IPC from other clusters
    if (!channel) {
        logger.debug(
            `Text channel not in cache, attempting to fetch via IPC: ${textChannelID}`
        );
        channel = await ipc.fetchChannel(textChannelID);
    }

    // fetch via REST
    if (!channel) {
        try {
            channel = (await client.getRESTChannel(
                textChannelID
            )) as Eris.TextChannel;

            logger.debug(
                `Text channel not in cache, fetched via REST: ${textChannelID}`
            );
        } catch (err) {
            logger.warn(
                `Could not fetch text channel: ${textChannelID}. err: ${err.code}. msg: ${err.message}`
            );
            return null;
        }
    }

    if (!channel) {
        logger.warn(`Could not fetch channel: ${textChannelID}`);
        return null;
    }

    // update cache
    if (channel.guild) {
        const guild = client.guilds.get(channel.guild.id);
        if (guild) {
            guild.channels.update(channel);
            client.channelGuildMap[channel.id] = guild.id;
        }
    }

    return channel;
}

/**
 * @param textChannelID - the text channel's ID
 * @param guildID - the guild's ID
 * @param authorID - the sender's ID
 * @param permissions - the permissions to check
 * @returns whether the bot has permissions to message's originating text channel
 */
export async function textPermissionsCheck(
    textChannelID: string,
    guildID: string,
    authorID: string,
    permissions: Array<
        keyof Eris.Constants["Permissions"]
    > = REQUIRED_TEXT_PERMISSIONS
): Promise<boolean> {
    const messageContext = new MessageContext(textChannelID, null, guildID);
    const channel = await fetchChannel(textChannelID);
    if (!channel) return false;
    if (!channel.permissionsOf(process.env.BOT_CLIENT_ID).has("sendMessages")) {
        logger.warn(
            `${getDebugLogHeader(
                messageContext
            )} | Missing SEND_MESSAGES permissions`
        );
        const embed = {
            title: LocalizationManager.localizer.translate(
                guildID,
                "misc.failure.missingPermissions.title"
            ),
            description: LocalizationManager.localizer.translate(
                guildID,
                "misc.failure.missingPermissions.description",
                { channelName: `#${channel.name}` }
            ),
        };

        await sendDmMessage(authorID, { embeds: [embed] });
        return false;
    }

    const missingPermissions = permissions.filter(
        (permission) =>
            !channel.permissionsOf(process.env.BOT_CLIENT_ID).has(permission)
    );

    if (missingPermissions.length > 0) {
        logger.warn(
            `${getDebugLogHeader(
                messageContext
            )} | Missing Text Channel [${missingPermissions.join(
                ", "
            )}] permissions`
        );

        sendMessage(channel.id, {
            content: missingPermissionsText(guildID, missingPermissions),
        });
        return false;
    }

    return true;
}

async function sendMessageExceptionHandler(
    e: any,
    channelID: string,
    guildID: string,
    authorID: string,
    messageContent: Eris.AdvancedMessageContent
): Promise<void> {
    if (typeof e === "string") {
        if (e.startsWith("Request timed out")) {
            // Request Timeout
            logger.error(
                `Error sending message. Request timed out. textChannelID = ${channelID}.`
            );
        }
    } else if (e.code) {
        const errCode = e.code;
        switch (errCode) {
            case 500: {
                // Internal Server Error
                logger.error(
                    `Error sending message. 500 Internal Server Error. textChannelID = ${channelID}.`
                );
                break;
            }

            case 50035: {
                // Invalid Form Body
                logger.error(
                    `Error sending message. Invalid form body. textChannelID = ${channelID}. msg_content = ${JSON.stringify(
                        messageContent
                    )}`
                );
                break;
            }

            case 50001: {
                // Missing Access
                logger.warn(
                    `Error sending message. Missing Access. textChannelID = ${channelID}`
                );
                break;
            }

            case 50013: {
                // Missing Permissions
                logger.warn(
                    `Error sending message. Missing text permissions. textChannelID = ${channelID}.`
                );
                await textPermissionsCheck(channelID, guildID, authorID);
                break;
            }

            case 10003: {
                // Unknown channel
                logger.error(
                    `Error sending message. Unknown channel. textChannelID = ${channelID}.`
                );
                break;
            }

            case 50007: {
                // Cannot send messages to this user
                logger.warn(
                    `Error sending message. Cannot send messages to this user. userID = ${authorID}.`
                );
                break;
            }

            default: {
                // Unknown error code
                logger.error(
                    `Error sending message. Unknown error code ${errCode}. textChannelID = ${channelID}. msg = ${e.message}.`
                );
                break;
            }
        }
    } else {
        logger.error(
            `Error sending message. Unknown error. textChannelID = ${channelID}. err = ${JSON.stringify(
                e
            )}.body = ${JSON.stringify(messageContent)}`
        );
    }
}

/**
 * A lower level message sending utility
 * and when a Eris Message object isn't available in the context
 * @param textChannelID - The channel ID where the message should be delivered
 * @param messageContent - The MessageContent to send
 * @param file - The file to send
 * @param authorID - The author's ID
 */
export async function sendMessage(
    textChannelID: string,
    messageContent: Eris.AdvancedMessageContent,
    file?: Eris.FileContent,
    authorID?: string
): Promise<Eris.Message> {
    const channel = await fetchChannel(textChannelID);

    // only reply to message if has required permissions
    if (
        channel &&
        !channel
            .permissionsOf(process.env.BOT_CLIENT_ID)
            .has("readMessageHistory")
    ) {
        if (messageContent.messageReference) {
            messageContent.messageReference = null;
        }
    }

    try {
        return await State.client.createMessage(
            textChannelID,
            messageContent,
            file
        );
    } catch (e) {
        if (!channel) {
            logger.warn(
                `Error sending message, and channel not cached. textChannelID = ${textChannelID}`
            );
        } else {
            await sendMessageExceptionHandler(
                e,
                channel.id,
                channel.guild.id,
                authorID,
                messageContent
            );
        }

        return null;
    }
}

/**
 * Sends a message to a user's DM channel
 * @param userID - the user's ID
 * @param messageContent - the message content
 */
async function sendDmMessage(
    userID: string,
    messageContent: Eris.AdvancedMessageContent
): Promise<Eris.Message> {
    const { client } = State;
    let dmChannel: Eris.PrivateChannel;
    try {
        dmChannel = await client.getDMChannel(userID);
    } catch (e) {
        logger.warn(
            `Error sending message. Could not get DM channel. userID = ${userID}`
        );
        return null;
    }

    try {
        return await client.createMessage(dmChannel.id, messageContent);
    } catch (e) {
        await sendMessageExceptionHandler(
            e,
            dmChannel.id,
            null,
            userID,
            messageContent
        );
        return null;
    }
}

/**
 * Sends an error embed with the specified title/description
 * @param messageContext - An object containing relevant parts of Eris.Message
 * @param embedPayload - The embed payload
 */
export async function sendErrorMessage(
    messageContext: MessageContext,
    embedPayload: EmbedPayload
): Promise<Eris.Message<Eris.TextableChannel>> {
    const author =
        embedPayload.author == null || embedPayload.author
            ? embedPayload.author
            : messageContext.author;

    return sendMessage(
        messageContext.textChannelID,
        {
            embeds: [
                {
                    color: embedPayload.color || EMBED_ERROR_COLOR,
                    author: author
                        ? {
                              name: author.username,
                              icon_url: author.avatarUrl,
                          }
                        : null,
                    title: bold(embedPayload.title),
                    description: embedPayload.description,
                    footer: embedPayload.footerText
                        ? {
                              text: embedPayload.footerText,
                          }
                        : null,
                    thumbnail: embedPayload.thumbnailUrl
                        ? { url: embedPayload.thumbnailUrl }
                        : { url: KmqImages.DEAD },
                },
            ],
            components: embedPayload.components,
        },
        null,
        messageContext.author.id
    );
}

/**
 * Create and return a Discord embed with the specified payload
 * @param messageContext - An object containing relevant parts of Eris.Message
 * @param embedPayload - What to include in the message
 * @param boldTitle - Whether to bold the title
 *  @returns a Discord embed
 */
export function generateEmbed(
    messageContext: MessageContext,
    embedPayload: EmbedPayload,
    boldTitle = true
): Eris.EmbedOptions {
    const author =
        embedPayload.author == null || embedPayload.author
            ? embedPayload.author
            : messageContext.author;

    return {
        color: embedPayload.color,
        author: author
            ? {
                  name: author.username,
                  icon_url: author.avatarUrl,
              }
            : null,
        title: boldTitle ? bold(embedPayload.title) : embedPayload.title,
        url: embedPayload.url,
        description: embedPayload.description,
        fields: embedPayload.fields,
        footer: embedPayload.footerText
            ? {
                  text: embedPayload.footerText,
              }
            : null,
        thumbnail: embedPayload.thumbnailUrl
            ? { url: embedPayload.thumbnailUrl }
            : null,
        timestamp: embedPayload.timestamp,
    };
}

/**
 * Sends an info embed with the specified title/description/footer text
 * @param messageContext - An object containing relevant parts of Eris.Message
 * @param embedPayload - What to include in the message
 * @param reply - Whether to reply to the given message
 * @param boldTitle - Whether to bold the title
 * @param content - Plain text content
 * @param additionalEmbeds - Additional embeds to include in the message
 */
export async function sendInfoMessage(
    messageContext: MessageContext,
    embedPayload: EmbedPayload,
    reply = false,
    boldTitle = true,
    content?: string,
    additionalEmbeds: Array<Eris.EmbedOptions> = []
): Promise<Eris.Message<Eris.TextableChannel>> {
    if (embedPayload.description && embedPayload.description.length > 2048) {
        logger.error(
            `Message was too long. message = ${embedPayload.description}`
        );
        return sendErrorMessage(messageContext, {
            title: LocalizationManager.localizer.translate(
                messageContext.guildID,
                "misc.failure.error"
            ),
            description: LocalizationManager.localizer.translate(
                messageContext.guildID,
                "misc.failure.messageTooLong"
            ),
        });
    }

    const embed = generateEmbed(messageContext, embedPayload, boldTitle);

    return sendMessage(
        messageContext.textChannelID,
        {
            embeds: [embed, ...additionalEmbeds],
            messageReference:
                reply && messageContext.referencedMessageID
                    ? {
                          messageID: messageContext.referencedMessageID,
                          failIfNotExists: false,
                      }
                    : null,
            components: embedPayload.components,
            content,
        },
        null,
        messageContext.author.id
    );
}

/**
 * Get a sentence describing the current limit
 * @param guildID - The ID of the guild where the limit is sent
 * @param gameOptions - The game options
 * @param totalSongs - The song count
 *  @returns a string describing the limit
 */
export function getFormattedLimit(
    guildID: string,
    gameOptions: GameOptions,
    totalSongs: { count: number; countBeforeLimit: number }
): string {
    const visibleLimitEnd = Math.min(
        totalSongs.countBeforeLimit,
        gameOptions.limitEnd
    );

    const visibleLimitStart = Math.min(
        totalSongs.countBeforeLimit,
        gameOptions.limitStart
    );

    if (gameOptions.limitStart === 0) {
        return friendlyFormattedNumber(visibleLimitEnd);
    }

    return LocalizationManager.localizer.translate(
        guildID,
        "misc.formattedLimit",
        {
            limitStart: getOrdinalNum(visibleLimitStart),
            limitEnd: getOrdinalNum(visibleLimitEnd),
            songCount: friendlyFormattedNumber(totalSongs.count),
        }
    );
}

/**
 * Creates an embed displaying the currently selected GameOptions
 * @param session - The session
 * @param messageContext - The Message Context
 * @param guildPreference - The corresponding GuildPreference
 * @param updatedOptions - The GameOptions which were modified
 * @param preset - Specifies whether the GameOptions were modified by a preset
 * @param allReset - Specifies whether all GameOptions were reset
 * @param footerText - The footer text
 *  @returns an embed of current game options
 */
export async function generateOptionsMessage(
    session: Session,
    messageContext: MessageContext,
    guildPreference: GuildPreference,
    updatedOptions?: { option: GameOption; reset: boolean }[],
    preset = false,
    allReset = false,
    footerText?: string
): Promise<EmbedPayload> {
    if (guildPreference.gameOptions.forcePlaySongID) {
        return {
            title: "[DEBUG] Force Play Mode Active",
            description: `Force playing video ID: ${guildPreference.gameOptions.forcePlaySongID}`,
            footerText,
            thumbnailUrl: KmqImages.READING_BOOK,
        };
    }

    const guildID = messageContext.guildID;
    const premiumRequest = await isPremiumRequest(
        session,
        messageContext.author.id
    );

    const totalSongs = await getAvailableSongCount(
        guildPreference,
        premiumRequest
    );

    if (totalSongs === null) {
        sendErrorMessage(messageContext, {
            title: LocalizationManager.localizer.translate(
                guildID,
                "misc.failure.retrievingSongData.title"
            ),
            description: LocalizationManager.localizer.translate(
                guildID,
                "misc.failure.retrievingSongData.description",
                { helpCommand: `\`${process.env.BOT_PREFIX}help\`` }
            ),
        });
        return null;
    }

    const gameOptions = guildPreference.gameOptions;
    const limit = getFormattedLimit(guildID, gameOptions, totalSongs);

    // Store the VALUE of ,[option]: [VALUE] into optionStrings
    // Null optionStrings values are set to "Not set" below
    const optionStrings = {};
    optionStrings[GameOption.LIMIT] = `${limit} / ${friendlyFormattedNumber(
        totalSongs.countBeforeLimit
    )}`;

    optionStrings[GameOption.GROUPS] = guildPreference.isGroupsMode()
        ? guildPreference.getDisplayedGroupNames()
        : null;
    optionStrings[GameOption.GENDER] = gameOptions.gender.join(", ");
    optionStrings[
        GameOption.CUTOFF
    ] = `${gameOptions.beginningYear} - ${gameOptions.endYear}`;
    optionStrings[GameOption.ARTIST_TYPE] = gameOptions.artistType;
    optionStrings[GameOption.ANSWER_TYPE] = gameOptions.answerType;
    optionStrings[GameOption.RELEASE_TYPE] = gameOptions.releaseType;
    optionStrings[GameOption.LANGUAGE_TYPE] = gameOptions.languageType;
    optionStrings[GameOption.SUBUNIT_PREFERENCE] =
        gameOptions.subunitPreference;
    optionStrings[GameOption.OST_PREFERENCE] = gameOptions.ostPreference;
    optionStrings[GameOption.MULTIGUESS] = gameOptions.multiGuessType;
    optionStrings[GameOption.SHUFFLE_TYPE] = gameOptions.shuffleType;
    optionStrings[GameOption.SEEK_TYPE] = gameOptions.seekType;
    optionStrings[GameOption.GUESS_MODE_TYPE] = gameOptions.guessModeType;
    optionStrings[GameOption.SPECIAL_TYPE] = gameOptions.specialType;
    optionStrings[GameOption.TIMER] = guildPreference.isGuessTimeoutSet()
        ? LocalizationManager.localizer.translate(
              guildID,
              "command.options.timer",
              {
                  timerInSeconds: String(gameOptions.guessTimeout),
              }
          )
        : null;

    optionStrings[GameOption.DURATION] = guildPreference.isDurationSet()
        ? LocalizationManager.localizer.translate(
              guildID,
              "command.options.duration",
              {
                  durationInMinutes: String(gameOptions.duration),
              }
          )
        : null;

    optionStrings[GameOption.EXCLUDE] = guildPreference.isExcludesMode()
        ? guildPreference.getDisplayedExcludesGroupNames()
        : null;

    optionStrings[GameOption.INCLUDE] = guildPreference.isIncludesMode()
        ? guildPreference.getDisplayedIncludesGroupNames()
        : null;

    const generateConflictingCommandEntry = (
        commandValue: string,
        conflictingOption: string
    ): string =>
        `${strikethrough(commandValue)} (\`${
            process.env.BOT_PREFIX
        }${conflictingOption}\` ${italicize(
            LocalizationManager.localizer.translate(guildID, "misc.conflict")
        )})`;

    const isEliminationMode =
        session?.isGameSession() && session.gameType === GameType.ELIMINATION;

    // Special case: goal is conflicting only when current game is elimination
    if (guildPreference.isGoalSet()) {
        optionStrings[GameOption.GOAL] = String(gameOptions.goal);
        if (isEliminationMode) {
            optionStrings[GameOption.GOAL] = generateConflictingCommandEntry(
                optionStrings[GameOption.GOAL],
                `play ${GameType.ELIMINATION}`
            );
        }
    }

    const gameOptionConflictCheckMap = [
        {
            conflictCheck: guildPreference.isGroupsMode.bind(guildPreference),
            gameOption: GameOption.GROUPS,
        },
    ];

    // When an option is set that conflicts with others, visually show a conflict on those other options
    for (const gameOptionConflictCheck of gameOptionConflictCheckMap) {
        const doesConflict = gameOptionConflictCheck.conflictCheck();
        if (doesConflict) {
            for (const option of ConflictingGameOptions[
                gameOptionConflictCheck.gameOption
            ]) {
                if (optionStrings[option]) {
                    optionStrings[option] = generateConflictingCommandEntry(
                        optionStrings[option],
                        GameOptionCommand[gameOptionConflictCheck.gameOption]
                    );
                }
            }
        }
    }

    for (const option of Object.values(GameOption)) {
        optionStrings[option] =
            optionStrings[option] ||
            italicize(
                LocalizationManager.localizer.translate(
                    guildID,
                    "command.options.notSet"
                )
            );
    }

    // Underline changed option
    if (updatedOptions) {
        for (const updatedOption of updatedOptions) {
            optionStrings[updatedOption.option as GameOption] = underline(
                optionStrings[updatedOption.option]
            );
        }
    }

    // Special case: disable these options in a listening session
    if (session?.isListeningSession()) {
        const disabledOptions = [
            GameOption.GUESS_MODE_TYPE,
            GameOption.SEEK_TYPE,
            GameOption.MULTIGUESS,
            GameOption.ANSWER_TYPE,
            GameOption.GOAL,
            GameOption.SPECIAL_TYPE,
            GameOption.TIMER,
        ];

        for (const option of disabledOptions) {
            optionStrings[option] = null;
        }
    }

    const optionsOverview = LocalizationManager.localizer.translate(
        messageContext.guildID,
        "command.options.overview",
        {
            limit: bold(limit),
            totalSongs: bold(
                friendlyFormattedNumber(totalSongs.countBeforeLimit)
            ),
        }
    );

    // Options excluded from embed fields since they are of higher importance (shown above them as part of the embed description)
    const priorityOptions = PriorityGameOption.filter(
        (option) => optionStrings[option]
    )
        .map(
            (option) =>
                `${bold(process.env.BOT_PREFIX + GameOptionCommand[option])}: ${
                    optionStrings[option]
                }`
        )
        .join("\n");

    let nonPremiumGameWarning = "";
    if (premiumRequest && session?.isGameSession() && !session?.isPremium) {
        nonPremiumGameWarning = italicize(
            LocalizationManager.localizer.translate(
                messageContext.guildID,
                "command.options.premiumOptionsNonPremiumGame"
            )
        );
    }

    const fieldOptions = Object.keys(GameOptionCommand)
        .filter((option) => optionStrings[option as GameOption])
        .filter((option) => !PriorityGameOption.includes(option as GameOption));

    const ZERO_WIDTH_SPACE = "​";

    // Split non-priority options into three fields
    const fields = [
        {
            name: ZERO_WIDTH_SPACE,
            value: fieldOptions
                .slice(0, Math.ceil(fieldOptions.length / 3))
                .map(
                    (option) =>
                        `${bold(
                            process.env.BOT_PREFIX + GameOptionCommand[option]
                        )}: ${optionStrings[option]}`
                )
                .join("\n"),
            inline: true,
        },
        {
            name: ZERO_WIDTH_SPACE,
            value: fieldOptions
                .slice(
                    Math.ceil(fieldOptions.length / 3),
                    Math.ceil((2 * fieldOptions.length) / 3)
                )
                .map(
                    (option) =>
                        `${bold(
                            process.env.BOT_PREFIX + GameOptionCommand[option]
                        )}: ${optionStrings[option]}`
                )
                .join("\n"),
            inline: true,
        },
        {
            name: ZERO_WIDTH_SPACE,
            value: fieldOptions
                .slice(Math.ceil((2 * fieldOptions.length) / 3))
                .map(
                    (option) =>
                        `${bold(
                            process.env.BOT_PREFIX + GameOptionCommand[option]
                        )}: ${optionStrings[option]}`
                )
                .join("\n"),
            inline: true,
        },
    ];

    if (
        updatedOptions &&
        !allReset &&
        updatedOptions[0] &&
        updatedOptions[0].reset
    ) {
        footerText = LocalizationManager.localizer.translate(
            messageContext.guildID,
            "command.options.perCommandHelp",
            { helpCommand: `${process.env.BOT_PREFIX}help` }
        );
    } else if (session?.isListeningSession()) {
        footerText = LocalizationManager.localizer.translate(
            messageContext.guildID,
            "command.options.musicSessionNotAvailable"
        );
    }

    let title = "";
    if (updatedOptions === null || allReset) {
        title = LocalizationManager.localizer.translate(
            messageContext.guildID,
            "command.options.title"
        );
    } else {
        if (preset) {
            title = LocalizationManager.localizer.translate(
                messageContext.guildID,
                "command.options.preset"
            );
        } else {
            title = updatedOptions[0].option;
        }

        title =
            updatedOptions[0] && updatedOptions[0].reset
                ? LocalizationManager.localizer.translate(
                      messageContext.guildID,
                      "command.options.reset",
                      { presetOrOption: title }
                  )
                : LocalizationManager.localizer.translate(
                      messageContext.guildID,
                      "command.options.updated",
                      { presetOrOption: title }
                  );
    }

    let description = "";
    if (nonPremiumGameWarning) {
        description = `${nonPremiumGameWarning}\n\n`;
    }

    description += optionsOverview;
    description += "\n\n";
    description += priorityOptions;

    return {
        color: premiumRequest ? EMBED_SUCCESS_BONUS_COLOR : null,
        title,
        description,
        fields,
        footerText,
    };
}

/**
 * Sends an embed displaying the currently selected GameOptions
 * @param session - The session
 * @param messageContext - The Message Context
 * @param guildPreference - The corresponding GuildPreference
 * @param updatedOptions - The GameOptions which were modified
 * @param preset - Specifies whether the GameOptions were modified by a preset
 * @param allReset - Specifies whether all GameOptions were reset
 * @param footerText - The footer text
 */
export async function sendOptionsMessage(
    session: Session,
    messageContext: MessageContext,
    guildPreference: GuildPreference,
    updatedOptions?: { option: GameOption; reset: boolean }[],
    preset = false,
    allReset = false,
    footerText?: string
): Promise<void> {
    const optionsEmbed = generateOptionsMessage(
        session,
        messageContext,
        guildPreference,
        updatedOptions,
        preset,
        allReset,
        footerText
    );

    await sendInfoMessage(messageContext, await optionsEmbed, true);
}

/**
 * @param guildID - The guildID
 * @returns a random GameInfoMessage
 */
export async function getGameInfoMessage(
    guildID: string
): Promise<GameInfoMessage> {
    const endGameMessage: GameInfoMessage = chooseWeightedRandom(
        await dbContext.kmq("game_messages")
    );

    if (!endGameMessage) return null;

    // deprecated case, where message's translation key is stored as message in db
    if (endGameMessage.message.startsWith("misc.gameMessages")) {
        endGameMessage.message = LocalizationManager.localizer.translate(
            guildID,
            endGameMessage.message
        );
    } else {
        try {
            const gameInfoMessageContent: GameMessageMultiLocaleContent =
                JSON.parse(endGameMessage.message);

            if (!gameInfoMessageContent.en || !gameInfoMessageContent.ko) {
                logger.error(
                    `Message's Game info message content is missing content. en = ${gameInfoMessageContent.en}, ko = ${gameInfoMessageContent.ko}`
                );
                return null;
            }

            const locale = State.getGuildLocale(guildID);
            endGameMessage.message =
                locale === LocaleType.EN
                    ? gameInfoMessageContent.en
                    : gameInfoMessageContent.ko;
        } catch (e) {
            logger.error(
                `Error parsing message's game info message content, invalid JSON? message = ${endGameMessage.message}`
            );
        }
    }

    // deprecated case, where title's translation key is stored as message in db
    if (endGameMessage.title.startsWith("misc.gameMessages")) {
        endGameMessage.title = LocalizationManager.localizer.translate(
            guildID,
            endGameMessage.title
        );
    } else {
        try {
            const gameInfoMessageContent: GameMessageMultiLocaleContent =
                JSON.parse(endGameMessage.title);

            if (!gameInfoMessageContent.en || !gameInfoMessageContent.ko) {
                logger.error(
                    `Title's game info message content is missing content. en = ${gameInfoMessageContent.en}, ko = ${gameInfoMessageContent.ko}`
                );
                return null;
            }

            const locale = State.getGuildLocale(guildID);
            endGameMessage.title =
                locale === LocaleType.EN
                    ? gameInfoMessageContent.en
                    : gameInfoMessageContent.ko;
        } catch (e) {
            logger.error(
                `Error parsing title's game info message content, invalid JSON? title = ${endGameMessage.title}`
            );
        }
    }

    return endGameMessage;
}

/**
 * Sends a paginated embed
 * @param message - The Message object
 * @param embeds - A list of embeds to paginate over
 * @param components - A list of components to add to the embed
 * @param startPage - The page to start on
 */
export async function sendPaginationedEmbed(
    message: GuildTextableMessage,
    embeds: Array<Eris.EmbedOptions> | Array<EmbedGenerator>,
    components?: Array<Eris.ActionRow>,
    startPage = 1
): Promise<Eris.Message> {
    if (embeds.length > 1) {
        if (
            await textPermissionsCheck(
                message.channel.id,
                message.guildID,
                message.author.id,
                [...REQUIRED_TEXT_PERMISSIONS, "readMessageHistory"]
            )
        ) {
            return EmbedPaginator.createPaginationEmbed(
                message,
                embeds,
                { timeout: 60000, startPage, cycling: true },
                components
            );
        }

        return null;
    }

    let embed: Eris.EmbedOptions;
    if (typeof embeds[0] === "function") {
        embed = await embeds[0]();
    } else {
        embed = embeds[0];
    }

    return sendMessage(
        message.channel.id,
        { embeds: [embed], components },
        null,
        message.author.id
    );
}

/**
 * Disconnects the bot from the voice channel of the  message's originating guild
 * @param message - The Message object
 */
export function disconnectVoiceConnection(message: GuildTextableMessage): void {
    State.client.closeVoiceConnection(message.guildID);
}

/**
 * @param message - The Message object
 * @returns the bot's voice connection in the message's originating guild
 */
export function getVoiceConnection(
    message: Eris.Message
): Eris.VoiceConnection {
    const voiceConnection = State.client.voiceConnections.get(message.guildID);
    return voiceConnection;
}

/**
 * @param message - The Message
 * @returns whether the message's author and the bot are in the same voice channel
 */
export function areUserAndBotInSameVoiceChannel(
    message: Eris.Message
): boolean {
    const botVoiceConnection = State.client.voiceConnections.get(
        message.guildID
    );

    if (!message.member.voiceState || !botVoiceConnection) {
        return false;
    }

    return message.member.voiceState.channelID === botVoiceConnection.channelID;
}

/**
 * @param messageContext - The messageContext object
 * @returns the voice channel that the message's author is in
 */
export function getUserVoiceChannel(
    messageContext: MessageContext
): Eris.VoiceChannel {
    const member = State.client.guilds
        .get(messageContext.guildID)
        .members.get(messageContext.author.id);

    const voiceChannelID = member.voiceState.channelID;
    if (!voiceChannelID) return null;
    return State.client.getChannel(voiceChannelID) as Eris.VoiceChannel;
}

/**
 * @param voiceChannelID - The voice channel ID
 * @returns the voice channel that the message's author is in
 */
export function getVoiceChannel(voiceChannelID: string): Eris.VoiceChannel {
    const voiceChannel = State.client.getChannel(
        voiceChannelID
    ) as Eris.VoiceChannel;

    return voiceChannel;
}

/**
 * @param voiceChannelID - The voice channel to check
 * @returns the users in the voice channel, excluding bots
 */
export function getCurrentVoiceMembers(
    voiceChannelID: string
): Array<Eris.Member> {
    const voiceChannel = getVoiceChannel(voiceChannelID);
    if (!voiceChannel) {
        logger.warn(`Voice channel not in cache: ${voiceChannelID}`);
        return [];
    }

    return voiceChannel.voiceMembers.filter((x) => !x.bot);
}

/**
 * @param voiceChannelID - The voice channel to check
 * @returns the number of persons in the voice channel, excluding bots
 */
export function getNumParticipants(voiceChannelID: string): number {
    return getCurrentVoiceMembers(voiceChannelID).length;
}

/**
 * @param message - The Message object
 * @returns whether the bot has permissions to join the message author's currently active voice channel
 */
export function voicePermissionsCheck(message: GuildTextableMessage): boolean {
    const voiceChannel = getUserVoiceChannel(
        MessageContext.fromMessage(message)
    );

    const messageContext = MessageContext.fromMessage(message);
    const missingPermissions = REQUIRED_VOICE_PERMISSIONS.filter(
        (permission) =>
            !voiceChannel
                .permissionsOf(process.env.BOT_CLIENT_ID)
                .has(permission)
    );

    if (missingPermissions.length > 0) {
        logger.warn(
            `${getDebugLogHeader(
                messageContext
            )} | Missing Voice Channel [${missingPermissions.join(
                ", "
            )}] permissions`
        );

        sendErrorMessage(MessageContext.fromMessage(message), {
            title: LocalizationManager.localizer.translate(
                message.guildID,
                "misc.failure.missingPermissions.title"
            ),
            description: missingPermissionsText(
                message.guildID,
                missingPermissions
            ),
        });
        return false;
    }

    const channelFull =
        voiceChannel.userLimit &&
        voiceChannel.voiceMembers.size >= voiceChannel.userLimit;

    if (channelFull) {
        logger.warn(`${getDebugLogHeader(messageContext)} | Channel full`);
        sendInfoMessage(MessageContext.fromMessage(message), {
            title: LocalizationManager.localizer.translate(
                message.guildID,
                "misc.failure.vcFull.title"
            ),
            description: LocalizationManager.localizer.translate(
                message.guildID,
                "misc.failure.vcFull.description"
            ),
        });
        return false;
    }

    const afkChannel = voiceChannel.id === voiceChannel.guild.afkChannelID;
    if (afkChannel) {
        logger.warn(
            `${getDebugLogHeader(
                messageContext
            )} | Attempted to start game in AFK voice channel`
        );

        sendInfoMessage(MessageContext.fromMessage(message), {
            title: LocalizationManager.localizer.translate(
                message.guildID,
                "misc.failure.afkChannel.title"
            ),
            description: LocalizationManager.localizer.translate(
                message.guildID,
                "misc.failure.afkChannel.description"
            ),
        });
        return false;
    }

    return true;
}

/**
 * @param guildID - The guild ID
 * @returns whether the bot is alone 😔
 */
export function checkBotIsAlone(guildID: string): boolean {
    const voiceConnection = State.client.voiceConnections.get(guildID);
    if (!voiceConnection || !voiceConnection.channelID) return true;
    const channel = State.client.getChannel(
        voiceConnection.channelID
    ) as Eris.VoiceChannel;

    if (channel.voiceMembers.size === 0) return true;
    if (
        channel.voiceMembers.size === 1 &&
        channel.voiceMembers.has(process.env.BOT_CLIENT_ID)
    ) {
        return true;
    }

    return false;
}

/** @returns the debug TextChannel */
export function getDebugChannel(): Promise<Eris.TextChannel> {
    if (!process.env.DEBUG_SERVER_ID || !process.env.DEBUG_TEXT_CHANNEL_ID)
        return null;
    const debugGuild = State.client.guilds.get(process.env.DEBUG_SERVER_ID);
    if (!debugGuild) return null;
    return fetchChannel(process.env.DEBUG_TEXT_CHANNEL_ID);
}

/**
 * @param guildID - The guild ID
 * @returns the number of users required for a majority
 */
export function getMajorityCount(guildID: string): number {
    const voiceChannelID =
        State.client.voiceConnections.get(guildID)?.channelID;

    if (voiceChannelID) {
        return Math.floor(getNumParticipants(voiceChannelID) * 0.5) + 1;
    }

    return 0;
}

/**
 * Sends an alert to the message webhook
 * @param title - The embed title
 * @param description - the embed description
 * @param color - The embed color
 * @param avatarUrl - The avatar URl to show on the embed
 */
export async function sendDebugAlertWebhook(
    title: string,
    description: string,
    color: number,
    avatarUrl: string
): Promise<void> {
    if (!process.env.ALERT_WEBHOOK_URL) return;
    await axios.post(process.env.ALERT_WEBHOOK_URL, {
        embeds: [
            {
                title,
                description,
                color,
            },
        ],
        username: "Kimiqo",
        avatar_url: avatarUrl,
        footerText: State.version,
    });
}

/**
 * Send the bookmarked songs to the corresponding users
 * @param guildID - The guild where the songs were bookmarked
 * @param bookmarkedSongs - The bookmarked songs
 */
export async function sendBookmarkedSongs(
    guildID: string,
    bookmarkedSongs: {
        [userID: string]: Map<string, BookmarkedSong>;
    }
): Promise<void> {
    const locale = State.getGuildLocale(guildID);
    for (const [userID, songs] of Object.entries(bookmarkedSongs)) {
        const allEmbedFields: Array<{
            name: string;
            value: string;
            inline: boolean;
        }> = [...songs].map((bookmarkedSong) => ({
            name: `${bold(
                `"${getLocalizedSongName(
                    bookmarkedSong[1].song,
                    locale
                )}" - ${getLocalizedArtistName(bookmarkedSong[1].song, locale)}`
            )} (${standardDateFormat(bookmarkedSong[1].song.publishDate)})`,
            value: `[${friendlyFormattedNumber(
                bookmarkedSong[1].song.views
            )} ${LocalizationManager.localizer.translate(
                guildID,
                "misc.views"
            )}](https://youtu.be/${bookmarkedSong[1].song.youtubeLink})`,
            inline: false,
        }));

        for (const fields of chunkArray(allEmbedFields, 25)) {
            const embed: Eris.EmbedOptions = {
                author: {
                    name: "Kimiqo",
                    icon_url: KmqImages.READING_BOOK,
                },
                title: bold(
                    LocalizationManager.localizer.translate(
                        guildID,
                        "misc.interaction.bookmarked.message.title"
                    )
                ),
                fields,
                footer: {
                    text: LocalizationManager.localizer.translate(
                        guildID,
                        "misc.interaction.bookmarked.message.playedOn",
                        { date: standardDateFormat(new Date()) }
                    ),
                },
            };

            // eslint-disable-next-line no-await-in-loop
            await sendDmMessage(userID, { embeds: [embed] });
            // eslint-disable-next-line no-await-in-loop
            await delay(1000);
        }
    }
}

function withinInteractionInterval(
    interaction:
        | Eris.ComponentInteraction
        | Eris.CommandInteraction
        | Eris.AutocompleteInteraction
): boolean {
    return (
        new Date().getTime() - interaction.createdAt <=
        MAX_INTERACTION_RESPONSE_TIME
    );
}

function interactionRejectionHandler(
    interaction:
        | Eris.ComponentInteraction
        | Eris.CommandInteraction
        | Eris.AutocompleteInteraction,
    err
): void {
    if (err.code === 10062) {
        logger.warn(
            `${getDebugLogHeader(
                interaction
            )} | Interaction acknowledge (unknown interaction)`
        );
    } else {
        logger.error(
            `${getDebugLogHeader(
                interaction
            )} | Interaction acknowledge (failure message) failed. err = ${
                err.stack
            }`
        );
    }
}

/**
 * Attempts to acknowledge an interaction
 * @param interaction - The originating interaction
 */
export async function tryInteractionAcknowledge(
    interaction: Eris.ComponentInteraction | Eris.CommandInteraction
): Promise<void> {
    if (!withinInteractionInterval(interaction)) {
        return;
    }

    try {
        await interaction.acknowledge();
    } catch (err) {
        interactionRejectionHandler(interaction, err);
    }
}

/**
 * Attempts to acknowledge an autocomplete interaction with the given response data
 * @param interaction - The originating interaction
 * @param response - The autocomplete data to show the user
 */
export async function tryAutocompleteInteractionAcknowledge(
    interaction: Eris.AutocompleteInteraction,
    response: Array<{ name: string; value: string }>
): Promise<void> {
    if (!withinInteractionInterval(interaction)) {
        return;
    }

    try {
        await interaction.acknowledge(response);
    } catch (err) {
        interactionRejectionHandler(interaction, err);
    }
}

/**
 * Attempts to send a success response to an interaction
 * @param interaction - The originating interaction
 * @param title - The embed title
 * @param description - The embed description
<<<<<<< HEAD
 * @param ephemeral - Whether the embed can only be seen by the triggering user
=======
 * @param interactionContent - The interaction message content
>>>>>>> c0225e77
 */
export async function tryCreateInteractionSuccessAcknowledgement(
    interaction: Eris.ComponentInteraction | Eris.CommandInteraction,
    title: string,
    description: string,
<<<<<<< HEAD
    ephemeral: boolean = false
=======
    interactionContent?: Eris.InteractionContent
>>>>>>> c0225e77
): Promise<void> {
    if (!withinInteractionInterval(interaction)) {
        return;
    }

    try {
        if (interactionContent) {
            await interaction.createMessage(interactionContent);
            return;
        }

        await interaction.createMessage({
            embeds: [
                {
                    color: (await userBonusIsActive(interaction.member?.id))
                        ? EMBED_SUCCESS_BONUS_COLOR
                        : EMBED_SUCCESS_COLOR,
                    author: {
                        name: interaction.member?.username,
                        icon_url: interaction.member?.avatarURL,
                    },
                    title: bold(title),
                    description,
                    thumbnail: { url: KmqImages.THUMBS_UP },
                },
            ],
            flags: ephemeral ? EPHEMERAL_MESSAGE_FLAG : null,
        });
    } catch (err) {
        interactionRejectionHandler(interaction, err);
    }
}

/**
 * Attempts to send a error message to an interaction
 * @param interaction - The originating interaction
 * @param description - The embed description
 */
export async function tryCreateInteractionErrorAcknowledgement(
    interaction: Eris.ComponentInteraction | Eris.CommandInteraction,
    description: string
): Promise<void> {
    if (!withinInteractionInterval(interaction)) {
        return;
    }

    try {
        await interaction.createMessage({
            embeds: [
                {
                    color: EMBED_ERROR_COLOR,
                    author: {
                        name: interaction.member?.username,
                        icon_url: interaction.member?.avatarURL,
                    },
                    title: bold(
                        LocalizationManager.localizer.translate(
                            interaction.guildID,
                            "misc.interaction.title.failure"
                        )
                    ),
                    description,
                    thumbnail: { url: KmqImages.DEAD },
                },
            ],
            flags: EPHEMERAL_MESSAGE_FLAG,
        });
    } catch (err) {
        interactionRejectionHandler(interaction, err);
    }
}

/**
 * Sends the power hour notification to the KMQ server
 */
export function sendPowerHourNotification(): void {
    if (
        !process.env.POWER_HOUR_NOTIFICATION_CHANNEL_ID ||
        !process.env.POWER_HOUR_NOTIFICATION_ROLE_ID
    ) {
        return;
    }

    logger.info("Sending power hour notification");
    sendInfoMessage(
        new MessageContext(process.env.POWER_HOUR_NOTIFICATION_CHANNEL_ID),
        {
            title: "⬆️ KMQ Power Hour Starts Now! ⬆️",
            description: "Earn 2x EXP for the next hour!",
            thumbnailUrl: KmqImages.LISTENING,
        },
        false,
        true,
        `<@&${process.env.POWER_HOUR_NOTIFICATION_ROLE_ID}>`
    );
}<|MERGE_RESOLUTION|>--- conflicted
+++ resolved
@@ -1524,21 +1524,15 @@
  * @param interaction - The originating interaction
  * @param title - The embed title
  * @param description - The embed description
-<<<<<<< HEAD
+ * @param interactionContent - The interaction message content
  * @param ephemeral - Whether the embed can only be seen by the triggering user
-=======
- * @param interactionContent - The interaction message content
->>>>>>> c0225e77
  */
 export async function tryCreateInteractionSuccessAcknowledgement(
     interaction: Eris.ComponentInteraction | Eris.CommandInteraction,
     title: string,
     description: string,
-<<<<<<< HEAD
+    interactionContent?: Eris.InteractionContent,
     ephemeral: boolean = false
-=======
-    interactionContent?: Eris.InteractionContent
->>>>>>> c0225e77
 ): Promise<void> {
     if (!withinInteractionInterval(interaction)) {
         return;
