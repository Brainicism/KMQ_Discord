/* eslint-disable @typescript-eslint/no-use-before-define */
import Eris from "eris";
import EmbedPaginator from "eris-pagination";
import axios from "axios";
import pluralize from "pluralize";
import GuildPreference from "../structures/guild_preference";
import GameSession, { UniqueSongCounter } from "../structures/game_session";
import { IPCLogger } from "../logger";
import { getSongCount, userBonusIsActive } from "./game_utils";
import { getFact } from "../fact_generator";
import { EmbedPayload, GameOption, GameOptionCommand, PriorityGameOption, ConflictingGameOptions, GuildTextableMessage, PlayerRoundResult, GameInfoMessage, GameType, QueriedSong } from "../types";
import { chunkArray, codeLine, bold, underline, italicize, strikethrough, chooseWeightedRandom, getOrdinalNum, friendlyFormattedNumber, delay, standardDateFormat } from "./utils";
import { state } from "../kmq";
import Scoreboard from "../structures/scoreboard";
import GameRound from "../structures/game_round";
import dbContext from "../database_context";
import EliminationScoreboard from "../structures/elimination_scoreboard";
import TeamScoreboard from "../structures/team_scoreboard";
import { KmqImages } from "../constants";
import MessageContext from "../structures/message_context";
import { GuessModeType } from "../commands/game_options/guessmode";

const logger = new IPCLogger("utils");
export const EMBED_ERROR_COLOR = 0xED4245; // Red
export const EMBED_SUCCESS_COLOR = 0x57F287; // Green
export const EMBED_SUCCESS_BONUS_COLOR = 0xFEE75C; // Gold
const EMBED_FIELDS_PER_PAGE = 20;
const REQUIRED_TEXT_PERMISSIONS = ["addReactions" as const, "embedLinks" as const];
const REQUIRED_VOICE_PERMISSIONS = ["viewChannel" as const, "voiceConnect" as const, "voiceSpeak" as const];
const SCOREBOARD_FIELD_CUTOFF = 9;
const MAX_SCOREBOARD_PLAYERS = 30;
const MAX_RUNNERS_UP = 30;
const MAX_INTERACTION_RESPONSE_TIME = 3 * 1000;

export type EmbedGenerator = (() => Promise<Eris.EmbedOptions>);

/**
 * @param user - The user (must be some object with username and discriminator fields)
 * @returns the user's Discord tag
 */
export function getUserTag(user: { username: string, discriminator: string }): string {
    return `${user.username}#${user.discriminator}`;
}

/**
 * @param user - The user (must be some object with id field)
 * @returns a clickable mention to user
 */
export function getMention(userID: string): string {
    return `<@${userID}>`;
}

/**
 * @param context - The object that initiated the workflow
 * @returns a string containing basic debug information
 */
export function getDebugLogHeader(context: MessageContext | Eris.Message | Eris.ComponentInteraction | Eris.CommandInteraction): string {
    if (context instanceof Eris.Message) {
        return `gid: ${context.guildID}, uid: ${context.author.id}, tid: ${context.channel.id}`;
    }

    if (context instanceof Eris.ComponentInteraction || context instanceof Eris.CommandInteraction) {
        return `gid: ${context.guildID}, uid: ${context.member?.id}, tid: ${context.channel.id}`;
    }

    return `gid: ${context.guildID}, tid: ${context.textChannelID}`;
}

/**
 * @param missingPermissions - List of missing text permissions
 * @returns a friendly string describing the missing text permissions
 */
function missingPermissionsText(missingPermissions: string[]): string {
    return `Ensure that the bot has the following permissions: \`${missingPermissions.join(", ")}\`\n\nSee the following link for details: https://support.discord.com/hc/en-us/articles/206029707-How-do-I-set-up-Permissions-. If you are still having issues, join the official KMQ server found in \`${process.env.BOT_PREFIX}help\``;
}

/**
 * Fetches Users from cache, IPC, or via REST and update cache
 * @param userID - the user's ID
 * @returns an instance of the User
 */
export async function fetchUser(userID: string, silentErrors = false): Promise<Eris.User> {
    let user: Eris.User = null;
    const { client, ipc } = state;

    // fetch via cache
    user = (client.users.get(userID));

    // fetch via IPC from other clusters
    if (!user) {
        user = await ipc.fetchUser(userID);
        if (user) {
            logger.debug(`User not in cache, fetched via IPC: ${userID}`);
        }
    }

    // fetch via REST
    if (!user) {
        try {
            user = await client.getRESTUser(userID);
            logger.debug(`User not in cache, fetched via REST: ${userID}`);
        } catch (err) {
            if (!silentErrors) logger.error(`Could not fetch user: ${userID}. err: ${err.code}. msg: ${err.message}`);
            return null;
        }
    }

    if (!user) {
        if (!silentErrors) logger.error(`Could not fetch user: ${userID}`);
        return null;
    }

    // update cache
    client.users.update(user);
    return user;
}

/**
 * Fetches TextChannel from cache, IPC, or via REST and update cache
 * @param textChannelID - the text channel's ID
 * @returns an instance of the TextChannel
 */
async function fetchChannel(textChannelID: string): Promise<Eris.TextChannel> {
    let channel: Eris.TextChannel = null;
    const { client, ipc } = state;

    // fetch via cache
    channel = (client.getChannel(textChannelID)) as Eris.TextChannel;

    // fetch via IPC from other clusters
    if (!channel) {
        logger.debug(`Text channel not in cache, attempting to fetch via IPC: ${textChannelID}`);
        channel = await ipc.fetchChannel(textChannelID);
    }

    // fetch via REST
    if (!channel) {
        try {
            channel = await client.getRESTChannel(textChannelID) as Eris.TextChannel;
            logger.debug(`Text channel not in cache, fetched via REST: ${textChannelID}`);
        } catch (err) {
            logger.error(`Could not fetch text channel: ${textChannelID}. err: ${err.code}. msg: ${err.message}`);
            return null;
        }
    }

    if (!channel) {
        logger.error(`Could not fetch channel: ${textChannelID}`);
        return null;
    }

    // update cache
    const guild = client.guilds.get(channel.guild.id);
    if (guild) {
        guild.channels.update(channel);
        client.channelGuildMap[channel.id] = guild.id;
    }

    return channel;
}

/**
 * @param textChannelID - the text channel's ID
 * @param authorID - the sender's ID
 * @returns whether the bot has permissions to message's originating text channel
 */
export async function textPermissionsCheck(textChannelID: string, guildID: string, authorID: string): Promise<boolean> {
    const { client } = state;
    const messageContext = new MessageContext(textChannelID, null, guildID);
    const channel = await fetchChannel(textChannelID);
    if (!channel) return false;
    if (!channel.permissionsOf(client.user.id).has("sendMessages")) {
        logger.warn(`${getDebugLogHeader(messageContext)} | Missing SEND_MESSAGES permissions`);
        const embed = {
            title: "Missing Permissions",
            description: `Hi! I'm unable to message in ${channel.guild.name}'s #${channel.name} channel. Please make sure the bot has permissions to message in this channel.`,
        };

        await sendDmMessage(authorID, { embeds: [embed] });
        return false;
    }

    const missingPermissions = REQUIRED_TEXT_PERMISSIONS.filter((permission) => !channel.permissionsOf(client.user.id).has(permission));
    if (missingPermissions.length > 0) {
        logger.warn(`${getDebugLogHeader(messageContext)} | Missing Text Channel [${missingPermissions.join(", ")}] permissions`);
        sendMessage(channel.id, {
            content: missingPermissionsText(missingPermissions),
        });
        return false;
    }

    return true;
}

async function sendMessageExceptionHandler(e: any, channelID: string, guildID: string, authorID: string, messageContent: Eris.AdvancedMessageContent) {
    if (typeof e === "string") {
        if (e.startsWith("Request timed out")) {
            // Request Timeout
            logger.error(`Error sending message. Request timed out. textChannelID = ${channelID}.`);
        }
    } else if (e.code) {
        const errCode = e.code;
        switch (errCode) {
            case 500: {
                // Internal Server Error
                logger.error(`Error sending message. 500 Internal Server Error. textChannelID = ${channelID}.`);
                break;
            }

            case 50035: {
                // Invalid Form Body
                logger.error(`Error sending message. Invalid form body. textChannelID = ${channelID}. msg_content = ${JSON.stringify(messageContent)}`);
                break;
            }

            case 50001: {
                // Missing Access
                logger.error(`Error sending message. Missing Access. textChannelID = ${channelID}`);
                break;
            }

            case 50013: {
                // Missing Permissions
                logger.error(`Error sending message. Missing text permissions. textChannelID = ${channelID}.`);
                await textPermissionsCheck(channelID, guildID, authorID);
                break;
            }

            case 10003: {
                // Unknown channel
                logger.error(`Error sending message. Unknown channel. textChannelID = ${channelID}.`);
                break;
            }

            case 50007: {
                // Cannot send messages to this user
                logger.error(`Error sending message. Cannot send messages to this user. userID = ${channelID}.`);
                break;
            }

            default: {
                // Unknown error code
                logger.error(`Error sending message. Unknown error code ${errCode}. textChannelID = ${channelID}. msg = ${e.message}.`);
                break;
            }
        }
    } else {
        logger.error(`Error sending message. Unknown error. textChannelID = ${channelID}. err = ${JSON.stringify(e)}.body = ${JSON.stringify(messageContent)}`);
    }
}

/**
 * A lower level message sending utility
 * and when a Eris Message object isn't available in the context
 * @param textChannelID - The channel ID where the message should be delivered
 * @param authorID - the author's ID
 * @param messageContent - The MessageContent to send
 */
export async function sendMessage(textChannelID: string, messageContent: Eris.AdvancedMessageContent, authorID?: string): Promise<Eris.Message> {
    const channel = await fetchChannel(textChannelID);

    // only reply to message if has required permissions
    if (channel && !channel.permissionsOf(state.client.user.id).has("readMessageHistory")) {
        if (messageContent.messageReference) {
            messageContent.messageReference = null;
        }
    }

    try {
        return await state.client.createMessage(textChannelID, messageContent);
    } catch (e) {
        if (!channel) {
            logger.error(`Error sending message, and channel not cached. textChannelID = ${textChannelID}`);
        } else {
            await sendMessageExceptionHandler(e, channel.id, channel.guild.id, authorID, messageContent);
        }

        return null;
    }
}

/**
 * Sends a message to a user's DM channel
 * @param userID - the user's ID
 * @param messageContent - the message content
 */
async function sendDmMessage(userID: string, messageContent: Eris.AdvancedMessageContent): Promise<Eris.Message> {
    const { client } = state;
    let dmChannel;
    try {
        dmChannel = await client.getDMChannel(userID);
    } catch (e) {
        logger.error(`Error sending message. Could not get DM channel. userID = ${userID}`);
        return null;
    }

    try {
        return await client.createMessage(dmChannel.id, messageContent);
    } catch (e) {
        await sendMessageExceptionHandler(e, dmChannel.id, null, userID, messageContent);
        return null;
    }
}

/**
 * Sends an error embed with the specified title/description
 * @param messageContext - An object containing relevant parts of Eris.Message
 * @param title - The title of the embed
 * @param description - The description of the embed
 */
export async function sendErrorMessage(messageContext: MessageContext, embedPayload: EmbedPayload): Promise<Eris.Message<Eris.TextableChannel>> {
    const author = (embedPayload.author == null || embedPayload.author) ? embedPayload.author : messageContext.author;
    return sendMessage(messageContext.textChannelID, {
        embeds: [{
            color: embedPayload.color || EMBED_ERROR_COLOR,
            author: author ? {
                name: author.username,
                icon_url: author.avatarUrl,
            } : null,
            title: bold(embedPayload.title),
            description: embedPayload.description,
            footer: embedPayload.footerText ? {
                text: embedPayload.footerText,
            } : null,
            thumbnail: embedPayload.thumbnailUrl ? { url: embedPayload.thumbnailUrl } : { url: KmqImages.DEAD },
        }],
        components: embedPayload.components,
    }, messageContext.author.id);
}

/**
 * Sends an info embed with the specified title/description/footer text
 * @param messageContext - An object containing relevant parts of Eris.Message
 * @param embedPayload - What to include in the message
 * @param reply - Whether to reply to the given message
 */
export async function sendInfoMessage(messageContext: MessageContext, embedPayload: EmbedPayload, reply = false, boldTitle = true): Promise<Eris.Message<Eris.TextableChannel>> {
    if (embedPayload.description && embedPayload.description.length > 2048) {
        return sendErrorMessage(messageContext, { title: "Error", description: "Response message was too long, report this error to the KMQ help server" });
    }

    const author = (embedPayload.author == null || embedPayload.author) ? embedPayload.author : messageContext.author;
    const embed: Eris.EmbedOptions = {
        color: embedPayload.color,
        author: author ? {
            name: author.username,
            icon_url: author.avatarUrl,
        } : null,
        title: boldTitle ? bold(embedPayload.title) : embedPayload.title,
        url: embedPayload.url,
        description: embedPayload.description,
        fields: embedPayload.fields,
        footer: embedPayload.footerText ? {
            text: embedPayload.footerText,
        } : null,
        thumbnail: embedPayload.thumbnailUrl ? { url: embedPayload.thumbnailUrl } : null,
        timestamp: embedPayload.timestamp,
    };

    return sendMessage(messageContext.textChannelID, {
        embeds: [embed],
        messageReference: reply && messageContext.referencedMessageID ? { messageID: messageContext.referencedMessageID, failIfNotExists: false } : null,
        components: embedPayload.components,
    }, messageContext.author.id);
}

/**
 * Sends an end of GameRound message displaying the correct answer as well as
 * other game related information
 * @param messageContext - An object to pass along relevant parts of Eris.Message
 * @param scoreboard - The GameSession's corresponding Scoreboard
 * @param gameRound - The GameSession's corresponding GameRound
 * @param songGuessed - Whether the song was guessed
 */
export async function sendEndRoundMessage(messageContext: MessageContext,
    scoreboard: Scoreboard,
    gameRound: GameRound,
    guessModeType: GuessModeType,
    playerRoundResults: Array<PlayerRoundResult>,
    isMultipleChoiceMode: boolean,
    timeRemaining?: number,
    uniqueSongCounter?: UniqueSongCounter): Promise<Eris.Message<Eris.TextableChannel>> {
    const footer: Eris.EmbedFooterOptions = {
        text: "",
    };

    if (guessModeType === GuessModeType.ARTIST) {
        if (gameRound.artistAliases.length > 0) {
            footer.text = `Aliases: ${Array.from(gameRound.artistAliases).join(", ")}`;
        }
    } else {
        if (gameRound.songAliases.length > 0) {
            footer.text = `Aliases: ${Array.from(gameRound.songAliases).join(", ")}`;
        }
    }

    if (timeRemaining) {
<<<<<<< HEAD
        if (footer.text) {
            footer.text += "\n";
        }

        footer.text += timeRemaining > 0 ? `⏰ ${Math.ceil(timeRemaining)} minute(s) remaining` : "⏰ Time's up!";
=======
        footer.text += timeRemaining > 0 ? `⏰ ${pluralize("minute", Math.ceil(timeRemaining), true)} remaining` : "⏰ Time's up!";
>>>>>>> ff62d91b
    }

    const fact = Math.random() <= 0.05 ? getFact() : null;

    const correctGuess = playerRoundResults.length > 0;
    let correctDescription = "";
    if (gameRound.bonusModifier > 1) {
        correctDescription += "⭐__**BONUS EXP ROUND**__⭐\n";
    }

    if (correctGuess) {
        correctDescription += `${getMention(playerRoundResults[0].player.id)} ${playerRoundResults[0].streak >= 5 ? `(🔥 ${friendlyFormattedNumber(playerRoundResults[0].streak)}) ` : ""}guessed correctly (+${friendlyFormattedNumber(playerRoundResults[0].expGain)} EXP)`;
        if (playerRoundResults.length > 1) {
            const runnersUp = playerRoundResults.slice(1);
            let runnersUpDescription = runnersUp
                .map((x) => `${getMention(x.player.id)} (+${friendlyFormattedNumber(x.expGain)} EXP)`)
                .slice(0, MAX_RUNNERS_UP)
                .join("\n");

            if (runnersUp.length >= MAX_RUNNERS_UP) {
                runnersUpDescription += "\nand many others...";
            }

            correctDescription += `\n\n**Runners Up**\n${runnersUpDescription}`;
        }
    }

    const uniqueSongMessage = (uniqueSongCounter && uniqueSongCounter.uniqueSongsPlayed > 0) ? `\n${codeLine(`${friendlyFormattedNumber(uniqueSongCounter.uniqueSongsPlayed)}/${friendlyFormattedNumber(uniqueSongCounter.totalSongs)}`)} unique songs played.` : "";
    const useLargerScoreboard = scoreboard.getNumPlayers() > SCOREBOARD_FIELD_CUTOFF;
    const description = `${correctGuess ? correctDescription : "Nobody got it."}\n${uniqueSongMessage} ${!scoreboard.isEmpty() && !useLargerScoreboard ? "\n\n**Scoreboard**" : ""}`;
    let fields: Array<{ name: string, value: string, inline: boolean }>;
    let roundResultIDs: Array<string>;
    if (scoreboard instanceof TeamScoreboard) {
        const teamScoreboard = scoreboard as TeamScoreboard;
        roundResultIDs = playerRoundResults.map((x) => teamScoreboard.getTeamOfPlayer(x.player.id).getID());
    } else {
        roundResultIDs = playerRoundResults.map((x) => x.player.id);
    }

    if (useLargerScoreboard) {
        fields = scoreboard.getScoreboardEmbedThreeFields(MAX_SCOREBOARD_PLAYERS, false, roundResultIDs);
    } else {
        fields = scoreboard.getScoreboardEmbedFields(false, roundResultIDs);
    }

    if (fact) {
        fields.push({
            name: "__Did you know?__", value: fact, inline: false,
        });
    }

    let color: number;
    if (correctGuess) {
        if (await userBonusIsActive(playerRoundResults[0].player.id)) {
            color = EMBED_SUCCESS_BONUS_COLOR;
        } else {
            color = EMBED_SUCCESS_COLOR;
        }
    } else {
        color = EMBED_ERROR_COLOR;
    }

    const songAndArtist = bold(`"${gameRound.originalSongName}" - ${gameRound.artistName}`);
    return sendInfoMessage(messageContext, {
        color,
        title: `${songAndArtist} (${gameRound.publishDate.getFullYear()})`,
        url: `https://youtu.be/${gameRound.videoID}`,
        description,
        thumbnailUrl: `https://img.youtube.com/vi/${gameRound.videoID}/hqdefault.jpg`,
        fields,
        footerText: `${friendlyFormattedNumber(gameRound.views)} views${footer.text ? `\n${footer.text}` : ""}`,
    }, correctGuess && !isMultipleChoiceMode,
    false);
}

/**
 * Sends an embed displaying the currently selected GameOptions
 * @param message - The Message object
 * @param guildPreference - The corresponding GuildPreference
 * @param updatedOption - Specifies which GameOption was modified
 * @param footerText - The footer text
 */
export async function sendOptionsMessage(messageContext: MessageContext,
    guildPreference: GuildPreference,
    updatedOption?: { option: GameOption, reset: boolean },
    footerText?: string) {
    if (guildPreference.gameOptions.forcePlaySongID) {
        await sendInfoMessage(messageContext,
            {
                title: "[DEBUG] Force Play Mode Active",
                description: `Force playing video ID: ${guildPreference.gameOptions.forcePlaySongID}`,
                footerText,
                thumbnailUrl: KmqImages.READING_BOOK,
            }, true);
        return;
    }

    const totalSongs = await getSongCount(guildPreference);
    if (totalSongs === null) {
        sendErrorMessage(messageContext, { title: "Error Retrieving Song Data", description: `Try again in a bit, or report this error to the official KMQ server found in \`${process.env.BOT_PREFIX}help\`.` });
        return;
    }

    const gameOptions = guildPreference.gameOptions;
    const visibleLimitEnd = Math.min(totalSongs.countBeforeLimit, gameOptions.limitEnd);
    const visibleLimitStart = Math.min(totalSongs.countBeforeLimit, gameOptions.limitStart);
    const limit = gameOptions.limitStart === 0 ? `${friendlyFormattedNumber(visibleLimitEnd)}` : `${getOrdinalNum(visibleLimitStart)} to ${getOrdinalNum(visibleLimitEnd)} (${friendlyFormattedNumber(totalSongs.count)} songs)`;

    // Store the VALUE of ,[option]: [VALUE] into optionStrings
    // Null optionStrings values are set to "Not set" below
    const optionStrings = {};
    optionStrings[GameOption.LIMIT] = `${limit} / ${friendlyFormattedNumber(totalSongs.countBeforeLimit)}`;
    optionStrings[GameOption.GROUPS] = guildPreference.isGroupsMode() ? guildPreference.getDisplayedGroupNames() : null;
    optionStrings[GameOption.GENDER] = gameOptions.gender.join(", ");
    optionStrings[GameOption.CUTOFF] = `${gameOptions.beginningYear} - ${gameOptions.endYear}`;
    optionStrings[GameOption.ARTIST_TYPE] = gameOptions.artistType;
    optionStrings[GameOption.ANSWER_TYPE] = gameOptions.answerType;
    optionStrings[GameOption.RELEASE_TYPE] = gameOptions.releaseType;
    optionStrings[GameOption.LANGUAGE_TYPE] = gameOptions.languageType;
    optionStrings[GameOption.SUBUNIT_PREFERENCE] = gameOptions.subunitPreference;
    optionStrings[GameOption.OST_PREFERENCE] = gameOptions.ostPreference;
    optionStrings[GameOption.MULTIGUESS] = gameOptions.multiGuessType;
    optionStrings[GameOption.SHUFFLE_TYPE] = gameOptions.shuffleType;
    optionStrings[GameOption.SEEK_TYPE] = gameOptions.seekType;
    optionStrings[GameOption.GUESS_MODE_TYPE] = gameOptions.guessModeType;
    optionStrings[GameOption.SPECIAL_TYPE] = gameOptions.specialType;
    optionStrings[GameOption.TIMER] = guildPreference.isGuessTimeoutSet() ? `${gameOptions.guessTimeout} sec` : null;
    optionStrings[GameOption.DURATION] = guildPreference.isDurationSet() ? `${gameOptions.duration} mins` : null;
    optionStrings[GameOption.EXCLUDE] = guildPreference.isExcludesMode() ? guildPreference.getDisplayedExcludesGroupNames() : null;
    optionStrings[GameOption.INCLUDE] = guildPreference.isIncludesMode() ? guildPreference.getDisplayedIncludesGroupNames() : null;

    const generateConflictingCommandEntry = ((commandValue: string, conflictingOption: string) => `${strikethrough(commandValue)} (\`${process.env.BOT_PREFIX}${conflictingOption}\` ${italicize("conflict")})`);

    const { gameSessions } = state;
    const isEliminationMode = gameSessions[messageContext.guildID] && gameSessions[messageContext.guildID].gameType === GameType.ELIMINATION;

    // Special case: ,goal is conflicting only when current game is elimination
    if (guildPreference.isGoalSet()) {
        optionStrings[GameOption.GOAL] = String(gameOptions.goal);
        if (isEliminationMode) {
            optionStrings[GameOption.GOAL] = generateConflictingCommandEntry(optionStrings[GameOption.GOAL], `play ${GameType.ELIMINATION}`);
        }
    }

    const gameOptionConflictCheckMap = [
        { conflictCheck: guildPreference.isGroupsMode.bind(guildPreference), gameOption: GameOption.GROUPS },
    ];

    // When an option is set that conflicts with others, visually show a conflict on those other options
    for (const gameOptionConflictCheck of gameOptionConflictCheckMap) {
        const doesConflict = gameOptionConflictCheck.conflictCheck();
        if (doesConflict) {
            for (const option of ConflictingGameOptions[gameOptionConflictCheck.gameOption]) {
                if (optionStrings[option]) {
                    optionStrings[option] = generateConflictingCommandEntry(optionStrings[option], GameOptionCommand[gameOptionConflictCheck.gameOption]);
                }
            }
        }
    }

    for (const option of Object.values(GameOption)) {
        optionStrings[option] = optionStrings[option] || italicize("Not set");
    }

    // Underline changed option
    if (updatedOption) {
        optionStrings[updatedOption.option] = underline(optionStrings[updatedOption.option]);
    }

    // Options excluded from embed fields since they are of higher importance (shown above them as part of the embed description)
    let priorityOptions = PriorityGameOption
        .map((option) => `${bold(process.env.BOT_PREFIX + GameOptionCommand[option])}: ${optionStrings[option]}`)
        .join("\n");

    priorityOptions = `Now playing the top ${bold(limit)} out of ${bold(String(friendlyFormattedNumber(totalSongs.countBeforeLimit)))} available songs from the following game options:\n\n${priorityOptions}`;

    const fieldOptions = Object.keys(GameOptionCommand).filter((option) => !PriorityGameOption.includes(option as GameOption));
    const ZERO_WIDTH_SPACE = "​";
    // Split non-priority options into three fields
    const fields = [
        {
            name: ZERO_WIDTH_SPACE,
            value: fieldOptions.slice(0, Math.ceil(fieldOptions.length / 3)).map((option) => `${bold(process.env.BOT_PREFIX + GameOptionCommand[option])}: ${optionStrings[option]}`).join("\n"),
            inline: true,
        },
        {
            name: ZERO_WIDTH_SPACE,
            value: fieldOptions.slice(Math.ceil(fieldOptions.length / 3), Math.ceil((2 * fieldOptions.length) / 3)).map((option) => `${bold(process.env.BOT_PREFIX + GameOptionCommand[option])}: ${optionStrings[option]}`).join("\n"),
            inline: true,
        },
        {
            name: ZERO_WIDTH_SPACE,
            value: fieldOptions.slice(Math.ceil((2 * fieldOptions.length) / 3)).map((option) => `${bold(process.env.BOT_PREFIX + GameOptionCommand[option])}: ${optionStrings[option]}`).join("\n"),
            inline: true,
        },
    ];

    if (updatedOption && updatedOption.reset) {
        footerText = `Looking for information on how to use a command? Check out '${process.env.BOT_PREFIX}help [command]' to learn more.`;
    }

    await sendInfoMessage(messageContext,
        {
            title: updatedOption === null ? "Options" : `${updatedOption.option} ${updatedOption.reset ? "Reset" : "Updated"}`,
            description: priorityOptions,
            fields,
            footerText,
            thumbnailUrl: KmqImages.LISTENING,
        }, true);
}

/**
 * Sends an embed displaying the winner of the session as well as the scoreboard
 * @param textChannel - The channel where the message should be delivered
 * @param gameSession - The GameSession that has ended
 */
export async function sendEndGameMessage(gameSession: GameSession) {
    const footerText = `${gameSession.getCorrectGuesses()}/${gameSession.getRoundsPlayed()} songs correctly guessed!`;
    if (gameSession.scoreboard.isEmpty()) {
        await sendInfoMessage(new MessageContext(gameSession.textChannelID), {
            title: "Nobody Won",
            footerText,
            thumbnailUrl: KmqImages.NOT_IMPRESSED,
        });
    } else {
        const winners = gameSession.scoreboard.getWinners();
        let fields: Array<{ name: string, value: string, inline: boolean }>;
        const useLargerScoreboard = gameSession.scoreboard.getNumPlayers() > SCOREBOARD_FIELD_CUTOFF;
        if (useLargerScoreboard) {
            fields = gameSession.scoreboard.getScoreboardEmbedThreeFields(MAX_SCOREBOARD_PLAYERS, gameSession.gameType !== GameType.TEAMS);
        } else {
            fields = gameSession.scoreboard.getScoreboardEmbedFields(gameSession.gameType !== GameType.TEAMS);
        }

        const endGameMessage: GameInfoMessage = chooseWeightedRandom(await dbContext.kmq("game_messages"));
        if (endGameMessage) {
            fields.push(
                {
                    name: endGameMessage.title,
                    value: endGameMessage.message,
                    inline: false,
                },
            );
        }

        await sendInfoMessage(new MessageContext(gameSession.textChannelID), {
            color: gameSession.gameType !== GameType.TEAMS && await userBonusIsActive(winners[0].id) ? EMBED_SUCCESS_BONUS_COLOR : EMBED_SUCCESS_COLOR,
            description: !useLargerScoreboard ? "**Scoreboard**" : null,
            thumbnailUrl: winners[0].getAvatarURL(),
            title: `🎉 ${gameSession.scoreboard.getWinnerMessage()} 🎉`,
            fields,
            footerText,
        });
    }
}

/**
 * Sends a paginated embed
 * @param message - The Message object
 * @param embeds - A list of embeds to paginate over
 */
export async function sendPaginationedEmbed(message: GuildTextableMessage, embeds: Array<Eris.EmbedOptions> | Array<EmbedGenerator>, components?: Array<Eris.ActionRow>, startPage = 1) {
    if (embeds.length > 1) {
        if ((await textPermissionsCheck(message.channel.id, message.guildID, message.author.id))) {
            return EmbedPaginator.createPaginationEmbed(message, embeds, { timeout: 60000, startPage, cycling: true }, components);
        }

        return null;
    }

    let embed: Eris.EmbedOptions;
    if (typeof embeds[0] === "function") {
        embed = await embeds[0]();
    } else {
        embed = embeds[0];
    }

    return sendMessage(message.channel.id, { embeds: [embed], components }, message.author.id);
}

/**
 * Sends an embed displaying the scoreboard of the GameSession
 * @param message - The Message object
 * @param gameSession - The GameSession
 */
export async function sendScoreboardMessage(message: GuildTextableMessage, gameSession: GameSession) {
    if (gameSession.scoreboard.isEmpty() && gameSession.gameType !== GameType.ELIMINATION) {
        return sendInfoMessage(MessageContext.fromMessage(message), {
            color: EMBED_SUCCESS_COLOR,
            description: "(╯°□°）╯︵ ┻━┻",
            title: "**Scoreboard**",
        });
    }

    const winnersFieldSubsets = chunkArray(gameSession.scoreboard.getScoreboardEmbedFields(true), EMBED_FIELDS_PER_PAGE);
    let footerText = `Your score is ${gameSession.scoreboard.getPlayerScore(message.author.id)}.`;
    if (gameSession.gameType === GameType.ELIMINATION) {
        const eliminationScoreboard = gameSession.scoreboard as EliminationScoreboard;
        footerText = `You have ${eliminationScoreboard.getPlayerLives(message.author.id)} lives.`;
    } else if (gameSession.gameType === GameType.TEAMS) {
        const teamScoreboard = gameSession.scoreboard as TeamScoreboard;
        footerText = `Your team's score: ${teamScoreboard.getTeamOfPlayer(message.author.id).getScore()}\nYour score: ${teamScoreboard.getPlayerScore(message.author.id)}`;
    }

    const embeds: Array<Eris.EmbedOptions> = winnersFieldSubsets.map((winnersFieldSubset) => ({
        color: EMBED_SUCCESS_COLOR,
        title: "**Scoreboard**",
        fields: winnersFieldSubset,
        footer: {
            text: footerText,
        },
    }));

    return sendPaginationedEmbed(message, embeds);
}

/**
 * Disconnects the bot from the voice channel of the  message's originating guild
 * @param message - The Message object
 */
export function disconnectVoiceConnection(message: GuildTextableMessage) {
    state.client.closeVoiceConnection(message.guildID);
}

/**
 * @param message - The Message object
 * @returns the bot's voice connection in the message's originating guild
 */
export function getVoiceConnection(message: Eris.Message): Eris.VoiceConnection {
    const voiceConnection = state.client.voiceConnections.get(message.guildID);
    return voiceConnection;
}

/**
 * @param message - The Message
 * @returns whether the message's author and the bot are in the same voice channel
 */
export function areUserAndBotInSameVoiceChannel(message: Eris.Message): boolean {
    const botVoiceConnection = state.client.voiceConnections.get(message.guildID);
    if (!message.member.voiceState || !botVoiceConnection) {
        return false;
    }

    return message.member.voiceState.channelID === botVoiceConnection.channelID;
}

/**
 * @param messageContext - The messageContext object
 * @returns the voice channel that the message's author is in
 */
export function getUserVoiceChannel(messageContext: MessageContext): Eris.VoiceChannel {
    const member = state.client.guilds.get(messageContext.guildID).members.get(messageContext.author.id);
    const voiceChannelID = member.voiceState.channelID;
    if (!voiceChannelID) return null;
    return state.client.getChannel(voiceChannelID) as Eris.VoiceChannel;
}

/**
 * @param message - The Message object
 * @returns the voice channel that the message's author is in
 */
export function getVoiceChannel(voiceChannelID: string): Eris.VoiceChannel {
    const voiceChannel = state.client.getChannel(voiceChannelID) as Eris.VoiceChannel;
    return voiceChannel;
}

/**
 * @param voiceChannelID - The voice channel to check
 * @returns the users in the voice channel, excluding bots
 */
export function getCurrentVoiceMembers(voiceChannelID: string): Array<Eris.Member> {
    const voiceChannel = getVoiceChannel(voiceChannelID);
    if (!voiceChannel) {
        logger.error(`Voice channel not in cache: ${voiceChannelID}`);
        return [];
    }

    return voiceChannel.voiceMembers.filter((x) => !x.bot);
}

/**
 * @param voiceChannelID - The voice channel to check
 * @returns the number of persons in the voice channel, excluding bots
 */
export function getNumParticipants(voiceChannelID: string): number {
    return getCurrentVoiceMembers(voiceChannelID).length;
}

/**
 * @param message - The Message object
 * @returns whether the bot has permissions to join the message author's currently active voice channel
 */
export function voicePermissionsCheck(message: GuildTextableMessage): boolean {
    const voiceChannel = getUserVoiceChannel(MessageContext.fromMessage(message));
    const messageContext = MessageContext.fromMessage(message);
    const missingPermissions = REQUIRED_VOICE_PERMISSIONS.filter((permission) => !voiceChannel.permissionsOf(state.client.user.id).has(permission));
    if (missingPermissions.length > 0) {
        logger.warn(`${getDebugLogHeader(messageContext)} | Missing Voice Channel [${missingPermissions.join(", ")}] permissions`);
        sendErrorMessage(MessageContext.fromMessage(message), { title: "Missing Permissions", description: missingPermissionsText(missingPermissions) });
        return false;
    }

    const channelFull = voiceChannel.userLimit && (voiceChannel.voiceMembers.size >= voiceChannel.userLimit);
    if (channelFull) {
        logger.warn(`${getDebugLogHeader(messageContext)} | Channel full`);
        sendInfoMessage(MessageContext.fromMessage(message), { title: "Voice Channel Full", description: "Ensure that there's enough room in the voice channel for me to join" });
        return false;
    }

    const afkChannel = voiceChannel.id === voiceChannel.guild.afkChannelID;
    if (afkChannel) {
        logger.warn(`${getDebugLogHeader(messageContext)} | Attempted to start game in AFK voice channel`);
        sendInfoMessage(MessageContext.fromMessage(message), { title: "AFK Voice Channel", description: "Ensure you're not in the inactive voice channel so that you can hear me!" });
        return false;
    }

    return true;
}

/**
 * @param guildID - The guild ID
 * @returns whether the bot is alone 😔
 */
export function checkBotIsAlone(guildID: string): boolean {
    const voiceConnection = state.client.voiceConnections.get(guildID);
    if (!voiceConnection || !voiceConnection.channelID) return true;
    const channel = state.client.getChannel(voiceConnection.channelID) as Eris.VoiceChannel;
    if (channel.voiceMembers.size === 0) return true;
    if (channel.voiceMembers.size === 1 && channel.voiceMembers.has(state.client.user.id)) {
        return true;
    }

    return false;
}

/** @returns the debug TextChannel */
export function getDebugChannel(): Promise<Eris.TextChannel> {
    if (!process.env.DEBUG_SERVER_ID || !process.env.DEBUG_TEXT_CHANNEL_ID) return null;
    const debugGuild = state.client.guilds.get(process.env.DEBUG_SERVER_ID);
    if (!debugGuild) return null;
    return fetchChannel(process.env.DEBUG_TEXT_CHANNEL_ID);
}

/**
 * @param message - The message
 * @returns the number of users required for a majority
 */
export function getMajorityCount(guildID: string): number {
    const voiceChannelID = state.client.voiceConnections.get(guildID)?.channelID;
    if (voiceChannelID) {
        return Math.floor(getNumParticipants(voiceChannelID) * 0.5) + 1;
    }

    return 0;
}

/**
 * Sends an alert to the message webhook
 * @param title - The embed title
 * @param description - the embed description
 * @param color - The embed color
 * @param avatarUrl - The avatar URl to show on the embed
 */
export function sendDebugAlertWebhook(title: string, description: string, color: number, avatarUrl: string) {
    if (!process.env.ALERT_WEBHOOK_URL) return;
    axios.post(process.env.ALERT_WEBHOOK_URL, {
        embeds: [{
            title,
            description,
            color,
        }],
        username: "Kimiqo",
        avatar_url: avatarUrl,
    });
}

export async function sendBookmarkedSongs(bookmarkedSongs: { [userID: string]: Map<string, QueriedSong> }) {
    for (const [userID, songs] of Object.entries(bookmarkedSongs)) {
        const allEmbedFields: Array<{ name: string, value: string, inline: boolean }> = [...songs].map((song) => ({
            name: `${bold(`"${song[1].originalSongName}" - ${song[1].artist}`)} (${standardDateFormat(song[1].publishDate)})`,
            value: `[${friendlyFormattedNumber(song[1].views)} views](https://youtu.be/${song[1].youtubeLink})`,
            inline: false,
        }));

        for (const fields of chunkArray(allEmbedFields, 25)) {
            const embed: Eris.EmbedOptions = {
                author: {
                    name: "Kimiqo",
                    icon_url: KmqImages.READING_BOOK,
                },
                title: bold("Bookmarked Songs"),
                fields,
                footer: { text: `Played on ${standardDateFormat(new Date())}` },
            };

            await sendDmMessage(userID, { embeds: [embed] });
            await delay(1000);
        }
    }
}

function withinInteractionInterval(interaction: Eris.ComponentInteraction | Eris.CommandInteraction): boolean {
    return new Date().getTime() - interaction.createdAt <= MAX_INTERACTION_RESPONSE_TIME;
}

function interactionRejectionHandler(interaction: Eris.ComponentInteraction | Eris.CommandInteraction, err) {
    if (err.code === 10062) {
        logger.warn(`${getDebugLogHeader(interaction)} | Interaction acknowledge (unknown interaction)`);
    } else {
        logger.error(`${getDebugLogHeader(interaction)} | Interaction acknowledge (failure message) failed. err = ${err.stack}`);
    }
}

export async function tryInteractionAcknowledge(interaction: Eris.ComponentInteraction | Eris.CommandInteraction) {
    if (!withinInteractionInterval(interaction)) {
        return;
    }

    try {
        await interaction.acknowledge();
    } catch (err) {
        interactionRejectionHandler(interaction, err);
    }
}

export async function tryCreateInteractionSuccessAcknowledgement(interaction: Eris.ComponentInteraction | Eris.CommandInteraction, title: string, description: string) {
    if (!withinInteractionInterval(interaction)) {
        return;
    }

    try {
        await interaction.createMessage({
            embeds: [{
                color: await userBonusIsActive(interaction.member?.id) ? EMBED_SUCCESS_BONUS_COLOR : EMBED_SUCCESS_COLOR,
                author: {
                    name: interaction.member?.username,
                    icon_url: interaction.member?.avatarURL,
                },
                title: bold(title),
                description,
                thumbnail: { url: KmqImages.THUMBS_UP },
            }],
            flags: 64,
        });
    } catch (err) {
        interactionRejectionHandler(interaction, err);
    }
}

export async function tryCreateInteractionErrorAcknowledgement(interaction: Eris.ComponentInteraction | Eris.CommandInteraction, description: string) {
    if (!withinInteractionInterval(interaction)) {
        return;
    }

    try {
        await interaction.createMessage({
            embeds: [{
                color: EMBED_ERROR_COLOR,
                author: {
                    name: interaction.member?.username,
                    icon_url: interaction.member?.avatarURL,
                },
                title: bold("Uh-oh"),
                description,
                thumbnail: { url: KmqImages.DEAD },
            }],
            flags: 64,
        });
    } catch (err) {
        interactionRejectionHandler(interaction, err);
    }
}<|MERGE_RESOLUTION|>--- conflicted
+++ resolved
@@ -395,15 +395,11 @@
     }
 
     if (timeRemaining) {
-<<<<<<< HEAD
         if (footer.text) {
             footer.text += "\n";
         }
 
-        footer.text += timeRemaining > 0 ? `⏰ ${Math.ceil(timeRemaining)} minute(s) remaining` : "⏰ Time's up!";
-=======
         footer.text += timeRemaining > 0 ? `⏰ ${pluralize("minute", Math.ceil(timeRemaining), true)} remaining` : "⏰ Time's up!";
->>>>>>> ff62d91b
     }
 
     const fact = Math.random() <= 0.05 ? getFact() : null;
