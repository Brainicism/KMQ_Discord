/* eslint-disable @typescript-eslint/no-use-before-define */
import Eris from "eris";
import EmbedPaginator from "eris-pagination";
import axios from "axios";
import GuildPreference from "../structures/guild_preference";
import GameSession from "../structures/game_session";
import { IPCLogger } from "../logger";
<<<<<<< HEAD
import { getSongCount, userBonusIsActive, isUserPremium } from "./game_utils";
=======
import {
    getAvailableSongCount,
    getKmqCurrentVersion,
    userBonusIsActive,
    getLocalizedSongName,
    getLocalizedArtistName,
} from "./game_utils";
>>>>>>> db75202e
import { getFact } from "../fact_generator";
import {
    EmbedPayload,
    GameOption,
    GameOptionCommand,
    PriorityGameOption,
    ConflictingGameOptions,
    GuildTextableMessage,
    PlayerRoundResult,
    GameInfoMessage,
    GameType,
    QueriedSong,
} from "../types";
import {
    chunkArray,
    codeLine,
    bold,
    underline,
    italicize,
    strikethrough,
    chooseWeightedRandom,
    getOrdinalNum,
    friendlyFormattedNumber,
    delay,
    standardDateFormat,
} from "./utils";
import { state } from "../kmq_worker";
import Scoreboard from "../structures/scoreboard";
import GameRound from "../structures/game_round";
import dbContext from "../database_context";
import EliminationScoreboard from "../structures/elimination_scoreboard";
import TeamScoreboard from "../structures/team_scoreboard";
import { KmqImages } from "../constants";
import MessageContext from "../structures/message_context";
import { GuessModeType } from "../commands/game_options/guessmode";
import { REVIEW_LINK, VOTE_LINK } from "../commands/game_commands/vote";
import { UniqueSongCounter } from "../structures/song_selector";
import { LocaleType, DEFAULT_LOCALE } from "./localization_manager";

const logger = new IPCLogger("utils");
export const EMBED_ERROR_COLOR = 0xed4245; // Red
export const EMBED_SUCCESS_COLOR = 0x57f287; // Green
export const EMBED_SUCCESS_BONUS_COLOR = 0xfee75c; // Gold
const EMBED_FIELDS_PER_PAGE = 20;
const REQUIRED_TEXT_PERMISSIONS = [
    "addReactions" as const,
    "embedLinks" as const,
];

const REQUIRED_VOICE_PERMISSIONS = [
    "viewChannel" as const,
    "voiceConnect" as const,
    "voiceSpeak" as const,
];

const SCOREBOARD_FIELD_CUTOFF = 9;
const MAX_SCOREBOARD_PLAYERS = 30;
const MAX_RUNNERS_UP = 30;
const MAX_INTERACTION_RESPONSE_TIME = 3 * 1000;

export type EmbedGenerator = () => Promise<Eris.EmbedOptions>;

/**
 * @param user - The user (must be some object with username and discriminator fields)
 * @returns the user's Discord tag
 */
export function getUserTag(user: {
    username: string;
    discriminator: string;
}): string {
    return `${user.username}#${user.discriminator}`;
}

/**
 * @param userID - The user ID
 * @returns a clickable mention to user
 */
export function getMention(userID: string): string {
    return `<@${userID}>`;
}

/**
 * @param context - The object that initiated the workflow
 * @returns a string containing basic debug information
 */
export function getDebugLogHeader(
    context:
        | MessageContext
        | Eris.Message
        | Eris.ComponentInteraction
        | Eris.CommandInteraction
): string {
    if (context instanceof Eris.Message) {
        return `gid: ${context.guildID}, uid: ${context.author.id}, tid: ${context.channel.id}`;
    }

    if (
        context instanceof Eris.ComponentInteraction ||
        context instanceof Eris.CommandInteraction
    ) {
        return `gid: ${context.guildID}, uid: ${context.member?.id}, tid: ${context.channel.id}`;
    }

    return `gid: ${context.guildID}, tid: ${context.textChannelID}`;
}

/**
 * @param guildID - The guild ID
 * @param missingPermissions - List of missing text permissions
 * @returns a friendly string describing the missing text permissions
 */
function missingPermissionsText(
    guildID: string,
    missingPermissions: string[]
): string {
    return state.localizer.translate(
        guildID,
        "misc.failure.missingPermissionsText",
        {
            missingPermissions: missingPermissions.join(", "),
            permissionsLink:
                "https://support.discord.com/hc/en-us/articles/206029707-How-do-I-set-up-Permissions-",
            helpCommand: `\`${process.env.BOT_PREFIX}help\``,
        }
    );
}

/**
 * Fetches Users from cache, IPC, or via REST and update cache
 * @param userID - the user's ID
 * @param silentErrors - whether to log errors
 * @returns an instance of the User
 */
export async function fetchUser(
    userID: string,
    silentErrors = false
): Promise<Eris.User> {
    let user: Eris.User = null;
    const { client, ipc } = state;

    // fetch via cache
    user = client.users.get(userID);

    // fetch via IPC from other clusters
    if (!user) {
        user = await ipc.fetchUser(userID);
        if (user) {
            logger.debug(`User not in cache, fetched via IPC: ${userID}`);
        }
    }

    // fetch via REST
    if (!user) {
        try {
            user = await client.getRESTUser(userID);
            logger.debug(`User not in cache, fetched via REST: ${userID}`);
        } catch (err) {
            if (!silentErrors)
                logger.warn(
                    `Could not fetch user: ${userID}. err: ${err.code}. msg: ${err.message}`
                );
            return null;
        }
    }

    if (!user) {
        if (!silentErrors) logger.warn(`Could not fetch user: ${userID}`);
        return null;
    }

    // update cache
    client.users.update(user);
    return user;
}

/**
 * Fetches TextChannel from cache, IPC, or via REST and update cache
 * @param textChannelID - the text channel's ID
 * @returns an instance of the TextChannel
 */
async function fetchChannel(textChannelID: string): Promise<Eris.TextChannel> {
    let channel: Eris.TextChannel = null;
    const { client, ipc } = state;

    // fetch via cache
    channel = client.getChannel(textChannelID) as Eris.TextChannel;

    // fetch via IPC from other clusters
    if (!channel) {
        logger.debug(
            `Text channel not in cache, attempting to fetch via IPC: ${textChannelID}`
        );
        channel = await ipc.fetchChannel(textChannelID);
    }

    // fetch via REST
    if (!channel) {
        try {
            channel = (await client.getRESTChannel(
                textChannelID
            )) as Eris.TextChannel;

            logger.debug(
                `Text channel not in cache, fetched via REST: ${textChannelID}`
            );
        } catch (err) {
            logger.warn(
                `Could not fetch text channel: ${textChannelID}. err: ${err.code}. msg: ${err.message}`
            );
            return null;
        }
    }

    if (!channel) {
        logger.warn(`Could not fetch channel: ${textChannelID}`);
        return null;
    }

    // update cache
    if (channel.guild) {
        const guild = client.guilds.get(channel.guild.id);
        if (guild) {
            guild.channels.update(channel);
            client.channelGuildMap[channel.id] = guild.id;
        }
    }

    return channel;
}

/**
 * @param textChannelID - the text channel's ID
 * @param guildID - the guild's ID
 * @param authorID - the sender's ID
 * @returns whether the bot has permissions to message's originating text channel
 */
export async function textPermissionsCheck(
    textChannelID: string,
    guildID: string,
    authorID: string
): Promise<boolean> {
    const messageContext = new MessageContext(textChannelID, null, guildID);
    const channel = await fetchChannel(textChannelID);
    if (!channel) return false;
    if (!channel.permissionsOf(process.env.BOT_CLIENT_ID).has("sendMessages")) {
        logger.warn(
            `${getDebugLogHeader(
                messageContext
            )} | Missing SEND_MESSAGES permissions`
        );
        const embed = {
            title: state.localizer.translate(
                guildID,
                "misc.failure.missingPermissions.title"
            ),
            description: state.localizer.translate(
                guildID,
                "misc.failure.missingPermissions.description",
                { channelName: `#${channel.name}` }
            ),
        };

        await sendDmMessage(authorID, { embeds: [embed] });
        return false;
    }

    const missingPermissions = REQUIRED_TEXT_PERMISSIONS.filter(
        (permission) =>
            !channel.permissionsOf(process.env.BOT_CLIENT_ID).has(permission)
    );

    if (missingPermissions.length > 0) {
        logger.warn(
            `${getDebugLogHeader(
                messageContext
            )} | Missing Text Channel [${missingPermissions.join(
                ", "
            )}] permissions`
        );

        sendMessage(channel.id, {
            content: missingPermissionsText(guildID, missingPermissions),
        });
        return false;
    }

    return true;
}

async function sendMessageExceptionHandler(
    e: any,
    channelID: string,
    guildID: string,
    authorID: string,
    messageContent: Eris.AdvancedMessageContent
): Promise<void> {
    if (typeof e === "string") {
        if (e.startsWith("Request timed out")) {
            // Request Timeout
            logger.error(
                `Error sending message. Request timed out. textChannelID = ${channelID}.`
            );
        }
    } else if (e.code) {
        const errCode = e.code;
        switch (errCode) {
            case 500: {
                // Internal Server Error
                logger.error(
                    `Error sending message. 500 Internal Server Error. textChannelID = ${channelID}.`
                );
                break;
            }

            case 50035: {
                // Invalid Form Body
                logger.error(
                    `Error sending message. Invalid form body. textChannelID = ${channelID}. msg_content = ${JSON.stringify(
                        messageContent
                    )}`
                );
                break;
            }

            case 50001: {
                // Missing Access
                logger.warn(
                    `Error sending message. Missing Access. textChannelID = ${channelID}`
                );
                break;
            }

            case 50013: {
                // Missing Permissions
                logger.warn(
                    `Error sending message. Missing text permissions. textChannelID = ${channelID}.`
                );
                await textPermissionsCheck(channelID, guildID, authorID);
                break;
            }

            case 10003: {
                // Unknown channel
                logger.error(
                    `Error sending message. Unknown channel. textChannelID = ${channelID}.`
                );
                break;
            }

            case 50007: {
                // Cannot send messages to this user
                logger.warn(
                    `Error sending message. Cannot send messages to this user. userID = ${channelID}.`
                );
                break;
            }

            default: {
                // Unknown error code
                logger.error(
                    `Error sending message. Unknown error code ${errCode}. textChannelID = ${channelID}. msg = ${e.message}.`
                );
                break;
            }
        }
    } else {
        logger.error(
            `Error sending message. Unknown error. textChannelID = ${channelID}. err = ${JSON.stringify(
                e
            )}.body = ${JSON.stringify(messageContent)}`
        );
    }
}

/**
 * A lower level message sending utility
 * and when a Eris Message object isn't available in the context
 * @param textChannelID - The channel ID where the message should be delivered
 * @param messageContent - The MessageContent to send
 * @param file - The file to send
 * @param authorID - The author's ID
 */
export async function sendMessage(
    textChannelID: string,
    messageContent: Eris.AdvancedMessageContent,
    file?: Eris.FileContent,
    authorID?: string
): Promise<Eris.Message> {
    const channel = await fetchChannel(textChannelID);

    // only reply to message if has required permissions
    if (
        channel &&
        !channel
            .permissionsOf(process.env.BOT_CLIENT_ID)
            .has("readMessageHistory")
    ) {
        if (messageContent.messageReference) {
            messageContent.messageReference = null;
        }
    }

    try {
        return await state.client.createMessage(
            textChannelID,
            messageContent,
            file
        );
    } catch (e) {
        if (!channel) {
            logger.error(
                `Error sending message, and channel not cached. textChannelID = ${textChannelID}`
            );
        } else {
            await sendMessageExceptionHandler(
                e,
                channel.id,
                channel.guild.id,
                authorID,
                messageContent
            );
        }

        return null;
    }
}

/**
 * Sends a message to a user's DM channel
 * @param userID - the user's ID
 * @param messageContent - the message content
 */
async function sendDmMessage(
    userID: string,
    messageContent: Eris.AdvancedMessageContent
): Promise<Eris.Message> {
    const { client } = state;
    let dmChannel;
    try {
        dmChannel = await client.getDMChannel(userID);
    } catch (e) {
        logger.error(
            `Error sending message. Could not get DM channel. userID = ${userID}`
        );
        return null;
    }

    try {
        return await client.createMessage(dmChannel.id, messageContent);
    } catch (e) {
        await sendMessageExceptionHandler(
            e,
            dmChannel.id,
            null,
            userID,
            messageContent
        );
        return null;
    }
}

/**
 * Sends an error embed with the specified title/description
 * @param messageContext - An object containing relevant parts of Eris.Message
 * @param embedPayload - The embed payload
 */
export async function sendErrorMessage(
    messageContext: MessageContext,
    embedPayload: EmbedPayload
): Promise<Eris.Message<Eris.TextableChannel>> {
    const author =
        embedPayload.author == null || embedPayload.author
            ? embedPayload.author
            : messageContext.author;

    return sendMessage(
        messageContext.textChannelID,
        {
            embeds: [
                {
                    color: embedPayload.color || EMBED_ERROR_COLOR,
                    author: author
                        ? {
                              name: author.username,
                              icon_url: author.avatarUrl,
                          }
                        : null,
                    title: bold(embedPayload.title),
                    description: embedPayload.description,
                    footer: embedPayload.footerText
                        ? {
                              text: embedPayload.footerText,
                          }
                        : null,
                    thumbnail: embedPayload.thumbnailUrl
                        ? { url: embedPayload.thumbnailUrl }
                        : { url: KmqImages.DEAD },
                },
            ],
            components: embedPayload.components,
        },
        null,
        messageContext.author.id
    );
}

/**
 * Sends an info embed with the specified title/description/footer text
 * @param messageContext - An object containing relevant parts of Eris.Message
 * @param embedPayload - What to include in the message
 * @param reply - Whether to reply to the given message
 * @param boldTitle - Whether to bold the title
 * @param content - Plain text content
 */
export async function sendInfoMessage(
    messageContext: MessageContext,
    embedPayload: EmbedPayload,
    reply = false,
    boldTitle = true,
    content?: string
): Promise<Eris.Message<Eris.TextableChannel>> {
    if (embedPayload.description && embedPayload.description.length > 2048) {
        return sendErrorMessage(messageContext, {
            title: state.localizer.translate(
                messageContext.guildID,
                "misc.failure.error"
            ),
            description: state.localizer.translate(
                messageContext.guildID,
                "misc.failure.messageTooLong"
            ),
        });
    }

    const author =
        embedPayload.author == null || embedPayload.author
            ? embedPayload.author
            : messageContext.author;

    const embed: Eris.EmbedOptions = {
        color: embedPayload.color,
        author: author
            ? {
                  name: author.username,
                  icon_url: author.avatarUrl,
              }
            : null,
        title: boldTitle ? bold(embedPayload.title) : embedPayload.title,
        url: embedPayload.url,
        description: embedPayload.description,
        fields: embedPayload.fields,
        footer: embedPayload.footerText
            ? {
                  text: embedPayload.footerText,
              }
            : null,
        thumbnail: embedPayload.thumbnailUrl
            ? { url: embedPayload.thumbnailUrl }
            : null,
        timestamp: embedPayload.timestamp,
    };

    return sendMessage(
        messageContext.textChannelID,
        {
            embeds: [embed],
            messageReference:
                reply && messageContext.referencedMessageID
                    ? {
                          messageID: messageContext.referencedMessageID,
                          failIfNotExists: false,
                      }
                    : null,
            components: embedPayload.components,
            content,
        },
        null,
        messageContext.author.id
    );
}

/**
 * Sends an end of GameRound message displaying the correct answer as well as
 * other game related information
 * @param messageContext - An object to pass along relevant parts of Eris.Message
 * @param scoreboard - The GameSession's corresponding Scoreboard
 * @param gameRound - The GameSession's corresponding GameRound
 * @param guessModeType - The type of guess mode
 * @param playerRoundResults - The player round results
 * @param isMultipleChoiceMode  - Whether the game is in multiple choice mode
 * @param timeRemaining - The time remaining for the duration option
 * @param uniqueSongCounter - The unique song counter
 */
export async function sendEndRoundMessage(
    messageContext: MessageContext,
    scoreboard: Scoreboard,
    gameRound: GameRound,
    guessModeType: GuessModeType,
    playerRoundResults: Array<PlayerRoundResult>,
    isMultipleChoiceMode: boolean,
    timeRemaining?: number,
    uniqueSongCounter?: UniqueSongCounter
): Promise<Eris.Message<Eris.TextableChannel>> {
    const footer: Eris.EmbedFooterOptions = {
        text: "",
    };

    const aliasesText = state.localizer.translate(
        messageContext.guildID,
        "misc.inGame.aliases"
    );

    const locale = getGuildLocale(messageContext.guildID);
    const aliases: Array<string> = [];
    if (guessModeType === GuessModeType.ARTIST) {
        if (gameRound.song.hangulArtistName) {
            if (locale === LocaleType.KO) {
                aliases.push(gameRound.song.artistName);
            } else {
                aliases.push(gameRound.song.hangulArtistName);
            }
        }

        aliases.push(...gameRound.artistAliases);
    } else {
        if (gameRound.song.hangulSongName) {
            if (locale === LocaleType.KO) {
                aliases.push(gameRound.song.originalSongName);
            } else {
                aliases.push(gameRound.song.originalHangulSongName);
            }
        }

        aliases.push(...gameRound.songAliases);
    }

    if (aliases.length > 0) {
        footer.text = `${aliasesText}: ${aliases.join(", ")}`;
    }

    if (timeRemaining) {
        if (footer.text) {
            footer.text += "\n";
        }

        footer.text +=
            timeRemaining > 0
                ? `⏰ ${state.localizer.translateN(
                      messageContext.guildID,
                      "misc.plural.minute",
                      Math.ceil(timeRemaining)
                  )}`
                : `⏰ ${state.localizer.translate(
                      messageContext.guildID,
                      "misc.timeFinished"
                  )}!`;
    }

    const fact = Math.random() <= 0.05 ? getFact(messageContext.guildID) : null;

    const correctGuess = playerRoundResults.length > 0;
    let correctDescription = "";
    if (gameRound.bonusModifier > 1 || gameRound.isBonusArtist()) {
        let bonusType: string;
        if (gameRound.isBonusArtist() && gameRound.bonusModifier > 1) {
            bonusType = state.localizer.translate(
                messageContext.guildID,
                "misc.inGame.bonusExpArtistRound"
            );
        } else if (gameRound.bonusModifier > 1) {
            bonusType = state.localizer.translate(
                messageContext.guildID,
                "misc.inGame.bonusExpRound"
            );
        } else {
            bonusType = state.localizer.translate(
                messageContext.guildID,
                "misc.inGame.bonusArtistRound"
            );
        }

        correctDescription += `⭐__**${bonusType}**__⭐\n`;
    }

    if (correctGuess) {
        const correctGuesser = `${getMention(
            playerRoundResults[0].player.id
        )} ${
            playerRoundResults[0].streak >= 5
                ? `(🔥 ${friendlyFormattedNumber(
                      playerRoundResults[0].streak
                  )}) `
                : ""
        }`;

        correctDescription += state.localizer.translate(
            messageContext.guildID,
            "misc.inGame.correctGuess",
            {
                correctGuesser,
                expGain: friendlyFormattedNumber(playerRoundResults[0].expGain),
            }
        );
        if (playerRoundResults.length > 1) {
            const runnersUp = playerRoundResults.slice(1);
            let runnersUpDescription = runnersUp
                .map(
                    (x) =>
                        `${getMention(x.player.id)} (+${friendlyFormattedNumber(
                            x.expGain
                        )} EXP)`
                )
                .slice(0, MAX_RUNNERS_UP)
                .join("\n");

            if (runnersUp.length >= MAX_RUNNERS_UP) {
                runnersUpDescription += `\n${state.localizer.translate(
                    messageContext.guildID,
                    "misc.andManyOthers"
                )}`;
            }

            correctDescription += `\n\n**${state.localizer.translate(
                messageContext.guildID,
                "misc.inGame.runnersUp"
            )}**\n${runnersUpDescription}`;
        }
    }

    if (!correctGuess) {
        correctDescription = state.localizer.translate(
            messageContext.guildID,
            "misc.inGame.noCorrectGuesses"
        );
    }

    const useLargerScoreboard =
        scoreboard.getNumPlayers() > SCOREBOARD_FIELD_CUTOFF;

    let scoreboardTitle = "";
    if (!scoreboard.isEmpty() && !useLargerScoreboard) {
        scoreboardTitle = "\n\n";
        scoreboardTitle += bold(
            state.localizer.translate(
                messageContext.guildID,
                "command.score.scoreboardTitle"
            )
        );
    }

    let uniqueSongMessage = "";
    if (uniqueSongCounter && uniqueSongCounter.uniqueSongsPlayed > 0) {
        uniqueSongMessage = "\n";
        uniqueSongMessage += state.localizer.translate(
            messageContext.guildID,
            "misc.inGame.uniqueSongsPlayed",
            {
                uniqueSongCount: codeLine(
                    `${friendlyFormattedNumber(
                        uniqueSongCounter.uniqueSongsPlayed
                    )}/${friendlyFormattedNumber(uniqueSongCounter.totalSongs)}`
                ),
            }
        );
    }

    const description = `${correctDescription}\n${uniqueSongMessage} ${scoreboardTitle}`;

    let fields: Array<{ name: string; value: string; inline: boolean }>;
    let roundResultIDs: Array<string>;
    if (scoreboard instanceof TeamScoreboard) {
        const teamScoreboard = scoreboard as TeamScoreboard;
        roundResultIDs = playerRoundResults.map((x) =>
            teamScoreboard.getTeamOfPlayer(x.player.id).getID()
        );
    } else {
        roundResultIDs = playerRoundResults.map((x) => x.player.id);
    }

    if (useLargerScoreboard) {
        fields = scoreboard.getScoreboardEmbedThreeFields(
            MAX_SCOREBOARD_PLAYERS,
            false,
            roundResultIDs
        );
    } else {
        fields = scoreboard.getScoreboardEmbedFields(false, roundResultIDs);
    }

    if (fact) {
        fields.push({
            name: underline(
                state.localizer.translate(
                    messageContext.guildID,
                    "misc.gameMessages.didYouKnow.title"
                )
            ),
            value: fact,
            inline: false,
        });
    }

    let color: number;
    if (correctGuess) {
        if (await userBonusIsActive(playerRoundResults[0].player.id)) {
            color = EMBED_SUCCESS_BONUS_COLOR;
        } else {
            color = EMBED_SUCCESS_COLOR;
        }
    } else {
        color = EMBED_ERROR_COLOR;
    }

    const songAndArtist = bold(
        `"${getLocalizedSongName(
            gameRound.song,
            locale
        )}" - ${getLocalizedArtistName(gameRound.song, locale)}`
    );

    const embed = {
        color,
        title: `${songAndArtist} (${gameRound.song.publishDate.getFullYear()})`,
        url: `https://youtu.be/${gameRound.song.youtubeLink}`,
        description,
        fields,
    };

    const thumbnailUrl = `https://img.youtube.com/vi/${gameRound.song.youtubeLink}/hqdefault.jpg`;
    const footerText = `${friendlyFormattedNumber(
        gameRound.song.views
    )} ${state.localizer.translate(messageContext.guildID, "misc.views")}${
        footer.text ? `\n${footer.text}` : ""
    }`;

    if (isMultipleChoiceMode && gameRound.interactionMessage) {
        embed["thumbnail"] = { url: thumbnailUrl };
        embed["footer"] = { text: footerText };
        await gameRound.interactionMessage.edit({ embeds: [embed] });
        return gameRound.interactionMessage;
    }

    embed["thumbnailUrl"] = thumbnailUrl;
    embed["footerText"] = footerText;
    return sendInfoMessage(
        messageContext,
        embed,
        correctGuess && !isMultipleChoiceMode,
        false
    );
}

/**
 * Sends an embed displaying the currently selected GameOptions
 * @param messageContext - The Message Context
 * @param guildPreference - The corresponding GuildPreference
 * @param updatedOptions - The GameOptions which were modified
 * @param preset - Specifies whether the GameOptions were modified by a preset
 * @param allReset - Specifies whether all GameOptions were reset
 * @param footerText - The footer text
 */
export async function sendOptionsMessage(
    messageContext: MessageContext,
    guildPreference: GuildPreference,
    updatedOptions?: { option: GameOption; reset: boolean }[],
    preset = false,
    allReset = false,
    footerText?: string
): Promise<void> {
    if (guildPreference.gameOptions.forcePlaySongID) {
        await sendInfoMessage(
            messageContext,
            {
                title: "[DEBUG] Force Play Mode Active",
                description: `Force playing video ID: ${guildPreference.gameOptions.forcePlaySongID}`,
                footerText,
                thumbnailUrl: KmqImages.READING_BOOK,
            },
            true
        );
        return;
    }

<<<<<<< HEAD
    const gameSession = state.gameSessions[messageContext.guildID];
    const premiumRequest = gameSession ? gameSession.isPremiumGame() : await isUserPremium(messageContext.author.id);
    const totalSongs = await getSongCount(guildPreference, premiumRequest);
=======
    const totalSongs = await getAvailableSongCount(guildPreference);
>>>>>>> db75202e
    if (totalSongs === null) {
        sendErrorMessage(messageContext, {
            title: state.localizer.translate(
                messageContext.guildID,
                "misc.failure.retrievingSongData.title"
            ),
            description: state.localizer.translate(
                messageContext.guildID,
                "misc.failure.retrievingSongData.description",
                { helpCommand: `\`${process.env.BOT_PREFIX}help\`` }
            ),
        });
        return;
    }

    const gameOptions = guildPreference.gameOptions;
    const visibleLimitEnd = Math.min(
        totalSongs.countBeforeLimit,
        gameOptions.limitEnd
    );

    const visibleLimitStart = Math.min(
        totalSongs.countBeforeLimit,
        gameOptions.limitStart
    );

    let limit: string;
    if (gameOptions.limitStart === 0) {
        limit = friendlyFormattedNumber(visibleLimitEnd);
    } else {
        limit = state.localizer.translate(
            messageContext.guildID,
            "misc.formattedLimit",
            {
                limitStart: getOrdinalNum(visibleLimitStart),
                limitEnd: getOrdinalNum(visibleLimitEnd),
                songCount: friendlyFormattedNumber(totalSongs.count),
            }
        );
    }

    // Store the VALUE of ,[option]: [VALUE] into optionStrings
    // Null optionStrings values are set to "Not set" below
    const optionStrings = {};
    optionStrings[GameOption.LIMIT] = `${limit} / ${friendlyFormattedNumber(
        totalSongs.countBeforeLimit
    )}`;

    optionStrings[GameOption.GROUPS] = guildPreference.isGroupsMode()
        ? guildPreference.getDisplayedGroupNames()
        : null;
    optionStrings[GameOption.GENDER] = gameOptions.gender.join(", ");
    optionStrings[
        GameOption.CUTOFF
    ] = `${gameOptions.beginningYear} - ${gameOptions.endYear}`;
    optionStrings[GameOption.ARTIST_TYPE] = gameOptions.artistType;
    optionStrings[GameOption.ANSWER_TYPE] = gameOptions.answerType;
    optionStrings[GameOption.RELEASE_TYPE] = gameOptions.releaseType;
    optionStrings[GameOption.LANGUAGE_TYPE] = gameOptions.languageType;
    optionStrings[GameOption.SUBUNIT_PREFERENCE] =
        gameOptions.subunitPreference;
    optionStrings[GameOption.OST_PREFERENCE] = gameOptions.ostPreference;
    optionStrings[GameOption.MULTIGUESS] = gameOptions.multiGuessType;
    optionStrings[GameOption.SHUFFLE_TYPE] = gameOptions.shuffleType;
    optionStrings[GameOption.SEEK_TYPE] = gameOptions.seekType;
    optionStrings[GameOption.GUESS_MODE_TYPE] = gameOptions.guessModeType;
    optionStrings[GameOption.SPECIAL_TYPE] = gameOptions.specialType;
    optionStrings[GameOption.TIMER] = guildPreference.isGuessTimeoutSet()
        ? state.localizer.translate(
              messageContext.guildID,
              "command.options.timer",
              {
                  timerInSeconds: String(gameOptions.guessTimeout),
              }
          )
        : null;

    optionStrings[GameOption.DURATION] = guildPreference.isDurationSet()
        ? state.localizer.translate(
              messageContext.guildID,
              "command.options.duration",
              { durationInMinutes: String(gameOptions.duration) }
          )
        : null;

    optionStrings[GameOption.EXCLUDE] = guildPreference.isExcludesMode()
        ? guildPreference.getDisplayedExcludesGroupNames()
        : null;

    optionStrings[GameOption.INCLUDE] = guildPreference.isIncludesMode()
        ? guildPreference.getDisplayedIncludesGroupNames()
        : null;

    const generateConflictingCommandEntry = (
        commandValue: string,
        conflictingOption: string
    ): string =>
        `${strikethrough(commandValue)} (\`${
            process.env.BOT_PREFIX
        }${conflictingOption}\` ${italicize(
            state.localizer.translate(messageContext.guildID, "misc.conflict")
        )})`;

    const { gameSessions } = state;
    const isEliminationMode =
        gameSessions[messageContext.guildID] &&
        gameSessions[messageContext.guildID].gameType === GameType.ELIMINATION;

    // Special case: ,goal is conflicting only when current game is elimination
    if (guildPreference.isGoalSet()) {
        optionStrings[GameOption.GOAL] = String(gameOptions.goal);
        if (isEliminationMode) {
            optionStrings[GameOption.GOAL] = generateConflictingCommandEntry(
                optionStrings[GameOption.GOAL],
                `play ${GameType.ELIMINATION}`
            );
        }
    }

    const gameOptionConflictCheckMap = [
        {
            conflictCheck: guildPreference.isGroupsMode.bind(guildPreference),
            gameOption: GameOption.GROUPS,
        },
    ];

    // When an option is set that conflicts with others, visually show a conflict on those other options
    for (const gameOptionConflictCheck of gameOptionConflictCheckMap) {
        const doesConflict = gameOptionConflictCheck.conflictCheck();
        if (doesConflict) {
            for (const option of ConflictingGameOptions[
                gameOptionConflictCheck.gameOption
            ]) {
                if (optionStrings[option]) {
                    optionStrings[option] = generateConflictingCommandEntry(
                        optionStrings[option],
                        GameOptionCommand[gameOptionConflictCheck.gameOption]
                    );
                }
            }
        }
    }

    for (const option of Object.values(GameOption)) {
        optionStrings[option] =
            optionStrings[option] ||
            italicize(
                state.localizer.translate(
                    messageContext.guildID,
                    "command.options.notSet"
                )
            );
    }

    // Underline changed option
    if (updatedOptions) {
        for (const updatedOption of updatedOptions) {
            optionStrings[updatedOption.option as GameOption] = underline(
                optionStrings[updatedOption.option]
            );
        }
    }

    // Options excluded from embed fields since they are of higher importance (shown above them as part of the embed description)
    let priorityOptions = PriorityGameOption.map(
        (option) =>
            `${bold(process.env.BOT_PREFIX + GameOptionCommand[option])}: ${
                optionStrings[option]
            }`
    ).join("\n");

    priorityOptions = state.localizer.translate(
        messageContext.guildID,
        "command.options.overview",
        {
            limit: bold(limit),
            totalSongs: bold(
                friendlyFormattedNumber(totalSongs.countBeforeLimit)
            ),
            priorityOptions,
        }
    );

    const fieldOptions = Object.keys(GameOptionCommand).filter(
        (option) => !PriorityGameOption.includes(option as GameOption)
    );

    const ZERO_WIDTH_SPACE = "​";
    // Split non-priority options into three fields
    const fields = [
        {
            name: ZERO_WIDTH_SPACE,
            value: fieldOptions
                .slice(0, Math.ceil(fieldOptions.length / 3))
                .map(
                    (option) =>
                        `${bold(
                            process.env.BOT_PREFIX + GameOptionCommand[option]
                        )}: ${optionStrings[option]}`
                )
                .join("\n"),
            inline: true,
        },
        {
            name: ZERO_WIDTH_SPACE,
            value: fieldOptions
                .slice(
                    Math.ceil(fieldOptions.length / 3),
                    Math.ceil((2 * fieldOptions.length) / 3)
                )
                .map(
                    (option) =>
                        `${bold(
                            process.env.BOT_PREFIX + GameOptionCommand[option]
                        )}: ${optionStrings[option]}`
                )
                .join("\n"),
            inline: true,
        },
        {
            name: ZERO_WIDTH_SPACE,
            value: fieldOptions
                .slice(Math.ceil((2 * fieldOptions.length) / 3))
                .map(
                    (option) =>
                        `${bold(
                            process.env.BOT_PREFIX + GameOptionCommand[option]
                        )}: ${optionStrings[option]}`
                )
                .join("\n"),
            inline: true,
        },
    ];

    if (
        updatedOptions &&
        !allReset &&
        updatedOptions[0] &&
        updatedOptions[0].reset
    ) {
        footerText = state.localizer.translate(
            messageContext.guildID,
            "command.options.perCommandHelp",
            { helpCommand: `${process.env.BOT_PREFIX}help` }
        );
    }

    let title = "";
    if (updatedOptions === null || allReset) {
        title = state.localizer.translate(
            messageContext.guildID,
            "command.options.title"
        );
    } else {
        if (preset) {
            title = state.localizer.translate(
                messageContext.guildID,
                "command.options.preset"
            );
        } else {
            title = updatedOptions[0].option;
        }

        title =
            updatedOptions[0] && updatedOptions[0].reset
                ? state.localizer.translate(
                      messageContext.guildID,
                      "command.options.reset",
                      { presetOrOption: title }
                  )
                : state.localizer.translate(
                      messageContext.guildID,
                      "command.options.updated",
                      { presetOrOption: title }
                  );
    }

    await sendInfoMessage(
        messageContext,
        {
            title,
            description: priorityOptions,
            fields,
            footerText,
            thumbnailUrl: KmqImages.LISTENING,
<<<<<<< HEAD
            color: premiumRequest ? EMBED_SUCCESS_BONUS_COLOR : null,
        }, true);
=======
        },
        true
    );
>>>>>>> db75202e
}

/**
 * Sends an embed displaying the winner of the session as well as the scoreboard
 * @param gameSession - The GameSession that has ended
 */
export async function sendEndGameMessage(
    gameSession: GameSession
): Promise<void> {
    const footerText = state.localizer.translate(
        gameSession.guildID,
        "misc.inGame.songsCorrectlyGuessed",
        {
            songCount: `${gameSession.getCorrectGuesses()}/${gameSession.getRoundsPlayed()}`,
        }
    );

    if (gameSession.scoreboard.isEmpty()) {
        await sendInfoMessage(new MessageContext(gameSession.textChannelID), {
            title: state.localizer.translate(
                gameSession.guildID,
                "misc.inGame.noWinners"
            ),
            footerText,
            thumbnailUrl: KmqImages.NOT_IMPRESSED,
        });
    } else {
        const winners = gameSession.scoreboard.getWinners();
        let fields: Array<{ name: string; value: string; inline: boolean }>;
        const useLargerScoreboard =
            gameSession.scoreboard.getNumPlayers() > SCOREBOARD_FIELD_CUTOFF;

        if (useLargerScoreboard) {
            fields = gameSession.scoreboard.getScoreboardEmbedThreeFields(
                MAX_SCOREBOARD_PLAYERS,
                gameSession.gameType !== GameType.TEAMS
            );
        } else {
            fields = gameSession.scoreboard.getScoreboardEmbedFields(
                gameSession.gameType !== GameType.TEAMS
            );
        }

        const endGameMessage: GameInfoMessage = chooseWeightedRandom(
            await dbContext.kmq("game_messages")
        );

        if (endGameMessage) {
            fields.push({
                name: state.localizer.translate(
                    gameSession.guildID,
                    endGameMessage.title
                ),
                value: state.localizer.translate(
                    gameSession.guildID,
                    endGameMessage.message
                ),
                inline: false,
            });
        }

        await sendInfoMessage(new MessageContext(gameSession.textChannelID), {
            color:
                gameSession.gameType !== GameType.TEAMS &&
                (await userBonusIsActive(winners[0].id))
                    ? EMBED_SUCCESS_BONUS_COLOR
                    : EMBED_SUCCESS_COLOR,
            description: !useLargerScoreboard
                ? bold(
                      state.localizer.translate(
                          gameSession.guildID,
                          "command.score.scoreboardTitle"
                      )
                  )
                : null,
            thumbnailUrl: winners[0].getAvatarURL(),
            title: `🎉 ${gameSession.scoreboard.getWinnerMessage(
                gameSession.guildID
            )} 🎉`,
            fields,
            footerText,
            components: [
                {
                    type: 1,
                    components: [
                        {
                            style: 5,
                            url: VOTE_LINK,
                            type: 2 as const,
                            emoji: { name: "✅" },
                            label: state.localizer.translate(
                                gameSession.guildID,
                                "misc.interaction.vote"
                            ),
                        },
                        {
                            style: 5,
                            url: REVIEW_LINK,
                            type: 2 as const,
                            emoji: { name: "📖" },
                            label: state.localizer.translate(
                                gameSession.guildID,
                                "misc.interaction.leaveReview"
                            ),
                        },
                        {
                            style: 5,
                            url: "https://discord.gg/RCuzwYV",
                            type: 2,
                            emoji: { name: "🎵" },
                            label: state.localizer.translate(
                                gameSession.guildID,
                                "misc.interaction.officialKmqServer"
                            ),
                        },
                    ],
                },
            ],
        });
    }
}

/**
 * Sends a paginated embed
 * @param message - The Message object
 * @param embeds - A list of embeds to paginate over
 * @param components - A list of components to add to the embed
 * @param startPage - The page to start on
 */
export async function sendPaginationedEmbed(
    message: GuildTextableMessage,
    embeds: Array<Eris.EmbedOptions> | Array<EmbedGenerator>,
    components?: Array<Eris.ActionRow>,
    startPage = 1
): Promise<Eris.Message> {
    if (embeds.length > 1) {
        if (
            await textPermissionsCheck(
                message.channel.id,
                message.guildID,
                message.author.id
            )
        ) {
            return EmbedPaginator.createPaginationEmbed(
                message,
                embeds,
                { timeout: 60000, startPage, cycling: true },
                components
            );
        }

        return null;
    }

    let embed: Eris.EmbedOptions;
    if (typeof embeds[0] === "function") {
        embed = await embeds[0]();
    } else {
        embed = embeds[0];
    }

    return sendMessage(
        message.channel.id,
        { embeds: [embed], components },
        null,
        message.author.id
    );
}

/**
 * Sends an embed displaying the scoreboard of the GameSession
 * @param message - The Message object
 * @param gameSession - The GameSession
 */
export async function sendScoreboardMessage(
    message: GuildTextableMessage,
    gameSession: GameSession
): Promise<Eris.Message> {
    if (
        gameSession.scoreboard.isEmpty() &&
        gameSession.gameType !== GameType.ELIMINATION
    ) {
        return sendInfoMessage(MessageContext.fromMessage(message), {
            color: EMBED_SUCCESS_COLOR,
            description: "(╯°□°）╯︵ ┻━┻",
            title: state.localizer.translate(
                message.guildID,
                "command.score.scoreboardTitle"
            ),
        });
    }

    const winnersFieldSubsets = chunkArray(
        gameSession.scoreboard.getScoreboardEmbedFields(true),
        EMBED_FIELDS_PER_PAGE
    );

    let footerText = state.localizer.translate(
        message.guildID,
        "misc.classic.yourScore",
        {
            score: String(
                gameSession.scoreboard.getPlayerScore(message.author.id)
            ),
        }
    );

    if (gameSession.gameType === GameType.ELIMINATION) {
        const eliminationScoreboard =
            gameSession.scoreboard as EliminationScoreboard;

        footerText = state.localizer.translate(
            message.guildID,
            "misc.elimination.yourLives",
            {
                lives: String(
                    eliminationScoreboard.getPlayerLives(message.author.id)
                ),
            }
        );
    } else if (gameSession.gameType === GameType.TEAMS) {
        const teamScoreboard = gameSession.scoreboard as TeamScoreboard;
        footerText = state.localizer.translate(
            message.guildID,
            "misc.team.yourTeamScore",
            {
                teamScore: String(
                    teamScoreboard.getTeamOfPlayer(message.author.id).getScore()
                ),
            }
        );
        footerText += "\n";
        footerText += state.localizer.translate(
            message.guildID,
            "misc.team.yourScore",
            { score: String(teamScoreboard.getPlayerScore(message.author.id)) }
        );
    }

    const embeds: Array<Eris.EmbedOptions> = winnersFieldSubsets.map(
        (winnersFieldSubset) => ({
            color: EMBED_SUCCESS_COLOR,
            title: state.localizer.translate(
                message.guildID,
                "command.score.scoreboardTitle"
            ),
            fields: winnersFieldSubset,
            footer: {
                text: footerText,
            },
        })
    );

    return sendPaginationedEmbed(message, embeds);
}

/**
 * Disconnects the bot from the voice channel of the  message's originating guild
 * @param message - The Message object
 */
export function disconnectVoiceConnection(message: GuildTextableMessage): void {
    state.client.closeVoiceConnection(message.guildID);
}

/**
 * @param message - The Message object
 * @returns the bot's voice connection in the message's originating guild
 */
export function getVoiceConnection(
    message: Eris.Message
): Eris.VoiceConnection {
    const voiceConnection = state.client.voiceConnections.get(message.guildID);
    return voiceConnection;
}

/**
 * @param message - The Message
 * @returns whether the message's author and the bot are in the same voice channel
 */
export function areUserAndBotInSameVoiceChannel(
    message: Eris.Message
): boolean {
    const botVoiceConnection = state.client.voiceConnections.get(
        message.guildID
    );

    if (!message.member.voiceState || !botVoiceConnection) {
        return false;
    }

    return message.member.voiceState.channelID === botVoiceConnection.channelID;
}

/**
 * @param messageContext - The messageContext object
 * @returns the voice channel that the message's author is in
 */
export function getUserVoiceChannel(
    messageContext: MessageContext
): Eris.VoiceChannel {
    const member = state.client.guilds
        .get(messageContext.guildID)
        .members.get(messageContext.author.id);

    const voiceChannelID = member.voiceState.channelID;
    if (!voiceChannelID) return null;
    return state.client.getChannel(voiceChannelID) as Eris.VoiceChannel;
}

/**
 * @param voiceChannelID - The voice channel ID
 * @returns the voice channel that the message's author is in
 */
export function getVoiceChannel(voiceChannelID: string): Eris.VoiceChannel {
    const voiceChannel = state.client.getChannel(
        voiceChannelID
    ) as Eris.VoiceChannel;

    return voiceChannel;
}

/**
 * @param voiceChannelID - The voice channel to check
 * @returns the users in the voice channel, excluding bots
 */
export function getCurrentVoiceMembers(
    voiceChannelID: string
): Array<Eris.Member> {
    const voiceChannel = getVoiceChannel(voiceChannelID);
    if (!voiceChannel) {
        logger.warn(`Voice channel not in cache: ${voiceChannelID}`);
        return [];
    }

    return voiceChannel.voiceMembers.filter((x) => !x.bot);
}

/**
 * @param voiceChannelID - The voice channel to check
 * @returns the number of persons in the voice channel, excluding bots
 */
export function getNumParticipants(voiceChannelID: string): number {
    return getCurrentVoiceMembers(voiceChannelID).length;
}

/**
 * @param message - The Message object
 * @returns whether the bot has permissions to join the message author's currently active voice channel
 */
export function voicePermissionsCheck(message: GuildTextableMessage): boolean {
    const voiceChannel = getUserVoiceChannel(
        MessageContext.fromMessage(message)
    );

    const messageContext = MessageContext.fromMessage(message);
    const missingPermissions = REQUIRED_VOICE_PERMISSIONS.filter(
        (permission) =>
            !voiceChannel
                .permissionsOf(process.env.BOT_CLIENT_ID)
                .has(permission)
    );

    if (missingPermissions.length > 0) {
        logger.warn(
            `${getDebugLogHeader(
                messageContext
            )} | Missing Voice Channel [${missingPermissions.join(
                ", "
            )}] permissions`
        );

        sendErrorMessage(MessageContext.fromMessage(message), {
            title: state.localizer.translate(
                message.guildID,
                "misc.failure.missingPermissions.title"
            ),
            description: missingPermissionsText(
                message.guildID,
                missingPermissions
            ),
        });
        return false;
    }

    const channelFull =
        voiceChannel.userLimit &&
        voiceChannel.voiceMembers.size >= voiceChannel.userLimit;

    if (channelFull) {
        logger.warn(`${getDebugLogHeader(messageContext)} | Channel full`);
        sendInfoMessage(MessageContext.fromMessage(message), {
            title: state.localizer.translate(
                message.guildID,
                "misc.failure.vcFull.title"
            ),
            description: state.localizer.translate(
                message.guildID,
                "misc.failure.vcFull.description"
            ),
        });
        return false;
    }

    const afkChannel = voiceChannel.id === voiceChannel.guild.afkChannelID;
    if (afkChannel) {
        logger.warn(
            `${getDebugLogHeader(
                messageContext
            )} | Attempted to start game in AFK voice channel`
        );

        sendInfoMessage(MessageContext.fromMessage(message), {
            title: state.localizer.translate(
                message.guildID,
                "misc.failure.afkChannel.title"
            ),
            description: state.localizer.translate(
                message.guildID,
                "misc.failure.afkChannel.description"
            ),
        });
        return false;
    }

    return true;
}

/**
 * @param guildID - The guild ID
 * @returns whether the bot is alone 😔
 */
export function checkBotIsAlone(guildID: string): boolean {
    const voiceConnection = state.client.voiceConnections.get(guildID);
    if (!voiceConnection || !voiceConnection.channelID) return true;
    const channel = state.client.getChannel(
        voiceConnection.channelID
    ) as Eris.VoiceChannel;

    if (channel.voiceMembers.size === 0) return true;
    if (
        channel.voiceMembers.size === 1 &&
        channel.voiceMembers.has(process.env.BOT_CLIENT_ID)
    ) {
        return true;
    }

    return false;
}

/** @returns the debug TextChannel */
export function getDebugChannel(): Promise<Eris.TextChannel> {
    if (!process.env.DEBUG_SERVER_ID || !process.env.DEBUG_TEXT_CHANNEL_ID)
        return null;
    const debugGuild = state.client.guilds.get(process.env.DEBUG_SERVER_ID);
    if (!debugGuild) return null;
    return fetchChannel(process.env.DEBUG_TEXT_CHANNEL_ID);
}

/**
 * @param guildID - The guild ID
 * @returns the number of users required for a majority
 */
export function getMajorityCount(guildID: string): number {
    const voiceChannelID =
        state.client.voiceConnections.get(guildID)?.channelID;

    if (voiceChannelID) {
        return Math.floor(getNumParticipants(voiceChannelID) * 0.5) + 1;
    }

    return 0;
}

/**
 * Sends an alert to the message webhook
 * @param title - The embed title
 * @param description - the embed description
 * @param color - The embed color
 * @param avatarUrl - The avatar URl to show on the embed
 */
export function sendDebugAlertWebhook(
    title: string,
    description: string,
    color: number,
    avatarUrl: string
): void {
    if (!process.env.ALERT_WEBHOOK_URL) return;
    axios.post(process.env.ALERT_WEBHOOK_URL, {
        embeds: [
            {
                title,
                description,
                color,
            },
        ],
        username: "Kimiqo",
        avatar_url: avatarUrl,
        footerText: getKmqCurrentVersion(),
    });
}

/**
 * Send the bookmarked songs to the corresponding users
 * @param guildID - The guild where the songs were bookmarked
 * @param bookmarkedSongs - The bookmarked songs
 */
export async function sendBookmarkedSongs(
    guildID: string,
    bookmarkedSongs: {
        [userID: string]: Map<string, QueriedSong>;
    }
): Promise<void> {
    const locale = getGuildLocale(guildID);
    for (const [userID, songs] of Object.entries(bookmarkedSongs)) {
        const allEmbedFields: Array<{
            name: string;
            value: string;
            inline: boolean;
        }> = [...songs].map((song) => ({
            name: `${bold(
                `"${getLocalizedSongName(
                    song[1],
                    locale
                )}" - ${getLocalizedArtistName(song[1], locale)}`
            )} (${standardDateFormat(song[1].publishDate)})`,
            value: `[${friendlyFormattedNumber(
                song[1].views
            )} ${state.localizer.translate(
                guildID,
                "misc.views"
            )}](https://youtu.be/${song[1].youtubeLink})`,
            inline: false,
        }));

        for (const fields of chunkArray(allEmbedFields, 25)) {
            const embed: Eris.EmbedOptions = {
                author: {
                    name: "Kimiqo",
                    icon_url: KmqImages.READING_BOOK,
                },
                title: bold(
                    state.localizer.translate(
                        guildID,
                        "misc.interaction.bookmarked.message.title"
                    )
                ),
                fields,
                footer: {
                    text: state.localizer.translate(
                        guildID,
                        "misc.interaction.bookmarked.message.playedOn",
                        { date: standardDateFormat(new Date()) }
                    ),
                },
            };

            await sendDmMessage(userID, { embeds: [embed] });
            await delay(1000);
        }
    }
}

function withinInteractionInterval(
    interaction: Eris.ComponentInteraction | Eris.CommandInteraction
): boolean {
    return (
        new Date().getTime() - interaction.createdAt <=
        MAX_INTERACTION_RESPONSE_TIME
    );
}

function interactionRejectionHandler(
    interaction: Eris.ComponentInteraction | Eris.CommandInteraction,
    err
): void {
    if (err.code === 10062) {
        logger.warn(
            `${getDebugLogHeader(
                interaction
            )} | Interaction acknowledge (unknown interaction)`
        );
    } else {
        logger.error(
            `${getDebugLogHeader(
                interaction
            )} | Interaction acknowledge (failure message) failed. err = ${
                err.stack
            }`
        );
    }
}

/**
 * Attempts to acknowledge an interaction
 * @param interaction - The originating interaction
 */
export async function tryInteractionAcknowledge(
    interaction: Eris.ComponentInteraction | Eris.CommandInteraction
): Promise<void> {
    if (!withinInteractionInterval(interaction)) {
        return;
    }

    try {
        await interaction.acknowledge();
    } catch (err) {
        interactionRejectionHandler(interaction, err);
    }
}

/**
 * Attempts to send a success response to an interaction
 * @param interaction - The originating interaction
 * @param title - The embed title
 * @param description - The embed description
 */
export async function tryCreateInteractionSuccessAcknowledgement(
    interaction: Eris.ComponentInteraction | Eris.CommandInteraction,
    title: string,
    description: string
): Promise<void> {
    if (!withinInteractionInterval(interaction)) {
        return;
    }

    try {
        await interaction.createMessage({
            embeds: [
                {
                    color: (await userBonusIsActive(interaction.member?.id))
                        ? EMBED_SUCCESS_BONUS_COLOR
                        : EMBED_SUCCESS_COLOR,
                    author: {
                        name: interaction.member?.username,
                        icon_url: interaction.member?.avatarURL,
                    },
                    title: bold(title),
                    description,
                    thumbnail: { url: KmqImages.THUMBS_UP },
                },
            ],
            flags: 64,
        });
    } catch (err) {
        interactionRejectionHandler(interaction, err);
    }
}

/**
 * Attempts to send a error message to an interaction
 * @param interaction - The originating interaction
 * @param description - The embed description
 */
export async function tryCreateInteractionErrorAcknowledgement(
    interaction: Eris.ComponentInteraction | Eris.CommandInteraction,
    description: string
): Promise<void> {
    if (!withinInteractionInterval(interaction)) {
        return;
    }

    try {
        await interaction.createMessage({
            embeds: [
                {
                    color: EMBED_ERROR_COLOR,
                    author: {
                        name: interaction.member?.username,
                        icon_url: interaction.member?.avatarURL,
                    },
                    title: bold(
                        state.localizer.translate(
                            interaction.guildID,
                            "misc.interaction.title.failure"
                        )
                    ),
                    description,
                    thumbnail: { url: KmqImages.DEAD },
                },
            ],
            flags: 64,
        });
    } catch (err) {
        interactionRejectionHandler(interaction, err);
    }
}

/**
 * @param guildID - The guild ID
 * @returns the locale associated with the given guild
 */
export function getGuildLocale(guildID: string): LocaleType {
    return state.locales[guildID] ?? DEFAULT_LOCALE;
}

/**
 * Sends the power hour notification to the KMQ server
 */
export function sendPowerHourNotification(): void {
    if (
        !process.env.POWER_HOUR_NOTIFICATION_CHANNEL_ID ||
        !process.env.POWER_HOUR_NOTIFICATION_ROLE_ID
    ) {
        return;
    }

    logger.info("Sending power hour notification");
    sendInfoMessage(
        new MessageContext(process.env.POWER_HOUR_NOTIFICATION_CHANNEL_ID),
        {
            title: "⬆️ KMQ Power Hour Starts Now! ⬆️",
            description: "Earn 2x EXP for the next hour!",
            thumbnailUrl: KmqImages.LISTENING,
        },
        false,
        true,
        `<@&${process.env.POWER_HOUR_NOTIFICATION_ROLE_ID}>`
    );
}<|MERGE_RESOLUTION|>--- conflicted
+++ resolved
@@ -5,17 +5,14 @@
 import GuildPreference from "../structures/guild_preference";
 import GameSession from "../structures/game_session";
 import { IPCLogger } from "../logger";
-<<<<<<< HEAD
-import { getSongCount, userBonusIsActive, isUserPremium } from "./game_utils";
-=======
 import {
     getAvailableSongCount,
     getKmqCurrentVersion,
     userBonusIsActive,
     getLocalizedSongName,
     getLocalizedArtistName,
+    isPremiumRequest,
 } from "./game_utils";
->>>>>>> db75202e
 import { getFact } from "../fact_generator";
 import {
     EmbedPayload,
@@ -899,13 +896,16 @@
         return;
     }
 
-<<<<<<< HEAD
-    const gameSession = state.gameSessions[messageContext.guildID];
-    const premiumRequest = gameSession ? gameSession.isPremiumGame() : await isUserPremium(messageContext.author.id);
-    const totalSongs = await getSongCount(guildPreference, premiumRequest);
-=======
-    const totalSongs = await getAvailableSongCount(guildPreference);
->>>>>>> db75202e
+    const premiumRequest = await isPremiumRequest(
+        messageContext.guildID,
+        messageContext.author.id
+    );
+
+    const totalSongs = await getAvailableSongCount(
+        guildPreference,
+        premiumRequest
+    );
+
     if (totalSongs === null) {
         sendErrorMessage(messageContext, {
             title: state.localizer.translate(
@@ -1191,14 +1191,10 @@
             fields,
             footerText,
             thumbnailUrl: KmqImages.LISTENING,
-<<<<<<< HEAD
             color: premiumRequest ? EMBED_SUCCESS_BONUS_COLOR : null,
-        }, true);
-=======
         },
         true
     );
->>>>>>> db75202e
 }
 
 /**
