/* eslint-disable @typescript-eslint/no-use-before-define */
import {
    ConflictingGameOptions,
    GameOptionCommand,
    PriorityGameOption,
} from "../types";
import {
    EMBED_ERROR_COLOR,
    EMBED_SUCCESS_BONUS_COLOR,
    EMBED_SUCCESS_COLOR,
    EPHEMERAL_MESSAGE_FLAG,
    KmqImages,
} from "../constants";
import { IPCLogger } from "../logger";
import {
    bold,
    chooseWeightedRandom,
    chunkArray,
    delay,
    friendlyFormattedNumber,
    getOrdinalNum,
    italicize,
    standardDateFormat,
    strikethrough,
    underline,
} from "./utils";
import {
    getAvailableSongCount,
    getLocalizedArtistName,
    getLocalizedSongName,
    isPremiumRequest,
    userBonusIsActive,
} from "./game_utils";
import EmbedPaginator from "eris-pagination";
import Eris from "eris";
import GameOption from "../enums/game_option_name";
import GameType from "../enums/game_type";
import LocaleType from "../enums/locale_type";
import LocalizationManager from "./localization_manager";
import MessageContext from "../structures/message_context";
import State from "../state";
import axios from "axios";
import dbContext from "../database_context";
import type { EmbedGenerator, GuildTextableMessage } from "../types";
import type BookmarkedSong from "../interfaces/bookmarked_song";
import type EmbedPayload from "../interfaces/embed_payload";
import type GameInfoMessage from "../interfaces/game_info_message";
import type GameOptions from "../interfaces/game_options";
import type GuildPreference from "../structures/guild_preference";
import type Session from "../structures/session";

const logger = new IPCLogger("discord_utils");

const REQUIRED_TEXT_PERMISSIONS = [
    "addReactions" as const,
    "embedLinks" as const,
];

const REQUIRED_VOICE_PERMISSIONS = [
    "viewChannel" as const,
    "voiceConnect" as const,
    "voiceSpeak" as const,
];

const MAX_INTERACTION_RESPONSE_TIME = 3 * 1000;

interface GameMessageMultiLocaleContent {
    en: string;
    ko: string;
}

/**
 * @param context - The object that initiated the workflow
 * @returns a string containing basic debug information
 */
export function getDebugLogHeader(
    context:
        | MessageContext
        | Eris.Message
        | Eris.ComponentInteraction
        | Eris.CommandInteraction
        | Eris.AutocompleteInteraction
): string {
    let header: string;
    if (context instanceof Eris.Message) {
        header = `gid: ${context.guildID}, uid: ${context.author.id}, tid: ${context.channel.id}`;
    } else if (
        context instanceof Eris.ComponentInteraction ||
        context instanceof Eris.CommandInteraction ||
        context instanceof Eris.AutocompleteInteraction
    ) {
        header = `gid: ${context.guildID}, uid: ${context.member?.id}, tid: ${context.channel.id}`;
    } else {
        header = `gid: ${context.guildID}, tid: ${context.textChannelID}`;
    }

    return header;
}

/**
 * @param guildID - The guild ID
 * @param missingPermissions - List of missing text permissions
 * @returns a friendly string describing the missing text permissions
 */
function missingPermissionsText(
    guildID: string,
    missingPermissions: string[]
): string {
    return LocalizationManager.localizer.translate(
        guildID,
        "misc.failure.missingPermissionsText",
        {
            missingPermissions: missingPermissions.join(", "),
            permissionsLink:
                "https://support.discord.com/hc/en-us/articles/206029707-How-do-I-set-up-Permissions-",
            helpCommand: `\`${process.env.BOT_PREFIX}help\``,
        }
    );
}

/**
 * Fetches Users from cache, IPC, or via REST and update cache
 * @param userID - the user's ID
 * @param silentErrors - whether to log errors
 * @returns an instance of the User
 */
export async function fetchUser(
    userID: string,
    silentErrors = false
): Promise<Eris.User> {
    let user: Eris.User = null;
    const { client, ipc } = State;

    // fetch via cache
    user = client.users.get(userID);

    // fetch via IPC from other clusters
    if (!user) {
        user = await ipc.fetchUser(userID);
        if (user) {
            logger.debug(`User not in cache, fetched via IPC: ${userID}`);
        }
    }

    // fetch via REST
    if (!user) {
        try {
            user = await client.getRESTUser(userID);
            logger.debug(`User not in cache, fetched via REST: ${userID}`);
        } catch (err) {
            if (!silentErrors)
                logger.warn(
                    `Could not fetch user: ${userID}. err: ${err.code}. msg: ${err.message}`
                );
            return null;
        }
    }

    if (!user) {
        if (!silentErrors) logger.warn(`Could not fetch user: ${userID}`);
        return null;
    }

    // update cache
    client.users.update(user);
    return user;
}

/**
 * Fetches TextChannel from cache, IPC, or via REST and update cache
 * @param textChannelID - the text channel's ID
 * @returns an instance of the TextChannel
 */
async function fetchChannel(textChannelID: string): Promise<Eris.TextChannel> {
    let channel: Eris.TextChannel = null;
    const { client, ipc } = State;

    // fetch via cache
    channel = client.getChannel(textChannelID) as Eris.TextChannel;

    // fetch via IPC from other clusters
    if (!channel) {
        logger.debug(
            `Text channel not in cache, attempting to fetch via IPC: ${textChannelID}`
        );
        channel = await ipc.fetchChannel(textChannelID);
    }

    // fetch via REST
    if (!channel) {
        try {
            channel = (await client.getRESTChannel(
                textChannelID
            )) as Eris.TextChannel;

            logger.debug(
                `Text channel not in cache, fetched via REST: ${textChannelID}`
            );
        } catch (err) {
            logger.warn(
                `Could not fetch text channel: ${textChannelID}. err: ${err.code}. msg: ${err.message}`
            );
            return null;
        }
    }

    if (!channel) {
        logger.warn(`Could not fetch channel: ${textChannelID}`);
        return null;
    }

    // update cache
    if (channel.guild) {
        const guild = client.guilds.get(channel.guild.id);
        if (guild) {
            guild.channels.update(channel);
            client.channelGuildMap[channel.id] = guild.id;
        }
    }

    return channel;
}

/**
 * @param textChannelID - the text channel's ID
 * @param guildID - the guild's ID
 * @param authorID - the sender's ID
 * @param permissions - the permissions to check
 * @returns whether the bot has permissions to message's originating text channel
 */
export async function textPermissionsCheck(
    textChannelID: string,
    guildID: string,
    authorID: string,
    permissions: Array<
        keyof Eris.Constants["Permissions"]
    > = REQUIRED_TEXT_PERMISSIONS
): Promise<boolean> {
    const messageContext = new MessageContext(textChannelID, null, guildID);
    const channel = await fetchChannel(textChannelID);
    if (!channel) return false;
    if (!channel.permissionsOf(process.env.BOT_CLIENT_ID).has("sendMessages")) {
        logger.warn(
            `${getDebugLogHeader(
                messageContext
            )} | Missing SEND_MESSAGES permissions`
        );
        const embed = {
            title: LocalizationManager.localizer.translate(
                guildID,
                "misc.failure.missingPermissions.title"
            ),
            description: LocalizationManager.localizer.translate(
                guildID,
                "misc.failure.missingPermissions.description",
                { channelName: `#${channel.name}` }
            ),
        };

        await sendDmMessage(authorID, { embeds: [embed] });
        return false;
    }

    const missingPermissions = permissions.filter(
        (permission) =>
            !channel.permissionsOf(process.env.BOT_CLIENT_ID).has(permission)
    );

    if (missingPermissions.length > 0) {
        logger.warn(
            `${getDebugLogHeader(
                messageContext
            )} | Missing Text Channel [${missingPermissions.join(
                ", "
            )}] permissions`
        );

        sendMessage(channel.id, {
            content: missingPermissionsText(guildID, missingPermissions),
        });
        return false;
    }

    return true;
}

async function sendMessageExceptionHandler(
    e: any,
    channelID: string,
    guildID: string,
    authorID: string,
    messageContent: Eris.AdvancedMessageContent
): Promise<void> {
    if (typeof e === "string") {
        if (e.startsWith("Request timed out")) {
            // Request Timeout
            logger.error(
                `Error sending message. Request timed out. textChannelID = ${channelID}.`
            );
        }
    } else if (e.code) {
        const errCode = e.code;
        switch (errCode) {
            case 500: {
                // Internal Server Error
                logger.error(
                    `Error sending message. 500 Internal Server Error. textChannelID = ${channelID}.`
                );
                break;
            }

            case 50035: {
                // Invalid Form Body
                logger.error(
                    `Error sending message. Invalid form body. textChannelID = ${channelID}. msg_content = ${JSON.stringify(
                        messageContent
                    )}`
                );
                break;
            }

            case 50001: {
                // Missing Access
                logger.warn(
                    `Error sending message. Missing Access. textChannelID = ${channelID}`
                );
                break;
            }

            case 50013: {
                // Missing Permissions
                logger.warn(
                    `Error sending message. Missing text permissions. textChannelID = ${channelID}.`
                );
                await textPermissionsCheck(channelID, guildID, authorID);
                break;
            }

            case 10003: {
                // Unknown channel
                logger.error(
                    `Error sending message. Unknown channel. textChannelID = ${channelID}.`
                );
                break;
            }

            case 50007: {
                // Cannot send messages to this user
                logger.warn(
                    `Error sending message. Cannot send messages to this user. userID = ${authorID}.`
                );
                break;
            }

            default: {
                // Unknown error code
                logger.error(
                    `Error sending message. Unknown error code ${errCode}. textChannelID = ${channelID}. msg = ${e.message}.`
                );
                break;
            }
        }
    } else {
        logger.error(
            `Error sending message. Unknown error. textChannelID = ${channelID}. err = ${JSON.stringify(
                e
            )}.body = ${JSON.stringify(messageContent)}`
        );
    }
}

/**
 * A lower level message sending utility
 * and when a Eris Message object isn't available in the context
 * @param textChannelID - The channel ID where the message should be delivered
 * @param messageContent - The MessageContent to send
 * @param file - The file to send
 * @param authorID - The author's ID
 */
export async function sendMessage(
    textChannelID: string,
    messageContent: Eris.AdvancedMessageContent,
    file?: Eris.FileContent,
    authorID?: string
): Promise<Eris.Message> {
    const channel = await fetchChannel(textChannelID);

    // only reply to message if has required permissions
    if (
        channel &&
        !channel
            .permissionsOf(process.env.BOT_CLIENT_ID)
            .has("readMessageHistory")
    ) {
        if (messageContent.messageReference) {
            messageContent.messageReference = null;
        }
    }

    try {
        return await State.client.createMessage(
            textChannelID,
            messageContent,
            file
        );
    } catch (e) {
        if (!channel) {
            logger.warn(
                `Error sending message, and channel not cached. textChannelID = ${textChannelID}`
            );
        } else {
            await sendMessageExceptionHandler(
                e,
                channel.id,
                channel.guild.id,
                authorID,
                messageContent
            );
        }

        return null;
    }
}

/**
 * Sends a message to a user's DM channel
 * @param userID - the user's ID
 * @param messageContent - the message content
 */
async function sendDmMessage(
    userID: string,
    messageContent: Eris.AdvancedMessageContent
): Promise<Eris.Message> {
    const { client } = State;
    let dmChannel: Eris.PrivateChannel;
    try {
        dmChannel = await client.getDMChannel(userID);
    } catch (e) {
        logger.warn(
            `Error sending message. Could not get DM channel. userID = ${userID}`
        );
        return null;
    }

    try {
        return await client.createMessage(dmChannel.id, messageContent);
    } catch (e) {
        await sendMessageExceptionHandler(
            e,
            dmChannel.id,
            null,
            userID,
            messageContent
        );
        return null;
    }
}

/**
 * Sends an error embed with the specified title/description
 * @param messageContext - An object containing relevant parts of Eris.Message
 * @param embedPayload - The embed payload
 */
export async function sendErrorMessage(
    messageContext: MessageContext,
    embedPayload: EmbedPayload
): Promise<Eris.Message<Eris.TextableChannel>> {
    const author =
        embedPayload.author == null || embedPayload.author
            ? embedPayload.author
            : messageContext.author;

    return sendMessage(
        messageContext.textChannelID,
        {
            embeds: [
                {
                    color: embedPayload.color || EMBED_ERROR_COLOR,
                    author: author
                        ? {
                              name: author.username,
                              icon_url: author.avatarUrl,
                          }
                        : null,
                    title: bold(embedPayload.title),
                    description: embedPayload.description,
                    footer: embedPayload.footerText
                        ? {
                              text: embedPayload.footerText,
                          }
                        : null,
                    thumbnail: embedPayload.thumbnailUrl
                        ? { url: embedPayload.thumbnailUrl }
                        : { url: KmqImages.DEAD },
                },
            ],
            components: embedPayload.components,
        },
        null,
        messageContext.author.id
    );
}

/**
 * Create and return a Discord embed with the specified payload
 * @param messageContext - An object containing relevant parts of Eris.Message
 * @param embedPayload - What to include in the message
 * @param boldTitle - Whether to bold the title
 *  @returns a Discord embed
 */
export function generateEmbed(
    messageContext: MessageContext,
    embedPayload: EmbedPayload,
    boldTitle = true
): Eris.EmbedOptions {
    const author =
        embedPayload.author == null || embedPayload.author
            ? embedPayload.author
            : messageContext.author;

    return {
        color: embedPayload.color,
        author: author
            ? {
                  name: author.username,
                  icon_url: author.avatarUrl,
              }
            : null,
        title: boldTitle ? bold(embedPayload.title) : embedPayload.title,
        url: embedPayload.url,
        description: embedPayload.description,
        fields: embedPayload.fields,
        footer: embedPayload.footerText
            ? {
                  text: embedPayload.footerText,
              }
            : null,
        thumbnail: embedPayload.thumbnailUrl
            ? { url: embedPayload.thumbnailUrl }
            : null,
        timestamp: embedPayload.timestamp,
    };
}

/**
 * Sends an info embed with the specified title/description/footer text
 * @param messageContext - An object containing relevant parts of Eris.Message
 * @param embedPayload - What to include in the message
 * @param reply - Whether to reply to the given message
 * @param boldTitle - Whether to bold the title
 * @param content - Plain text content
 * @param additionalEmbeds - Additional embeds to include in the message
 */
export async function sendInfoMessage(
    messageContext: MessageContext,
    embedPayload: EmbedPayload,
    reply = false,
    boldTitle = true,
    content?: string,
    additionalEmbeds: Array<Eris.EmbedOptions> = []
): Promise<Eris.Message<Eris.TextableChannel>> {
    if (embedPayload.description && embedPayload.description.length > 2048) {
        logger.error(
            `Message was too long. message = ${embedPayload.description}`
        );
        return sendErrorMessage(messageContext, {
            title: LocalizationManager.localizer.translate(
                messageContext.guildID,
                "misc.failure.error"
            ),
            description: LocalizationManager.localizer.translate(
                messageContext.guildID,
                "misc.failure.messageTooLong"
            ),
        });
    }

    const embed = generateEmbed(messageContext, embedPayload, boldTitle);

    return sendMessage(
        messageContext.textChannelID,
        {
            embeds: [embed, ...additionalEmbeds],
            messageReference:
                reply && messageContext.referencedMessageID
                    ? {
                          messageID: messageContext.referencedMessageID,
                          failIfNotExists: false,
                      }
                    : null,
            components: embedPayload.components,
            content,
        },
        null,
        messageContext.author.id
    );
}

/**
 * Get a sentence describing the current limit
 * @param guildID - The ID of the guild where the limit is sent
 * @param gameOptions - The game options
 * @param totalSongs - The song count
 *  @returns a string describing the limit
 */
export function getFormattedLimit(
    guildID: string,
    gameOptions: GameOptions,
    totalSongs: { count: number; countBeforeLimit: number }
): string {
    const visibleLimitEnd = Math.min(
        totalSongs.countBeforeLimit,
        gameOptions.limitEnd
    );

    const visibleLimitStart = Math.min(
        totalSongs.countBeforeLimit,
        gameOptions.limitStart
    );

    if (gameOptions.limitStart === 0) {
        return friendlyFormattedNumber(visibleLimitEnd);
    }

    return LocalizationManager.localizer.translate(
        guildID,
        "misc.formattedLimit",
        {
            limitStart: getOrdinalNum(visibleLimitStart),
            limitEnd: getOrdinalNum(visibleLimitEnd),
            songCount: friendlyFormattedNumber(totalSongs.count),
        }
    );
}

/**
 * Creates an embed displaying the currently selected GameOptions
 * @param session - The session
 * @param messageContext - The Message Context
 * @param guildPreference - The corresponding GuildPreference
 * @param updatedOptions - The GameOptions which were modified
 * @param preset - Specifies whether the GameOptions were modified by a preset
 * @param allReset - Specifies whether all GameOptions were reset
 * @param footerText - The footer text
 *  @returns an embed of current game options
 */
export async function generateOptionsMessage(
    session: Session,
    messageContext: MessageContext,
    guildPreference: GuildPreference,
    updatedOptions?: { option: GameOption; reset: boolean }[],
    preset = false,
    allReset = false,
    footerText?: string
): Promise<EmbedPayload> {
    if (guildPreference.gameOptions.forcePlaySongID) {
        return {
            title: "[DEBUG] Force Play Mode Active",
            description: `Force playing video ID: ${guildPreference.gameOptions.forcePlaySongID}`,
            footerText,
            thumbnailUrl: KmqImages.READING_BOOK,
        };
    }

    const guildID = messageContext.guildID;
    const premiumRequest = await isPremiumRequest(
        session,
        messageContext.author.id
    );

    const totalSongs = await getAvailableSongCount(
        guildPreference,
        premiumRequest
    );

    if (totalSongs === null) {
        sendErrorMessage(messageContext, {
            title: LocalizationManager.localizer.translate(
                guildID,
                "misc.failure.retrievingSongData.title"
            ),
            description: LocalizationManager.localizer.translate(
                guildID,
                "misc.failure.retrievingSongData.description",
                { helpCommand: `\`${process.env.BOT_PREFIX}help\`` }
            ),
        });
        return null;
    }

    const gameOptions = guildPreference.gameOptions;
    const limit = getFormattedLimit(guildID, gameOptions, totalSongs);

    // Store the VALUE of ,[option]: [VALUE] into optionStrings
    // Null optionStrings values are set to "Not set" below
    const optionStrings = {};
    optionStrings[GameOption.LIMIT] = `${limit} / ${friendlyFormattedNumber(
        totalSongs.countBeforeLimit
    )}`;

    optionStrings[GameOption.GROUPS] = guildPreference.isGroupsMode()
        ? guildPreference.getDisplayedGroupNames()
        : null;
    optionStrings[GameOption.GENDER] = gameOptions.gender.join(", ");
    optionStrings[
        GameOption.CUTOFF
    ] = `${gameOptions.beginningYear} - ${gameOptions.endYear}`;
    optionStrings[GameOption.ARTIST_TYPE] = gameOptions.artistType;
    optionStrings[GameOption.ANSWER_TYPE] = gameOptions.answerType;
    optionStrings[GameOption.RELEASE_TYPE] = gameOptions.releaseType;
    optionStrings[GameOption.LANGUAGE_TYPE] = gameOptions.languageType;
    optionStrings[GameOption.SUBUNIT_PREFERENCE] =
        gameOptions.subunitPreference;
    optionStrings[GameOption.OST_PREFERENCE] = gameOptions.ostPreference;
    optionStrings[GameOption.MULTIGUESS] = gameOptions.multiGuessType;
    optionStrings[GameOption.SHUFFLE_TYPE] = gameOptions.shuffleType;
    optionStrings[GameOption.SEEK_TYPE] = gameOptions.seekType;
    optionStrings[GameOption.GUESS_MODE_TYPE] = gameOptions.guessModeType;
    optionStrings[GameOption.SPECIAL_TYPE] = gameOptions.specialType;
    optionStrings[GameOption.TIMER] = guildPreference.isGuessTimeoutSet()
        ? LocalizationManager.localizer.translate(
              guildID,
              "command.options.timer",
              {
                  timerInSeconds: String(gameOptions.guessTimeout),
              }
          )
        : null;

    optionStrings[GameOption.DURATION] = guildPreference.isDurationSet()
        ? LocalizationManager.localizer.translate(
              guildID,
              "command.options.duration",
              {
                  durationInMinutes: String(gameOptions.duration),
              }
          )
        : null;

    optionStrings[GameOption.EXCLUDE] = guildPreference.isExcludesMode()
        ? guildPreference.getDisplayedExcludesGroupNames()
        : null;

    optionStrings[GameOption.INCLUDE] = guildPreference.isIncludesMode()
        ? guildPreference.getDisplayedIncludesGroupNames()
        : null;

    const generateConflictingCommandEntry = (
        commandValue: string,
        conflictingOption: string
    ): string =>
        `${strikethrough(commandValue)} (\`${
            process.env.BOT_PREFIX
        }${conflictingOption}\` ${italicize(
            LocalizationManager.localizer.translate(guildID, "misc.conflict")
        )})`;

    const isEliminationMode =
        session?.isGameSession() && session.gameType === GameType.ELIMINATION;

    // Special case: goal is conflicting only when current game is elimination
    if (guildPreference.isGoalSet()) {
        optionStrings[GameOption.GOAL] = String(gameOptions.goal);
        if (isEliminationMode) {
            optionStrings[GameOption.GOAL] = generateConflictingCommandEntry(
                optionStrings[GameOption.GOAL],
                `play ${GameType.ELIMINATION}`
            );
        }
    }

    const gameOptionConflictCheckMap = [
        {
            conflictCheck: guildPreference.isGroupsMode.bind(guildPreference),
            gameOption: GameOption.GROUPS,
        },
    ];

    // When an option is set that conflicts with others, visually show a conflict on those other options
    for (const gameOptionConflictCheck of gameOptionConflictCheckMap) {
        const doesConflict = gameOptionConflictCheck.conflictCheck();
        if (doesConflict) {
            for (const option of ConflictingGameOptions[
                gameOptionConflictCheck.gameOption
            ]) {
                if (optionStrings[option]) {
                    optionStrings[option] = generateConflictingCommandEntry(
                        optionStrings[option],
                        GameOptionCommand[gameOptionConflictCheck.gameOption]
                    );
                }
            }
        }
    }

    for (const option of Object.values(GameOption)) {
        optionStrings[option] =
            optionStrings[option] ||
            italicize(
                LocalizationManager.localizer.translate(
                    guildID,
                    "command.options.notSet"
                )
            );
    }

    // Underline changed option
    if (updatedOptions) {
        for (const updatedOption of updatedOptions) {
            optionStrings[updatedOption.option as GameOption] = underline(
                optionStrings[updatedOption.option]
            );
        }
    }

    // Special case: disable these options in a listening session
    if (session?.isListeningSession()) {
        const disabledOptions = [
            GameOption.GUESS_MODE_TYPE,
            GameOption.SEEK_TYPE,
            GameOption.MULTIGUESS,
            GameOption.ANSWER_TYPE,
            GameOption.GOAL,
            GameOption.SPECIAL_TYPE,
            GameOption.TIMER,
        ];

        for (const option of disabledOptions) {
            optionStrings[option] = null;
        }
    }

    const optionsOverview = LocalizationManager.localizer.translate(
        messageContext.guildID,
        "command.options.overview",
        {
            limit: bold(limit),
            totalSongs: bold(
                friendlyFormattedNumber(totalSongs.countBeforeLimit)
            ),
        }
    );

    // Options excluded from embed fields since they are of higher importance (shown above them as part of the embed description)
    const priorityOptions = PriorityGameOption.filter(
        (option) => optionStrings[option]
    )
        .map(
            (option) =>
                `${bold(process.env.BOT_PREFIX + GameOptionCommand[option])}: ${
                    optionStrings[option]
                }`
        )
        .join("\n");

    let nonPremiumGameWarning = "";
    if (premiumRequest && session?.isGameSession() && !session?.isPremium) {
        nonPremiumGameWarning = italicize(
            LocalizationManager.localizer.translate(
                messageContext.guildID,
                "command.options.premiumOptionsNonPremiumGame"
            )
        );
    }

    const fieldOptions = Object.keys(GameOptionCommand)
        .filter((option) => optionStrings[option as GameOption])
        .filter((option) => !PriorityGameOption.includes(option as GameOption));

    const ZERO_WIDTH_SPACE = "​";

    // Split non-priority options into three fields
    const fields = [
        {
            name: ZERO_WIDTH_SPACE,
            value: fieldOptions
                .slice(0, Math.ceil(fieldOptions.length / 3))
                .map(
                    (option) =>
                        `${bold(
                            process.env.BOT_PREFIX + GameOptionCommand[option]
                        )}: ${optionStrings[option]}`
                )
                .join("\n"),
            inline: true,
        },
        {
            name: ZERO_WIDTH_SPACE,
            value: fieldOptions
                .slice(
                    Math.ceil(fieldOptions.length / 3),
                    Math.ceil((2 * fieldOptions.length) / 3)
                )
                .map(
                    (option) =>
                        `${bold(
                            process.env.BOT_PREFIX + GameOptionCommand[option]
                        )}: ${optionStrings[option]}`
                )
                .join("\n"),
            inline: true,
        },
        {
            name: ZERO_WIDTH_SPACE,
            value: fieldOptions
                .slice(Math.ceil((2 * fieldOptions.length) / 3))
                .map(
                    (option) =>
                        `${bold(
                            process.env.BOT_PREFIX + GameOptionCommand[option]
                        )}: ${optionStrings[option]}`
                )
                .join("\n"),
            inline: true,
        },
    ];

    if (
        updatedOptions &&
        !allReset &&
        updatedOptions[0] &&
        updatedOptions[0].reset
    ) {
        footerText = LocalizationManager.localizer.translate(
            messageContext.guildID,
            "command.options.perCommandHelp",
            { helpCommand: `${process.env.BOT_PREFIX}help` }
        );
    } else if (session?.isListeningSession()) {
        footerText = LocalizationManager.localizer.translate(
            messageContext.guildID,
            "command.options.musicSessionNotAvailable"
        );
    }

    let title = "";
    if (updatedOptions === null || allReset) {
        title = LocalizationManager.localizer.translate(
            messageContext.guildID,
            "command.options.title"
        );
    } else {
        if (preset) {
            title = LocalizationManager.localizer.translate(
                messageContext.guildID,
                "command.options.preset"
            );
        } else {
            title = updatedOptions[0].option;
        }

        title =
            updatedOptions[0] && updatedOptions[0].reset
                ? LocalizationManager.localizer.translate(
                      messageContext.guildID,
                      "command.options.reset",
                      { presetOrOption: title }
                  )
                : LocalizationManager.localizer.translate(
                      messageContext.guildID,
                      "command.options.updated",
                      { presetOrOption: title }
                  );
    }

    let description = "";
    if (nonPremiumGameWarning) {
        description = `${nonPremiumGameWarning}\n\n`;
    }

    description += optionsOverview;
    description += "\n\n";
    description += priorityOptions;

    return {
        color: premiumRequest ? EMBED_SUCCESS_BONUS_COLOR : null,
        title,
        description,
        fields,
        footerText,
    };
}

/**
 * Sends an embed displaying the currently selected GameOptions
 * @param session - The session
 * @param messageContext - The Message Context
 * @param guildPreference - The corresponding GuildPreference
 * @param updatedOptions - The GameOptions which were modified
 * @param preset - Specifies whether the GameOptions were modified by a preset
 * @param allReset - Specifies whether all GameOptions were reset
 * @param footerText - The footer text
 */
export async function sendOptionsMessage(
    session: Session,
    messageContext: MessageContext,
    guildPreference: GuildPreference,
    updatedOptions?: { option: GameOption; reset: boolean }[],
    preset = false,
    allReset = false,
    footerText?: string
): Promise<void> {
    const optionsEmbed = generateOptionsMessage(
        session,
        messageContext,
        guildPreference,
        updatedOptions,
        preset,
        allReset,
        footerText
    );

    await sendInfoMessage(messageContext, await optionsEmbed, true);
}

/**
 * @param guildID - The guildID
 * @returns a random GameInfoMessage
 */
export async function getGameInfoMessage(
    guildID: string
): Promise<GameInfoMessage> {
    const endGameMessage: GameInfoMessage = chooseWeightedRandom(
        await dbContext.kmq("game_messages")
    );

    if (!endGameMessage) return null;

    // deprecated case, where message's translation key is stored as message in db
    if (endGameMessage.message.startsWith("misc.gameMessages")) {
        endGameMessage.message = LocalizationManager.localizer.translate(
            guildID,
            endGameMessage.message
        );
    } else {
        try {
            const gameInfoMessageContent: GameMessageMultiLocaleContent =
                JSON.parse(endGameMessage.message);

            if (!gameInfoMessageContent.en || !gameInfoMessageContent.ko) {
                logger.error(
                    `Message's Game info message content is missing content. en = ${gameInfoMessageContent.en}, ko = ${gameInfoMessageContent.ko}`
                );
                return null;
            }

            const locale = State.getGuildLocale(guildID);
            endGameMessage.message =
                locale === LocaleType.EN
                    ? gameInfoMessageContent.en
                    : gameInfoMessageContent.ko;
        } catch (e) {
            logger.error(
                `Error parsing message's game info message content, invalid JSON? message = ${endGameMessage.message}`
            );
        }
    }

    // deprecated case, where title's translation key is stored as message in db
    if (endGameMessage.title.startsWith("misc.gameMessages")) {
        endGameMessage.title = LocalizationManager.localizer.translate(
            guildID,
            endGameMessage.title
        );
    } else {
        try {
            const gameInfoMessageContent: GameMessageMultiLocaleContent =
                JSON.parse(endGameMessage.title);

            if (!gameInfoMessageContent.en || !gameInfoMessageContent.ko) {
                logger.error(
                    `Title's game info message content is missing content. en = ${gameInfoMessageContent.en}, ko = ${gameInfoMessageContent.ko}`
                );
                return null;
            }

            const locale = State.getGuildLocale(guildID);
            endGameMessage.title =
                locale === LocaleType.EN
                    ? gameInfoMessageContent.en
                    : gameInfoMessageContent.ko;
        } catch (e) {
            logger.error(
                `Error parsing title's game info message content, invalid JSON? title = ${endGameMessage.title}`
            );
        }
    }

    return endGameMessage;
}

/**
 * Sends a paginated embed
 * @param message - The Message object
 * @param embeds - A list of embeds to paginate over
 * @param components - A list of components to add to the embed
 * @param startPage - The page to start on
 */
export async function sendPaginationedEmbed(
    message: GuildTextableMessage,
    embeds: Array<Eris.EmbedOptions> | Array<EmbedGenerator>,
    components?: Array<Eris.ActionRow>,
    startPage = 1
): Promise<Eris.Message> {
    if (embeds.length > 1) {
        if (
            await textPermissionsCheck(
                message.channel.id,
                message.guildID,
                message.author.id,
                [...REQUIRED_TEXT_PERMISSIONS, "readMessageHistory"]
            )
        ) {
            return EmbedPaginator.createPaginationEmbed(
                message,
                embeds,
                { timeout: 60000, startPage, cycling: true },
                components
            );
        }

        return null;
    }

    let embed: Eris.EmbedOptions;
    if (typeof embeds[0] === "function") {
        embed = await embeds[0]();
    } else {
        embed = embeds[0];
    }

    return sendMessage(
        message.channel.id,
        { embeds: [embed], components },
        null,
        message.author.id
    );
}

/**
 * Disconnects the bot from the voice channel of the  message's originating guild
 * @param message - The Message object
 */
export function disconnectVoiceConnection(message: GuildTextableMessage): void {
    State.client.closeVoiceConnection(message.guildID);
}

/**
 * @param message - The Message object
 * @returns the bot's voice connection in the message's originating guild
 */
export function getVoiceConnection(
    message: Eris.Message
): Eris.VoiceConnection {
    const voiceConnection = State.client.voiceConnections.get(message.guildID);
    return voiceConnection;
}

/**
 * @param userID - the user's ID
 * @param guildID - the guild ID
 * @returns whether the message's author and the bot are in the same voice channel
 */
export function areUserAndBotInSameVoiceChannel(
    userID: string,
    guildID: string
): boolean {
    const member = State.client.guilds.get(guildID)?.members.get(userID);
    const botVoiceConnection = State.client.voiceConnections.get(guildID);

    if (!member || !member.voiceState || !botVoiceConnection) {
        return false;
    }

    return member.voiceState.channelID === botVoiceConnection.channelID;
}

/**
 * @param messageContext - The messageContext object
 * @returns the voice channel that the message's author is in
 */
export function getUserVoiceChannel(
    messageContext: MessageContext
): Eris.VoiceChannel {
    const member = State.client.guilds
        .get(messageContext.guildID)
        .members.get(messageContext.author.id);

    const voiceChannelID = member.voiceState.channelID;
    if (!voiceChannelID) return null;
    return State.client.getChannel(voiceChannelID) as Eris.VoiceChannel;
}

/**
 * @param voiceChannelID - The voice channel ID
 * @returns the voice channel that the message's author is in
 */
export function getVoiceChannel(voiceChannelID: string): Eris.VoiceChannel {
    const voiceChannel = State.client.getChannel(
        voiceChannelID
    ) as Eris.VoiceChannel;

    return voiceChannel;
}

/**
 * @param voiceChannelID - The voice channel to check
 * @returns the users in the voice channel, excluding bots
 */
export function getCurrentVoiceMembers(
    voiceChannelID: string
): Array<Eris.Member> {
    const voiceChannel = getVoiceChannel(voiceChannelID);
    if (!voiceChannel) {
        logger.warn(`Voice channel not in cache: ${voiceChannelID}`);
        return [];
    }

    return voiceChannel.voiceMembers.filter((x) => !x.bot);
}

/**
 * @param voiceChannelID - The voice channel to check
 * @returns the number of persons in the voice channel, excluding bots
 */
export function getNumParticipants(voiceChannelID: string): number {
    return getCurrentVoiceMembers(voiceChannelID).length;
}

/**
 * @param message - The Message object
 * @returns whether the bot has permissions to join the message author's currently active voice channel
 */
export function voicePermissionsCheck(message: GuildTextableMessage): boolean {
    const voiceChannel = getUserVoiceChannel(
        MessageContext.fromMessage(message)
    );

    const messageContext = MessageContext.fromMessage(message);
    const missingPermissions = REQUIRED_VOICE_PERMISSIONS.filter(
        (permission) =>
            !voiceChannel
                .permissionsOf(process.env.BOT_CLIENT_ID)
                .has(permission)
    );

    if (missingPermissions.length > 0) {
        logger.warn(
            `${getDebugLogHeader(
                messageContext
            )} | Missing Voice Channel [${missingPermissions.join(
                ", "
            )}] permissions`
        );

        sendErrorMessage(MessageContext.fromMessage(message), {
            title: LocalizationManager.localizer.translate(
                message.guildID,
                "misc.failure.missingPermissions.title"
            ),
            description: missingPermissionsText(
                message.guildID,
                missingPermissions
            ),
        });
        return false;
    }

    const channelFull =
        voiceChannel.userLimit &&
        voiceChannel.voiceMembers.size >= voiceChannel.userLimit;

    if (channelFull) {
        logger.warn(`${getDebugLogHeader(messageContext)} | Channel full`);
        sendInfoMessage(MessageContext.fromMessage(message), {
            title: LocalizationManager.localizer.translate(
                message.guildID,
                "misc.failure.vcFull.title"
            ),
            description: LocalizationManager.localizer.translate(
                message.guildID,
                "misc.failure.vcFull.description"
            ),
        });
        return false;
    }

    const afkChannel = voiceChannel.id === voiceChannel.guild.afkChannelID;
    if (afkChannel) {
        logger.warn(
            `${getDebugLogHeader(
                messageContext
            )} | Attempted to start game in AFK voice channel`
        );

        sendInfoMessage(MessageContext.fromMessage(message), {
            title: LocalizationManager.localizer.translate(
                message.guildID,
                "misc.failure.afkChannel.title"
            ),
            description: LocalizationManager.localizer.translate(
                message.guildID,
                "misc.failure.afkChannel.description"
            ),
        });
        return false;
    }

    return true;
}

/**
 * @param guildID - The guild ID
 * @returns whether the bot is alone 😔
 */
export function checkBotIsAlone(guildID: string): boolean {
    const voiceConnection = State.client.voiceConnections.get(guildID);
    if (!voiceConnection || !voiceConnection.channelID) return true;
    const channel = State.client.getChannel(
        voiceConnection.channelID
    ) as Eris.VoiceChannel;

    if (channel.voiceMembers.size === 0) return true;
    if (
        channel.voiceMembers.size === 1 &&
        channel.voiceMembers.has(process.env.BOT_CLIENT_ID)
    ) {
        return true;
    }

    return false;
}

/** @returns the debug TextChannel */
export function getDebugChannel(): Promise<Eris.TextChannel> {
    if (!process.env.DEBUG_SERVER_ID || !process.env.DEBUG_TEXT_CHANNEL_ID)
        return null;
    const debugGuild = State.client.guilds.get(process.env.DEBUG_SERVER_ID);
    if (!debugGuild) return null;
    return fetchChannel(process.env.DEBUG_TEXT_CHANNEL_ID);
}

/**
 * @param guildID - The guild ID
 * @returns the number of users required for a majority
 */
export function getMajorityCount(guildID: string): number {
    const voiceChannelID =
        State.client.voiceConnections.get(guildID)?.channelID;

    if (voiceChannelID) {
        return Math.floor(getNumParticipants(voiceChannelID) * 0.5) + 1;
    }

    return 0;
}

/**
 * Sends an alert to the message webhook
 * @param title - The embed title
 * @param description - the embed description
 * @param color - The embed color
 * @param avatarUrl - The avatar URl to show on the embed
 */
export async function sendDebugAlertWebhook(
    title: string,
    description: string,
    color: number,
    avatarUrl: string
): Promise<void> {
    if (!process.env.ALERT_WEBHOOK_URL) return;
    await axios.post(process.env.ALERT_WEBHOOK_URL, {
        embeds: [
            {
                title,
                description,
                color,
            },
        ],
        username: "Kimiqo",
        avatar_url: avatarUrl,
        footerText: State.version,
    });
}

/**
 * Send the bookmarked songs to the corresponding users
 * @param guildID - The guild where the songs were bookmarked
 * @param bookmarkedSongs - The bookmarked songs
 */
export async function sendBookmarkedSongs(
    guildID: string,
    bookmarkedSongs: {
        [userID: string]: Map<string, BookmarkedSong>;
    }
): Promise<void> {
    const locale = State.getGuildLocale(guildID);
    for (const [userID, songs] of Object.entries(bookmarkedSongs)) {
        const allEmbedFields: Array<{
            name: string;
            value: string;
            inline: boolean;
        }> = [...songs].map((bookmarkedSong) => ({
            name: `${bold(
                `"${getLocalizedSongName(
                    bookmarkedSong[1].song,
                    locale
                )}" - ${getLocalizedArtistName(bookmarkedSong[1].song, locale)}`
            )} (${standardDateFormat(bookmarkedSong[1].song.publishDate)})`,
            value: `[${friendlyFormattedNumber(
                bookmarkedSong[1].song.views
            )} ${LocalizationManager.localizer.translate(
                guildID,
                "misc.views"
            )}](https://youtu.be/${bookmarkedSong[1].song.youtubeLink})`,
            inline: false,
        }));

        for (const fields of chunkArray(allEmbedFields, 25)) {
            const embed: Eris.EmbedOptions = {
                author: {
                    name: "Kimiqo",
                    icon_url: KmqImages.READING_BOOK,
                },
                title: bold(
                    LocalizationManager.localizer.translate(
                        guildID,
                        "misc.interaction.bookmarked.message.title"
                    )
                ),
                fields,
                footer: {
                    text: LocalizationManager.localizer.translate(
                        guildID,
                        "misc.interaction.bookmarked.message.playedOn",
                        { date: standardDateFormat(new Date()) }
                    ),
                },
            };

            // eslint-disable-next-line no-await-in-loop
            await sendDmMessage(userID, { embeds: [embed] });
            // eslint-disable-next-line no-await-in-loop
            await delay(1000);
        }
    }
}

function withinInteractionInterval(
    interaction:
        | Eris.ComponentInteraction
        | Eris.CommandInteraction
        | Eris.AutocompleteInteraction
): boolean {
    return (
        new Date().getTime() - interaction.createdAt <=
        MAX_INTERACTION_RESPONSE_TIME
    );
}

function interactionRejectionHandler(
    interaction:
        | Eris.ComponentInteraction
        | Eris.CommandInteraction
        | Eris.AutocompleteInteraction,
    err
): void {
    if (err.code === 10062) {
        logger.warn(
            `${getDebugLogHeader(
                interaction
            )} | Interaction acknowledge (unknown interaction)`
        );
    } else {
        logger.error(
            `${getDebugLogHeader(
                interaction
            )} | Interaction acknowledge (failure message) failed. err = ${
                err.stack
            }`
        );
    }
}

/**
 * Attempts to acknowledge an interaction
 * @param interaction - The originating interaction
 */
export async function tryInteractionAcknowledge(
    interaction: Eris.ComponentInteraction | Eris.CommandInteraction
): Promise<void> {
    if (!withinInteractionInterval(interaction)) {
        return;
    }

    try {
        await interaction.acknowledge();
    } catch (err) {
        interactionRejectionHandler(interaction, err);
    }
}

/**
 * Attempts to acknowledge an autocomplete interaction with the given response data
 * @param interaction - The originating interaction
 * @param response - The autocomplete data to show the user
 */
export async function tryAutocompleteInteractionAcknowledge(
    interaction: Eris.AutocompleteInteraction,
    response: Array<{ name: string; value: string }>
): Promise<void> {
    if (!withinInteractionInterval(interaction)) {
        return;
    }

    try {
        await interaction.acknowledge(response);
    } catch (err) {
        interactionRejectionHandler(interaction, err);
    }
}

/**
 * Attempts to send a success response to an interaction
 * @param interaction - The originating interaction
 * @param title - The embed title
 * @param description - The embed description
 * @param interactionContent - The interaction message content
 * @param ephemeral - Whether the embed can only be seen by the triggering user
 */
export async function tryCreateInteractionSuccessAcknowledgement(
    interaction: Eris.ComponentInteraction | Eris.CommandInteraction,
    title: string,
    description: string,
    interactionContent?: Eris.InteractionContent,
    ephemeral: boolean = false
): Promise<void> {
    if (!withinInteractionInterval(interaction)) {
        return;
    }

    try {
        if (interactionContent) {
            await interaction.createMessage(interactionContent);
            return;
        }

        await interaction.createMessage({
            embeds: [
                {
                    color: (await userBonusIsActive(interaction.member?.id))
                        ? EMBED_SUCCESS_BONUS_COLOR
                        : EMBED_SUCCESS_COLOR,
                    author: {
                        name: interaction.member?.username,
                        icon_url: interaction.member?.avatarURL,
                    },
                    title: bold(title),
                    description,
                    thumbnail: { url: KmqImages.THUMBS_UP },
                },
            ],
            flags: ephemeral ? EPHEMERAL_MESSAGE_FLAG : null,
        });
    } catch (err) {
        interactionRejectionHandler(interaction, err);
    }
}

/**
 * Attempts to send a error message to an interaction
 * @param interaction - The originating interaction
 * @param title - The embed title
 * @param description - The embed description
 * @param interactionContent - The interaction message content
 */
export async function tryCreateInteractionErrorAcknowledgement(
    interaction: Eris.ComponentInteraction | Eris.CommandInteraction,
<<<<<<< HEAD
    title: string,
    description: string
=======
    description: string,
    interactionContent?: Eris.InteractionContent
>>>>>>> ad25c42e
): Promise<void> {
    if (!withinInteractionInterval(interaction)) {
        return;
    }

    try {
        if (interactionContent) {
            await interaction.createMessage(interactionContent);
            return;
        }

        await interaction.createMessage({
            embeds: [
                {
                    color: EMBED_ERROR_COLOR,
                    author: {
                        name: interaction.member?.username,
                        icon_url: interaction.member?.avatarURL,
                    },
                    title:
                        title ||
                        bold(
                            LocalizationManager.localizer.translate(
                                interaction.guildID,
                                "misc.interaction.title.failure"
                            )
                        ),
                    description,
                    thumbnail: { url: KmqImages.DEAD },
                },
            ],
            flags: EPHEMERAL_MESSAGE_FLAG,
        });
    } catch (err) {
        interactionRejectionHandler(interaction, err);
    }
}

/**
 * Sends the power hour notification to the KMQ server
 */
export function sendPowerHourNotification(): void {
    if (
        !process.env.POWER_HOUR_NOTIFICATION_CHANNEL_ID ||
        !process.env.POWER_HOUR_NOTIFICATION_ROLE_ID
    ) {
        return;
    }

    logger.info("Sending power hour notification");
    sendInfoMessage(
        new MessageContext(process.env.POWER_HOUR_NOTIFICATION_CHANNEL_ID),
        {
            title: "⬆️ KMQ Power Hour Starts Now! ⬆️",
            description: "Earn 2x EXP for the next hour!",
            thumbnailUrl: KmqImages.LISTENING,
        },
        false,
        true,
        `<@&${process.env.POWER_HOUR_NOTIFICATION_ROLE_ID}>`
    );
}<|MERGE_RESOLUTION|>--- conflicted
+++ resolved
@@ -1576,13 +1576,9 @@
  */
 export async function tryCreateInteractionErrorAcknowledgement(
     interaction: Eris.ComponentInteraction | Eris.CommandInteraction,
-<<<<<<< HEAD
     title: string,
-    description: string
-=======
     description: string,
     interactionContent?: Eris.InteractionContent
->>>>>>> ad25c42e
 ): Promise<void> {
     if (!withinInteractionInterval(interaction)) {
         return;
