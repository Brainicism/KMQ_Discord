--- conflicted
+++ resolved
@@ -853,7 +853,7 @@
         [GameOption.TIMER]: "timer-time-seconds",
     };
 
-    const commandNames = GameOptionCommand;
+    const commandNames = { ...GameOptionCommand };
     for (const command in commandNames) {
         if (commandNameToHelp[command]) {
             commandNames[
@@ -863,25 +863,16 @@
     }
 
     // Options excluded from embed fields since they are of higher importance (shown above them as part of the embed description)
-<<<<<<< HEAD
-    const priorityOptions = PriorityGameOption.map(
-        (option) =>
-            `${bold(process.env.BOT_PREFIX + commandNames[option])}: ${
-                optionStrings[option]
-            }`
-    ).join("\n");
-=======
     const priorityOptions = PriorityGameOption.filter(
         (option) => optionStrings[option]
     )
         .map(
             (option) =>
-                `${bold(process.env.BOT_PREFIX + GameOptionCommand[option])}: ${
+                `${bold(process.env.BOT_PREFIX + commandNames[option])}: ${
                     optionStrings[option]
                 }`
         )
         .join("\n");
->>>>>>> 6c0c48b9
 
     let nonPremiumGameWarning = "";
     if (premiumRequest && session?.isGameSession() && !session?.isPremium) {
@@ -893,15 +884,9 @@
         );
     }
 
-<<<<<<< HEAD
-    const fieldOptions = Object.keys(commandNames).filter(
-        (option) => !PriorityGameOption.includes(option as GameOption)
-    );
-=======
-    const fieldOptions = Object.keys(GameOptionCommand)
+    const fieldOptions = Object.keys(commandNames)
         .filter((option) => optionStrings[option as GameOption])
         .filter((option) => !PriorityGameOption.includes(option as GameOption));
->>>>>>> 6c0c48b9
 
     const ZERO_WIDTH_SPACE = "​";
 
