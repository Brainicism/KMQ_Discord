--- conflicted
+++ resolved
@@ -1665,10 +1665,7 @@
     options: Eris.InteractionDataOptions[],
     optionName: string
 ): number {
-<<<<<<< HEAD
-=======
     if (!options) return null;
->>>>>>> 132649d0
     const option = options.find((x) => x.name === optionName);
     if (option) {
         return parseInt(option["value"], 10);
