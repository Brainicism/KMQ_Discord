--- conflicted
+++ resolved
@@ -14,15 +14,10 @@
 export const EMBED_INFO_COLOR = 0x000000; // BLACK
 export const EMBED_ERROR_COLOR = 0xE74C3C; // RED
 export const EMBED_SUCCESS_COLOR = 0x00FF00; // GREEN
-<<<<<<< HEAD
-const MAX_EMBED_FIELDS = 25;
+const EMBED_FIELDS_PER_PAGE = 20;
 const REQUIRED_TEXT_PERMISSIONS = ["addReactions", "embedLinks"];
 const REQUIRED_VOICE_PERMISSIONS = ["voiceConnect", "voiceSpeak"];
 
-=======
-const EMBED_FIELDS_PER_PAGE = 20;
-const REQUIRED_PERMISSIONS = ["addReactions", "embedLinks"]
->>>>>>> fba5f72c
 export async function sendSongMessage(message: Eris.Message<Eris.GuildTextableChannel>, gameSession: GameSession, isForfeit: boolean, guesser?: string) {
     let footer: Eris.EmbedFooterOptions = null;
     const gameRound = gameSession.gameRound;
