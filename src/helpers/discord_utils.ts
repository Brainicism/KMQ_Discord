--- conflicted
+++ resolved
@@ -37,12 +37,8 @@
     truncatedString,
     underline,
 } from "./utils";
-<<<<<<< HEAD
 import { exec } from "child_process";
-import { getAvailableSongCount, userBonusIsActive } from "./game_utils";
-=======
 import { userBonusIsActive } from "./game_utils";
->>>>>>> aed94bf5
 import AppCommandsAction from "../enums/app_command_action";
 import EmbedPaginator from "eris-pagination";
 import EnvType from "../enums/env_type";
