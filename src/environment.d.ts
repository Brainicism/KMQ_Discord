--- conflicted
+++ resolved
@@ -1,29 +1,5 @@
 declare namespace NodeJS {
     export interface ProcessEnv {
-<<<<<<< HEAD
-        BOT_TOKEN: string,
-        DB_USER: string,
-        DB_PASS: string,
-        DB_HOST: string,
-        DB_PORT: string,
-        SONG_DOWNLOAD_DIR: string,
-        TOP_GG_TOKEN?: string,
-        TOP_GG_WEBHOOK_AUTH?: string,
-        DISCORD_BOTS_GG_TOKEN?: string,
-        DISCORD_BOT_LIST_TOKEN?: string,
-        DEBUG_SERVER_ID?: string,
-        DEBUG_TEXT_CHANNEL_ID?: string,
-        BOT_PREFIX: string,
-        NODE_ENV: string,
-        WEB_SERVER_IP: string,
-        WEB_SERVER_PORT: string,
-        ALERT_WEBHOOK_URL?: string,
-        AUDIO_SONGS_PER_ARTIST: number,
-        PREMIUM_AUDIO_SONGS_PER_ARTIST: number,
-        DEBUG_LOGGING: boolean,
-        PATREON_CREATOR_ACCESS_TOKEN?: string,
-        PATREON_CAMPAIGN_ID?: string,
-=======
         BOT_TOKEN: string;
         BOT_CLIENT_ID: string;
         DB_USER: string;
@@ -48,6 +24,7 @@
         DEBUG_LOGGING: boolean;
         POWER_HOUR_NOTIFICATION_CHANNEL_ID?: string;
         POWER_HOUR_NOTIFICATION_ROLE_ID?: string;
->>>>>>> db75202e
+        PATREON_CREATOR_ACCESS_TOKEN?: string;
+        PATREON_CAMPAIGN_ID?: string;
     }
 }