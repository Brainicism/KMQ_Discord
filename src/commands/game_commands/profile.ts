--- conflicted
+++ resolved
@@ -318,19 +318,15 @@
     };
 }
 
-<<<<<<< HEAD
 /**
  * Responds to the profile interaction
  * @param interaction - The originating interaction
  * @param userId - The ID of the user retrieve profile information from
  */
-export async function handleProfileInteraction(interaction: Eris.CommandInteraction, userId: string): Promise<void> {
-=======
 export async function handleProfileInteraction(
     interaction: Eris.CommandInteraction,
     userId: string
 ): Promise<void> {
->>>>>>> d05228c3
     const user = await state.ipc.fetchUser(userId);
     if (!user) {
         tryCreateInteractionErrorAcknowledgement(
