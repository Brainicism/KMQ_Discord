--- conflicted
+++ resolved
@@ -24,13 +24,8 @@
         ),
         examples: [
             {
-<<<<<<< HEAD
                 example: "`/premium`",
-                explanation: LocalizationManager.localizer.translate(
-=======
-                example: "`,premium`",
                 explanation: i18n.translate(
->>>>>>> ce02c812
                     guildID,
                     "command.premium.help.example"
                 ),
