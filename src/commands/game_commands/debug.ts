import Eris from "eris";
import * as uuid from "uuid";

import { KmqImages } from "../../constants";
import {
    getDebugChannel,
    getDebugLogHeader,
    getGuildLocale,
    getUserVoiceChannel,
    sendInfoMessage,
} from "../../helpers/discord_utils";
import {
    getAvailableSongCount,
<<<<<<< HEAD
    isPremiumRequest,
=======
    getGuildPreference,
>>>>>>> d231367d
} from "../../helpers/game_utils";
import { state } from "../../kmq_worker";
import { IPCLogger } from "../../logger";
import MessageContext from "../../structures/message_context";
import BaseCommand, { CommandArgs } from "../interfaces/base_command";

const logger = new IPCLogger("debug");

export default class DebugCommand implements BaseCommand {
    call = async ({ message, channel }: CommandArgs): Promise<void> => {
        const debugChannel = await getDebugChannel();
        if (!debugChannel) {
            logger.warn("No debug text channel specified");
            return;
        }

        const guildPreference = await getGuildPreference(message.guildID);

        const songCount = await getAvailableSongCount(
            guildPreference,
            await isPremiumRequest(message.guildID, message.author.id)
        );

        const fields: Array<Eris.EmbedField> = [];
        fields.push({
            inline: false,
            name: "Guild Preference",
            value: JSON.stringify(guildPreference.gameOptions),
        });

        fields.push({
            inline: false,
            name: "Song Count",
            value: `${songCount.count.toString()}/${songCount.countBeforeLimit.toString()}`,
        });

        fields.push({
            inline: false,
            name: "Text Permissions",
            value: JSON.stringify(
                channel.permissionsOf(process.env.BOT_CLIENT_ID).json
            ),
        });

        fields.push({
            inline: false,
            name: "Locale",
            value: getGuildLocale(message.guildID),
        });

        const voiceChannel = getUserVoiceChannel(
            MessageContext.fromMessage(message)
        );

        if (voiceChannel) {
            fields.push({
                inline: false,
                name: "Voice Permissions",
                value: JSON.stringify(
                    voiceChannel.permissionsOf(process.env.BOT_CLIENT_ID).json
                ),
            });
        }

        const debugID = uuid.v4();
        await sendInfoMessage(MessageContext.fromMessage(message), {
            description: state.localizer.translate(
                message.guildID,
                "command.debug.description",
                {
                    debugID: `\`${debugID}\``,
                }
            ),
            thumbnailUrl: KmqImages.READING_BOOK,
            title: state.localizer.translate(
                message.guildID,
                "command.debug.title"
            ),
        });

        await sendInfoMessage(new MessageContext(debugChannel.id), {
            fields,
            footerText: debugID,
            timestamp: new Date(),
            title: `Debug Details for User: ${message.author.id}, Guild: ${message.guildID}`,
        });

        logger.info(`${getDebugLogHeader(message)} | Debug info retrieved.`);
    };
}<|MERGE_RESOLUTION|>--- conflicted
+++ resolved
@@ -11,11 +11,8 @@
 } from "../../helpers/discord_utils";
 import {
     getAvailableSongCount,
-<<<<<<< HEAD
+    getGuildPreference,
     isPremiumRequest,
-=======
-    getGuildPreference,
->>>>>>> d231367d
 } from "../../helpers/game_utils";
 import { state } from "../../kmq_worker";
 import { IPCLogger } from "../../logger";
