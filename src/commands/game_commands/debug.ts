import Eris from "eris";
import * as uuid from "uuid";
import BaseCommand, { CommandArgs } from "../interfaces/base_command";
<<<<<<< HEAD
import { getDebugChannel, sendInfoMessage, getUserVoiceChannel } from "../../helpers/discord_utils";
import { getGuildPreference, getSongCount, isUserPremium } from "../../helpers/game_utils";
import { state } from "../../kmq";
=======
import {
    getDebugChannel,
    sendInfoMessage,
    getUserVoiceChannel,
    getDebugLogHeader,
    getGuildLocale,
} from "../../helpers/discord_utils";
import {
    getGuildPreference,
    getAvailableSongCount,
} from "../../helpers/game_utils";
import { state } from "../../kmq_worker";
>>>>>>> db75202e
import { IPCLogger } from "../../logger";
import { KmqImages } from "../../constants";
import MessageContext from "../../structures/message_context";

const logger = new IPCLogger("debug");

export default class DebugCommand implements BaseCommand {
    call = async ({ message, channel }: CommandArgs): Promise<void> => {
        const debugChannel = await getDebugChannel();
        if (!debugChannel) {
            logger.warn("No debug text channel specified");
            return;
        }

        const guildPreference = await getGuildPreference(message.guildID);
<<<<<<< HEAD
        const gameSession = state.gameSessions[message.guildID];
        const premiumRequest = gameSession ? gameSession.isPremiumGame() : await isUserPremium(message.author.id);
        const songCount = await getSongCount(guildPreference, premiumRequest);
=======
        const songCount = await getAvailableSongCount(guildPreference);
>>>>>>> db75202e
        const fields: Array<Eris.EmbedField> = [];
        fields.push({
            name: "Guild Preference",
            value: JSON.stringify(guildPreference.gameOptions),
            inline: false,
        });

        fields.push({
            name: "Song Count",
            value: `${songCount.count.toString()}/${songCount.countBeforeLimit.toString()}`,
            inline: false,
        });

        fields.push({
            name: "Text Permissions",
            value: JSON.stringify(
                channel.permissionsOf(process.env.BOT_CLIENT_ID).json
            ),
            inline: false,
        });

        fields.push({
            name: "Locale",
            value: getGuildLocale(message.guildID),
            inline: false,
        });

        const voiceChannel = getUserVoiceChannel(
            MessageContext.fromMessage(message)
        );

        if (voiceChannel) {
            fields.push({
                name: "Voice Permissions",
                value: JSON.stringify(
                    voiceChannel.permissionsOf(process.env.BOT_CLIENT_ID).json
                ),
                inline: false,
            });
        }

        const debugID = uuid.v4();
        await sendInfoMessage(MessageContext.fromMessage(message), {
            title: state.localizer.translate(
                message.guildID,
                "command.debug.title"
            ),
            description: state.localizer.translate(
                message.guildID,
                "command.debug.description",
                {
                    debugID: `\`${debugID}\``,
                }
            ),
            thumbnailUrl: KmqImages.READING_BOOK,
        });

        await sendInfoMessage(new MessageContext(debugChannel.id), {
            title: `Debug Details for User: ${message.author.id}, Guild: ${message.guildID}`,
            footerText: debugID,
            fields,
            timestamp: new Date(),
        });

        logger.info(`${getDebugLogHeader(message)} | Debug info retrieved.`);
    };
}<|MERGE_RESOLUTION|>--- conflicted
+++ resolved
@@ -1,11 +1,6 @@
 import Eris from "eris";
 import * as uuid from "uuid";
 import BaseCommand, { CommandArgs } from "../interfaces/base_command";
-<<<<<<< HEAD
-import { getDebugChannel, sendInfoMessage, getUserVoiceChannel } from "../../helpers/discord_utils";
-import { getGuildPreference, getSongCount, isUserPremium } from "../../helpers/game_utils";
-import { state } from "../../kmq";
-=======
 import {
     getDebugChannel,
     sendInfoMessage,
@@ -16,9 +11,9 @@
 import {
     getGuildPreference,
     getAvailableSongCount,
+    isPremiumRequest,
 } from "../../helpers/game_utils";
 import { state } from "../../kmq_worker";
->>>>>>> db75202e
 import { IPCLogger } from "../../logger";
 import { KmqImages } from "../../constants";
 import MessageContext from "../../structures/message_context";
@@ -34,13 +29,12 @@
         }
 
         const guildPreference = await getGuildPreference(message.guildID);
-<<<<<<< HEAD
-        const gameSession = state.gameSessions[message.guildID];
-        const premiumRequest = gameSession ? gameSession.isPremiumGame() : await isUserPremium(message.author.id);
-        const songCount = await getSongCount(guildPreference, premiumRequest);
-=======
-        const songCount = await getAvailableSongCount(guildPreference);
->>>>>>> db75202e
+
+        const songCount = await getAvailableSongCount(
+            guildPreference,
+            await isPremiumRequest(message.guildID, message.author.id)
+        );
+
         const fields: Array<Eris.EmbedField> = [];
         fields.push({
             name: "Guild Preference",
