--- conflicted
+++ resolved
@@ -10,11 +10,8 @@
 } from "../../helpers/discord_utils";
 import {
     getGuildPreference,
-<<<<<<< HEAD
     isPremiumRequest,
-=======
     getAvailableSongCount,
->>>>>>> 1440f120
 } from "../../helpers/game_utils";
 import { state } from "../../kmq_worker";
 import { IPCLogger } from "../../logger";
