--- conflicted
+++ resolved
@@ -85,7 +85,6 @@
     }
 }
 
-<<<<<<< HEAD
 /**
  * @param gameSession - The game session
  * @param guildPreference - The guild preference
@@ -93,15 +92,12 @@
  * @param message - The originating message
  * @returns whether the hint request was valid
  */
-export function validHintCheck(gameSession: GameSession, guildPreference: GuildPreference, gameRound: GameRound, message: GuildTextableMessage): boolean {
-=======
 export function validHintCheck(
     gameSession: GameSession,
     guildPreference: GuildPreference,
     gameRound: GameRound,
     message: GuildTextableMessage
 ): boolean {
->>>>>>> d05228c3
     if (!gameSession || !gameRound) {
         logger.warn(`${getDebugLogHeader(message)} | No active game session`);
         sendErrorMessage(MessageContext.fromMessage(message), {
@@ -137,19 +133,15 @@
     return true;
 }
 
-<<<<<<< HEAD
 /**
  * @param guessMode - The guess mode
  * @param gameRound - The game round
  * @returns the hint corresponding to the current game round
  */
-export function generateHint(guessMode: GuessModeType, gameRound: GameRound): string {
-=======
 export function generateHint(
     guessMode: GuessModeType,
     gameRound: GameRound
 ): string {
->>>>>>> d05228c3
     switch (guessMode) {
         case GuessModeType.ARTIST:
             return `Artist Name: ${codeLine(gameRound.hints.artistHint)}`;
