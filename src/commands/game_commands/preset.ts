import * as uuid from "uuid";
import { GameOptionInternalToGameOption, KmqImages } from "../../constants";
import { IPCLogger } from "../../logger";
import {
    getDebugLogHeader,
    getInteractionValue,
    sendErrorMessage,
    sendInfoMessage,
    sendOptionsMessage,
    tryAutocompleteInteractionAcknowledge,
} from "../../helpers/discord_utils";
import CommandPrechecks from "../../command_prechecks";
import Eris from "eris";
import GuildPreference from "../../structures/guild_preference";
import LocaleType from "../../enums/locale_type";
import MessageContext from "../../structures/message_context";
import Session from "../../structures/session";
import dbContext from "../../database_context";
import i18n from "../../helpers/localization_manager";
import type { DefaultSlashCommand } from "../interfaces/base_command";
import type BaseCommand from "../interfaces/base_command";
import type CommandArgs from "../../interfaces/command_args";
import type GameOption from "../../enums/game_option_name";
import type HelpDocumentation from "../../interfaces/help";

const logger = new IPCLogger("preset");
const PRESET_NAME_MAX_LENGTH = 25;
const MAX_NUM_PRESETS = 20;

enum PresetAction {
    LIST = "list",
    SAVE = "save",
    LOAD = "load",
    DELETE = "delete",
    REPLACE = "replace",
    EXPORT = "export",
    IMPORT = "import",
}

const isValidPresetName = async (
    presetName: string,
    messageContext: MessageContext,
    interaction: Eris.CommandInteraction
): Promise<boolean> => {
    if (presetName.length > PRESET_NAME_MAX_LENGTH) {
        logger.warn(
            `${getDebugLogHeader(
                messageContext
            )} | Can't add preset, character limit reached.`
        );

        await sendErrorMessage(
            messageContext,
            {
                title: i18n.translate(
                    messageContext.guildID,
                    "command.preset.failure.lengthyName.title"
                ),
                description: i18n.translate(
                    messageContext.guildID,
                    "command.preset.failure.lengthyName.description",
                    { presetNameMaxLength: String(PRESET_NAME_MAX_LENGTH) }
                ),
            },
            interaction
        );
        return false;
    }

    if (presetName.startsWith("KMQ-")) {
        logger.warn(
            `${getDebugLogHeader(
                messageContext
            )} | Can't add preset, illegal prefix.`
        );

        await sendErrorMessage(
            messageContext,
            {
                title: i18n.translate(
                    messageContext.guildID,
                    "command.preset.failure.illegalPrefix.title"
                ),
                description: i18n.translate(
                    messageContext.guildID,
                    "command.preset.failure.illegalPrefix.description",
                    { importPrefix: "`KMQ-`" }
                ),
            },
            interaction
        );
        return false;
    }

    return true;
};

const canSavePreset = async (
    presetName: string,
    guildPreference: GuildPreference,
    messageContext: MessageContext,
    interaction: Eris.CommandInteraction
): Promise<boolean> => {
    const presets = await guildPreference.listPresets();
    if (presets.length >= MAX_NUM_PRESETS) {
        logger.warn(
            `${getDebugLogHeader(
                messageContext
            )} | Can't add preset, maximum reached.`
        );

        await sendErrorMessage(
            messageContext,
            {
                title: i18n.translate(
                    messageContext.guildID,
                    "command.preset.failure.tooMany.title"
                ),
                description: i18n.translate(
                    messageContext.guildID,
                    "command.preset.failure.tooMany.description",
                    { maxNumPresets: String(MAX_NUM_PRESETS) }
                ),
            },
            interaction
        );
        return false;
    }

    return isValidPresetName(presetName, messageContext, interaction);
};

export default class PresetCommand implements BaseCommand {
    aliases = ["presets"];

    validations = {
        minArgCount: 0,
        maxArgCount: 3,
        arguments: [
            {
                name: "option",
                type: "enum" as const,
                enums: Object.values(PresetAction),
            },
        ],
    };

    preRunChecks = [{ checkFn: CommandPrechecks.competitionPrecheck }];

    help = (guildID: string): HelpDocumentation => ({
        name: "preset",
<<<<<<< HEAD
        description: LocalizationManager.localizer.translate(
            guildID,
            "command.preset.help.description"
        ),
        usage: `/preset list\n\n/preset [save | load | delete | export]\npreset_name:{${LocalizationManager.localizer.translate(
            guildID,
            "command.preset.help.usage.presetName"
        )}}\n\n/preset import\nexported_preset:[${LocalizationManager.localizer.translate(
            guildID,
            "command.preset.help.usage.presetIdentifier"
        )}]\nnew_preset_name:[${LocalizationManager.localizer.translate(
=======
        description: i18n.translate(guildID, "command.preset.help.description"),
        usage: `,preset [list | save | load | delete | export] {preset_name}\n,preset import [${i18n.translate(
            guildID,
            "command.preset.help.usage.presetIdentifier"
        )}] [${i18n.translate(
>>>>>>> ce02c812
            guildID,
            "command.preset.help.usage.presetName"
        )}]`,
        examples: [
            {
<<<<<<< HEAD
                example: "`/preset list`",
                explanation: LocalizationManager.localizer.translate(
=======
                example: "`,preset list`",
                explanation: i18n.translate(
>>>>>>> ce02c812
                    guildID,
                    "command.preset.help.example.list"
                ),
            },
            {
<<<<<<< HEAD
                example: `\`/preset save preset_name:[${LocalizationManager.localizer.translate(
                    guildID,
                    "command.preset.help.usage.presetName"
                )}]\``,
                explanation: LocalizationManager.localizer.translate(
=======
                example: "`,preset save [preset_name]`",
                explanation: i18n.translate(
>>>>>>> ce02c812
                    guildID,
                    "command.preset.help.example.save"
                ),
            },
            {
<<<<<<< HEAD
                example: `\`/preset load preset_name:[${LocalizationManager.localizer.translate(
                    guildID,
                    "command.preset.help.usage.presetName"
                )}]\n,preset load preset_identifier:[${LocalizationManager.localizer.translate(
                    guildID,
                    "command.preset.help.usage.presetIdentifier"
                )}]\``,
                explanation: LocalizationManager.localizer.translate(
=======
                example: "`,preset load [preset_name | preset_identifier]`",
                explanation: i18n.translate(
>>>>>>> ce02c812
                    guildID,
                    "command.preset.help.example.load",
                    { exampleIdentifier: "`KMQ-XXXXX-...`" }
                ),
            },
            {
<<<<<<< HEAD
                example: `\`/preset replace preset_name:[${LocalizationManager.localizer.translate(
                    guildID,
                    "command.preset.help.usage.presetName"
                )}]\``,
                explanation: LocalizationManager.localizer.translate(
=======
                example: "`,preset replace [preset_name]`",
                explanation: i18n.translate(
>>>>>>> ce02c812
                    guildID,
                    "command.preset.help.example.replace"
                ),
            },
            {
<<<<<<< HEAD
                example: `\`/preset delete preset_name:[${LocalizationManager.localizer.translate(
                    guildID,
                    "command.preset.help.usage.presetName"
                )}]\``,
                explanation: LocalizationManager.localizer.translate(
=======
                example: "`,preset delete [preset_name]`",
                explanation: i18n.translate(
>>>>>>> ce02c812
                    guildID,
                    "command.preset.help.example.delete"
                ),
            },
            {
<<<<<<< HEAD
                example: `\`/preset export preset_name:[${LocalizationManager.localizer.translate(
                    guildID,
                    "command.preset.help.usage.presetName"
                )}]\``,
                explanation: LocalizationManager.localizer.translate(
=======
                example: "`,preset export [preset_name]`",
                explanation: i18n.translate(
>>>>>>> ce02c812
                    guildID,
                    "command.preset.help.example.export"
                ),
            },
            {
<<<<<<< HEAD
                example: `\`/preset import preset_identifier:[${LocalizationManager.localizer.translate(
                    guildID,
                    "command.preset.help.usage.presetIdentifier"
                )}] preset_name:[${LocalizationManager.localizer.translate(
                    guildID,
                    "command.preset.help.usage.presetName"
                )}]\``,
                explanation: LocalizationManager.localizer.translate(
=======
                example: "`,preset import [preset_identifier] [preset_name]`",
                explanation: i18n.translate(
>>>>>>> ce02c812
                    guildID,
                    "command.preset.help.example.import",
                    { exampleIdentifier: "`KMQ-XXXXX-...`" }
                ),
            },
        ],
        priority: 200,
    });

    slashCommands = (): Array<
        DefaultSlashCommand | Eris.ChatInputApplicationCommandStructure
    > => [
        {
            type: Eris.Constants.ApplicationCommandTypes.CHAT_INPUT,
            options: [
                {
                    name: PresetAction.LIST,
                    description: i18n.translate(
                        LocaleType.EN,
                        "command.preset.help.example.list"
                    ),
                    type: Eris.Constants.ApplicationCommandOptionTypes
                        .SUB_COMMAND,
                },
                {
                    name: PresetAction.SAVE,
                    description: i18n.translate(
                        LocaleType.EN,
                        "command.preset.help.example.save"
                    ),
                    type: Eris.Constants.ApplicationCommandOptionTypes
                        .SUB_COMMAND,
                    options: [
                        {
                            name: "preset_name",
                            description: i18n.translate(
                                LocaleType.EN,
                                "command.preset.interaction.save.presetName"
                            ),
                            required: true,
                            type: Eris.Constants.ApplicationCommandOptionTypes
                                .STRING,
                        },
                    ],
                },
                {
                    name: PresetAction.LOAD,
                    description: i18n.translate(
                        LocaleType.EN,
                        "command.preset.help.example.load",
                        { exampleIdentifier: "KMQ-XXXXX-..." }
                    ),
                    type: Eris.Constants.ApplicationCommandOptionTypes
                        .SUB_COMMAND,
                    options: [
                        {
                            name: "preset_name",
                            description: i18n.translate(
                                LocaleType.EN,
                                "command.preset.interaction.load.presetName"
                            ),
                            required: true,
                            type: Eris.Constants.ApplicationCommandOptionTypes
                                .STRING,
                            autocomplete: true,
                        },
                    ],
                },
                {
                    name: PresetAction.DELETE,
                    description: i18n.translate(
                        LocaleType.EN,
                        "command.preset.help.example.delete"
                    ),
                    type: Eris.Constants.ApplicationCommandOptionTypes
                        .SUB_COMMAND,
                    options: [
                        {
                            name: "preset_name",
                            description: i18n.translate(
                                LocaleType.EN,
                                "command.preset.interaction.delete.presetName"
                            ),
                            required: true,
                            type: Eris.Constants.ApplicationCommandOptionTypes
                                .STRING,
                            autocomplete: true,
                        },
                    ],
                },
                {
                    name: PresetAction.REPLACE,
                    description: i18n.translate(
                        LocaleType.EN,
                        "command.preset.help.example.replace"
                    ),
                    type: Eris.Constants.ApplicationCommandOptionTypes
                        .SUB_COMMAND,
                    options: [
                        {
                            name: "preset_name",
                            description: i18n.translate(
                                LocaleType.EN,
                                "command.preset.interaction.replace.presetName"
                            ),
                            required: true,
                            type: Eris.Constants.ApplicationCommandOptionTypes
                                .STRING,
                            autocomplete: true,
                        },
                    ],
                },
                {
                    name: PresetAction.EXPORT,
                    description: i18n.translate(
                        LocaleType.EN,
                        "command.preset.help.example.export"
                    ),
                    type: Eris.Constants.ApplicationCommandOptionTypes
                        .SUB_COMMAND,
                    options: [
                        {
                            name: "preset_name",
                            description: i18n.translate(
                                LocaleType.EN,
                                "command.preset.interaction.export.presetName"
                            ),
                            required: true,
                            type: Eris.Constants.ApplicationCommandOptionTypes
                                .STRING,
                            autocomplete: true,
                        },
                    ],
                },
                {
                    name: PresetAction.IMPORT,
                    description: i18n.translate(
                        LocaleType.EN,
                        "command.preset.help.example.import",
                        { exampleIdentifier: "KMQ-XXXXX-..." }
                    ),
                    type: Eris.Constants.ApplicationCommandOptionTypes
                        .SUB_COMMAND,
                    options: [
                        {
                            name: "exported_preset",
                            description: i18n.translate(
                                LocaleType.EN,
                                "command.preset.interaction.import.exportedPresetID"
                            ),
                            required: true,
                            type: Eris.Constants.ApplicationCommandOptionTypes
                                .STRING,
                        },
                        {
                            name: "new_preset_name",
                            description: i18n.translate(
                                LocaleType.EN,
                                "command.preset.interaction.import.presetName"
                            ),
                            required: true,
                            type: Eris.Constants.ApplicationCommandOptionTypes
                                .STRING,
                        },
                    ],
                },
            ],
        },
    ];

    call = async ({ message, parsedMessage }: CommandArgs): Promise<void> => {
        const presetAction =
            (parsedMessage.components[0] as PresetAction) ?? PresetAction.LIST;

        const presetName =
            parsedMessage.components[
                presetAction !== PresetAction.IMPORT ? 1 : 2
            ];

        const presetUUID =
            presetAction === PresetAction.IMPORT
                ? parsedMessage.components[1]
                : null;

        await PresetCommand.processPresetAction(
            MessageContext.fromMessage(message),
            presetAction,
            presetName,
            presetUUID
        );
    };

    static async deletePreset(
        presetName: string,
        guildPreference: GuildPreference,
        messageContext: MessageContext,
        interaction: Eris.CommandInteraction
    ): Promise<void> {
        const deleteResult = await guildPreference.deletePreset(presetName);
        if (!deleteResult) {
            logger.warn(
                `${getDebugLogHeader(
                    messageContext
                )} | Tried to delete non-existent preset '${presetName}'`
            );

            await sendErrorMessage(
                messageContext,
                {
                    title: i18n.translate(
                        messageContext.guildID,
                        "command.preset.failure.noSuchPreset.title"
                    ),
                    description: i18n.translate(
                        messageContext.guildID,
                        "command.preset.failure.noSuchPreset.description",
                        { presetName: `\`${presetName}\`` }
                    ),
                },
                interaction
            );
            return;
        }

        logger.info(
            `${getDebugLogHeader(
                messageContext
            )} | Preset '${presetName}' successfully deleted.`
        );

        await sendInfoMessage(
            messageContext,
            {
                title: i18n.translate(
                    messageContext.guildID,
                    "command.preset.deleted.title"
                ),
                description: i18n.translate(
                    messageContext.guildID,
                    "command.preset.deleted.description",
                    { presetName: `\`${presetName}\`` }
                ),
                thumbnailUrl: KmqImages.NOT_IMPRESSED,
            },
            null,
            null,
            [],
            interaction
        );
    }

    static async loadPreset(
        presetName: string,
        guildPreference: GuildPreference,
        messageContext: MessageContext,
        interaction: Eris.CommandInteraction
    ): Promise<void> {
        let guildID = messageContext.guildID;
        if (presetName.startsWith("KMQ-")) {
            // User is loading a preset via UUID
            const presetUUID = presetName;
            const existingPresetID = await dbContext
                .kmq("game_option_presets")
                .select(["guild_id", "preset_name"])
                .where("option_name", "=", "uuid")
                .andWhere("option_value", "=", JSON.stringify(presetUUID))
                .first();

            if (!existingPresetID) {
                logger.warn(
                    `${getDebugLogHeader(
                        messageContext
                    )} | Tried to load non-existent preset identifier \`${presetUUID}\`.`
                );

                await sendErrorMessage(
                    messageContext,
                    {
                        title: i18n.translate(
                            messageContext.guildID,
                            "command.preset.failure.noSuchPreset.title"
                        ),
                        description: i18n.translate(
                            messageContext.guildID,
                            "command.preset.failure.noSuchPreset.identifier.description",
                            { presetUUID: `\`${presetUUID}\`` }
                        ),
                    },
                    interaction
                );
                return;
            }

            guildID = existingPresetID["guild_id"];
            presetName = existingPresetID["preset_name"];
        }

        const loadResult = await guildPreference.loadPreset(
            presetName,
            guildID
        );

        if (loadResult[0]) {
            logger.info(
                `${getDebugLogHeader(
                    messageContext
                )} | Preset '${presetName}' successfully loaded`
            );

            sendOptionsMessage(
                Session.getSession(guildID),
                messageContext,
                guildPreference,
                loadResult[1].map((x) => ({
                    option: GameOptionInternalToGameOption[x] as GameOption,
                    reset: false,
                })),
                true,
                null,
                null,
                interaction
            );
        } else {
            logger.warn(
                `${getDebugLogHeader(
                    messageContext
                )} | Tried to load non-existent preset '${presetName}'`
            );

            await sendErrorMessage(
                messageContext,
                {
                    title: i18n.translate(
                        messageContext.guildID,
                        "command.preset.failure.noSuchPreset.title"
                    ),
                    description: i18n.translate(
                        messageContext.guildID,
                        "command.preset.failure.noSuchPreset.description",
                        { presetName: `\`${presetName}\`` }
                    ),
                },
                interaction
            );
        }
    }

    static async savePreset(
        presetName: string,
        guildPreference: GuildPreference,
        messageContext: MessageContext,
        interaction: Eris.CommandInteraction
    ): Promise<void> {
        if (
            !(await canSavePreset(
                presetName,
                guildPreference,
                messageContext,
                interaction
            ))
        ) {
            return;
        }

        const saveResult = await guildPreference.savePreset(presetName);
        if (saveResult) {
            logger.info(
                `${getDebugLogHeader(
                    messageContext
                )} | Preset '${presetName}' successfully saved`
            );

            await sendInfoMessage(
                messageContext,
                {
                    title: i18n.translate(
                        messageContext.guildID,
                        "command.preset.saved.title"
                    ),
                    description: i18n.translate(
                        messageContext.guildID,
                        "command.preset.savedOrReplaced.description",
                        {
                            presetLoad: `\`/preset load ${presetName}\``,
                        }
                    ),
                    thumbnailUrl: KmqImages.HAPPY,
                },
                null,
                null,
                [],
                interaction
            );
        } else {
            logger.warn(
                `${getDebugLogHeader(
                    messageContext
                )} | Preset '${presetName}' already exists`
            );

            await sendErrorMessage(
                messageContext,
                {
                    title: i18n.translate(
                        messageContext.guildID,
                        "command.preset.failure.alreadyExists.title"
                    ),
                    description: i18n.translate(
                        messageContext.guildID,
                        "command.preset.failure.alreadyExists.description",
                        {
                            presetNameFormatted: `\`${presetName}\``,
                            presetDelete: "/preset delete",
                            presetName,
                        }
                    ),
                    thumbnailUrl: KmqImages.DEAD,
                },
                interaction
            );
        }
    }

    static async replacePreset(
        presetName: string,
        guildPreference: GuildPreference,
        messageContext: MessageContext,
        interaction: Eris.CommandInteraction
    ): Promise<void> {
        const oldUUID = await guildPreference.deletePreset(presetName);
        if (!oldUUID) {
            logger.info(
                `${getDebugLogHeader(
                    messageContext
                )} | Preset '${presetName}' replace, preset did not exist`
            );
        }

        if (
            !(await isValidPresetName(presetName, messageContext, interaction))
        ) {
            return;
        }

        await guildPreference.savePreset(presetName, oldUUID);
        logger.info(
            `${getDebugLogHeader(
                messageContext
            )} | Preset '${presetName}' successfully replaced`
        );

        await sendInfoMessage(
            messageContext,
            {
                title: i18n.translate(
                    messageContext.guildID,
                    "command.preset.replaced.title"
                ),
                description: i18n.translate(
                    messageContext.guildID,
                    "command.preset.savedOrReplaced.description",
                    {
                        presetLoad: `\`/preset load ${presetName}\``,
                    }
                ),
                thumbnailUrl: KmqImages.HAPPY,
            },
            null,
            null,
            [],
            interaction
        );
    }

    static async exportPreset(
        presetName: string,
        guildPreference: GuildPreference,
        messageContext: MessageContext,
        interaction: Eris.CommandInteraction
    ): Promise<void> {
        const presetUUID = await guildPreference.getPresetUUID(presetName);
        if (!presetUUID) {
            logger.warn(
                `${getDebugLogHeader(
                    messageContext
                )} | Preset export failed; '${presetName}' does not exist`
            );

            await sendErrorMessage(
                messageContext,
                {
                    title: i18n.translate(
                        messageContext.guildID,
                        "command.preset.failure.noSuchPreset.title"
                    ),
                    description: i18n.translate(
                        messageContext.guildID,
                        "command.preset.failure.noSuchPreset.description",
                        { presetName: `\`${presetName}\`` }
                    ),
                    thumbnailUrl: KmqImages.DEAD,
                },
                interaction
            );
            return;
        }

        logger.info(
            `${getDebugLogHeader(
                messageContext
            )} | Preset '${presetName}' successfully exported as ${presetUUID}`
        );

        await sendInfoMessage(
            messageContext,
            {
                title: i18n.translate(
                    messageContext.guildID,
                    "command.preset.exported.title"
                ),
                description: i18n.translate(
                    messageContext.guildID,
                    "command.preset.exported.description",
                    {
                        presetName: `\`${presetName}\``,
                        presetImport: "/preset import",
                        presetUUID,
                        presetLoad: "/preset load",
                    }
                ),
                thumbnailUrl: KmqImages.THUMBS_UP,
            },
            null,
            null,
            [],
            interaction
        );
    }

    static async importPreset(
        presetUUID: string,
        presetName: string,
        guildPreference: GuildPreference,
        messageContext: MessageContext,
        interaction: Eris.CommandInteraction
    ): Promise<void> {
        if ((await guildPreference.listPresets()).includes(presetName)) {
            logger.warn(
                `${getDebugLogHeader(
                    messageContext
                )} | Preset import failed; '${presetName}' already exists`
            );

            sendErrorMessage(
                messageContext,
                {
                    title: i18n.translate(
                        messageContext.guildID,
                        "command.preset.failure.alreadyExists.title"
                    ),
                    description: i18n.translate(
                        messageContext.guildID,
                        "command.preset.failure.alreadyExists.description",
                        {
                            presetNameFormatted: `\`${presetName}\``,
                            presetDelete: "/preset delete",
                            presetName,
                        }
                    ),
                    thumbnailUrl: KmqImages.DEAD,
                },
                interaction
            );
            return;
        }

        const existingPresetID = await dbContext
            .kmq("game_option_presets")
            .select(["guild_id", "preset_name"])
            .where("option_name", "=", "uuid")
            .andWhere("option_value", "=", JSON.stringify(presetUUID))
            .first();

        if (!existingPresetID) {
            logger.warn(
                `${getDebugLogHeader(
                    messageContext
                )} | Tried to load non-existent preset identifier \`${presetUUID}\`.`
            );

            await sendErrorMessage(
                messageContext,
                {
                    title: i18n.translate(
                        messageContext.guildID,
                        "command.preset.failure.noSuchPreset.title"
                    ),
                    description: i18n.translate(
                        messageContext.guildID,
                        "command.preset.failure.noSuchPreset.identifier.description",
                        { presetUUID: `\`${presetUUID}\`` }
                    ),
                },
                interaction
            );
            return;
        }

        const presetOptions = await dbContext
            .kmq("game_option_presets")
            .select(["option_name", "option_value"])
            .where("guild_id", "=", existingPresetID["guild_id"])
            .andWhere("preset_name", "=", existingPresetID["preset_name"]);

        await dbContext.kmq.transaction(async (trx) => {
            const preset = presetOptions
                .filter((option) => option["option_name"] !== "uuid")
                .map((option) => ({
                    guild_id: messageContext.guildID,
                    preset_name: presetName,
                    option_name: option["option_name"],
                    option_value: option["option_value"],
                }));

            preset.push({
                guild_id: messageContext.guildID,
                preset_name: presetName,
                option_name: "uuid",
                option_value: JSON.stringify(`KMQ-${uuid.v4()}`),
            });

            await dbContext
                .kmq("game_option_presets")
                .insert(preset)
                .onConflict(["guild_id", "preset_name", "option_name"])
                .merge()
                .transacting(trx);
        });

        logger.info(
            `${getDebugLogHeader(
                messageContext
            )} | Preset '${presetName}' imported`
        );

        sendInfoMessage(
            messageContext,
            {
                title: i18n.translate(
                    messageContext.guildID,
                    "command.preset.imported.title"
                ),
                description: i18n.translate(
                    messageContext.guildID,
                    "command.preset.imported.description",
                    {
                        presetLoad: "/preset load",
                        presetName,
                    }
                ),
                thumbnailUrl: KmqImages.THUMBS_UP,
            },
            null,
            null,
            [],
            interaction
        );
    }

    static async listPresets(
        guildPreference: GuildPreference,
        messageContext: MessageContext,
        interaction: Eris.CommandInteraction
    ): Promise<void> {
        const presets = await guildPreference.listPresets();
        sendInfoMessage(
            messageContext,
            {
                title: i18n.translate(
                    messageContext.guildID,
                    "command.preset.list.title"
                ),
                description:
                    presets.length > 0
                        ? presets.join("\n")
                        : i18n.translate(
                              messageContext.guildID,
                              "command.preset.list.failure.noPresets.description",
                              {
                                  presetHelp: "`/help preset`",
                              }
                          ),
                footerText:
                    presets.length > 0
                        ? i18n.translate(
                              messageContext.guildID,
                              "command.preset.list.loadInstructions.footer",
                              {
                                  presetLoad: "/preset load",
                              }
                          )
                        : null,
            },
            null,
            null,
            [],
            interaction
        );

        logger.info(
            `${getDebugLogHeader(messageContext)} | Listed all presets`
        );
    }

    static async processPresetAction(
        messageContext: MessageContext,
        presetAction: PresetAction,
        presetName: string,
        presetUUID: string,
        interaction?: Eris.CommandInteraction
    ): Promise<void> {
        const guildPreference = await GuildPreference.getGuildPreference(
            messageContext.guildID
        );

        if (presetAction === PresetAction.LIST) {
            PresetCommand.listPresets(
                guildPreference,
                messageContext,
                interaction
            );

            return;
        }

        const missingPresetMessage = (): void => {
            sendErrorMessage(
                messageContext,
                {
                    title: i18n.translate(
                        messageContext.guildID,
                        "command.preset.failure.missingName.title"
                    ),
                    description: i18n.translate(
                        messageContext.guildID,
                        "command.preset.failure.missingName.description"
                    ),
                    thumbnailUrl: KmqImages.NOT_IMPRESSED,
                },
                interaction
            );

            logger.warn(
                `${getDebugLogHeader(
                    messageContext
                )} | Preset name not specified`
            );
        };

        if (presetAction !== PresetAction.IMPORT && !presetName) {
            missingPresetMessage();
            return;
        }

        switch (presetAction) {
            case PresetAction.SAVE:
                await PresetCommand.savePreset(
                    presetName,
                    guildPreference,
                    messageContext,
                    interaction
                );
                break;
            case PresetAction.LOAD:
                await PresetCommand.loadPreset(
                    presetName,
                    guildPreference,
                    messageContext,
                    interaction
                );
                break;
            case PresetAction.DELETE:
                await PresetCommand.deletePreset(
                    presetName,
                    guildPreference,
                    messageContext,
                    interaction
                );
                break;
            case PresetAction.REPLACE:
                await PresetCommand.replacePreset(
                    presetName,
                    guildPreference,
                    messageContext,
                    interaction
                );
                break;
            case PresetAction.EXPORT:
                await PresetCommand.exportPreset(
                    presetName,
                    guildPreference,
                    messageContext,
                    interaction
                );
                break;
            case PresetAction.IMPORT: {
                if (!presetUUID) {
                    sendErrorMessage(
                        messageContext,
                        {
                            title: i18n.translate(
                                messageContext.guildID,
                                "command.preset.failure.missingIdentifier.title"
                            ),
<<<<<<< HEAD
                            description:
                                LocalizationManager.localizer.translate(
                                    messageContext.guildID,
                                    "command.preset.failure.missingIdentifier.description",
                                    {
                                        presetExport: "/preset export",
                                    }
                                ),
=======
                            description: i18n.translate(
                                messageContext.guildID,
                                "command.preset.failure.missingIdentifier.description",
                                {
                                    presetExport: `${process.env.BOT_PREFIX}preset export`,
                                }
                            ),
>>>>>>> ce02c812
                            thumbnailUrl: KmqImages.NOT_IMPRESSED,
                        },
                        interaction
                    );

                    logger.warn(
                        `${getDebugLogHeader(
                            messageContext
                        )} | Preset UUID not specified`
                    );
                    break;
                }

                if (!presetName) {
                    missingPresetMessage();
                    break;
                }

                await PresetCommand.importPreset(
                    presetUUID,
                    presetName,
                    guildPreference,
                    messageContext,
                    interaction
                );
                break;
            }

            default:
        }
    }

    async processChatInputInteraction(
        interaction: Eris.CommandInteraction,
        messageContext: MessageContext
    ): Promise<void> {
        const { interactionOptions, interactionName } =
            getInteractionValue(interaction);

        const presetAction = interactionName as PresetAction;

        let presetName: string = null;
        let presetUUID: string = null;

        if (presetAction === PresetAction.IMPORT) {
            presetName = interactionOptions["new_preset_name"];

            presetUUID = interactionOptions["exported_preset"];
        } else {
            presetName = interactionOptions["preset_name"];
        }

        await PresetCommand.processPresetAction(
            messageContext,
            presetAction,
            presetName,
            presetUUID,
            interaction
        );
    }

    /**
     * Handles showing suggested presets as the user types
     * @param interaction - The interaction with intermediate typing state
     */
    static async processAutocompleteInteraction(
        interaction: Eris.AutocompleteInteraction
    ): Promise<void> {
        const guildPreference = await GuildPreference.getGuildPreference(
            interaction.guildID
        );

        const presets = await guildPreference.listPresets();
        const lowercaseUserInput = (
            (
                interaction.data
                    .options[0] as Eris.InteractionDataOptionsSubCommand
            ).options.filter(
                (x) => x["focused"]
            )[0] as Eris.InteractionDataOptionsString
        ).value.toLowerCase();

        await tryAutocompleteInteractionAcknowledge(
            interaction,
            presets
                .filter((x) =>
                    lowercaseUserInput.length === 0
                        ? true
                        : x.toLowerCase().startsWith(lowercaseUserInput)
                )
                .map((x) => ({ name: x, value: x }))
        );
    }
}<|MERGE_RESOLUTION|>--- conflicted
+++ resolved
@@ -149,134 +149,88 @@
 
     help = (guildID: string): HelpDocumentation => ({
         name: "preset",
-<<<<<<< HEAD
-        description: LocalizationManager.localizer.translate(
-            guildID,
-            "command.preset.help.description"
-        ),
-        usage: `/preset list\n\n/preset [save | load | delete | export]\npreset_name:{${LocalizationManager.localizer.translate(
+        description: i18n.translate(guildID, "command.preset.help.description"),
+        usage: `/preset list\n\n/preset [save | load | delete | export]\npreset_name:{${i18n.translate(
             guildID,
             "command.preset.help.usage.presetName"
-        )}}\n\n/preset import\nexported_preset:[${LocalizationManager.localizer.translate(
+        )}}\n\n/preset import\nexported_preset:[${i18n.translate(
             guildID,
             "command.preset.help.usage.presetIdentifier"
-        )}]\nnew_preset_name:[${LocalizationManager.localizer.translate(
-=======
-        description: i18n.translate(guildID, "command.preset.help.description"),
-        usage: `,preset [list | save | load | delete | export] {preset_name}\n,preset import [${i18n.translate(
-            guildID,
-            "command.preset.help.usage.presetIdentifier"
-        )}] [${i18n.translate(
->>>>>>> ce02c812
+        )}]\nnew_preset_name:[${i18n.translate(
             guildID,
             "command.preset.help.usage.presetName"
         )}]`,
         examples: [
             {
-<<<<<<< HEAD
                 example: "`/preset list`",
-                explanation: LocalizationManager.localizer.translate(
-=======
-                example: "`,preset list`",
                 explanation: i18n.translate(
->>>>>>> ce02c812
                     guildID,
                     "command.preset.help.example.list"
                 ),
             },
             {
-<<<<<<< HEAD
-                example: `\`/preset save preset_name:[${LocalizationManager.localizer.translate(
+                example: `\`/preset save preset_name:[${i18n.translate(
                     guildID,
                     "command.preset.help.usage.presetName"
                 )}]\``,
-                explanation: LocalizationManager.localizer.translate(
-=======
-                example: "`,preset save [preset_name]`",
                 explanation: i18n.translate(
->>>>>>> ce02c812
                     guildID,
                     "command.preset.help.example.save"
                 ),
             },
             {
-<<<<<<< HEAD
-                example: `\`/preset load preset_name:[${LocalizationManager.localizer.translate(
+                example: `\`/preset load preset_name:[${i18n.translate(
                     guildID,
                     "command.preset.help.usage.presetName"
-                )}]\n,preset load preset_identifier:[${LocalizationManager.localizer.translate(
+                )}]\n,preset load preset_identifier:[${i18n.translate(
                     guildID,
                     "command.preset.help.usage.presetIdentifier"
                 )}]\``,
-                explanation: LocalizationManager.localizer.translate(
-=======
-                example: "`,preset load [preset_name | preset_identifier]`",
                 explanation: i18n.translate(
->>>>>>> ce02c812
                     guildID,
                     "command.preset.help.example.load",
                     { exampleIdentifier: "`KMQ-XXXXX-...`" }
                 ),
             },
             {
-<<<<<<< HEAD
-                example: `\`/preset replace preset_name:[${LocalizationManager.localizer.translate(
+                example: `\`/preset replace preset_name:[${i18n.translate(
                     guildID,
                     "command.preset.help.usage.presetName"
                 )}]\``,
-                explanation: LocalizationManager.localizer.translate(
-=======
-                example: "`,preset replace [preset_name]`",
                 explanation: i18n.translate(
->>>>>>> ce02c812
                     guildID,
                     "command.preset.help.example.replace"
                 ),
             },
             {
-<<<<<<< HEAD
-                example: `\`/preset delete preset_name:[${LocalizationManager.localizer.translate(
+                example: `\`/preset delete preset_name:[${i18n.translate(
                     guildID,
                     "command.preset.help.usage.presetName"
                 )}]\``,
-                explanation: LocalizationManager.localizer.translate(
-=======
-                example: "`,preset delete [preset_name]`",
                 explanation: i18n.translate(
->>>>>>> ce02c812
                     guildID,
                     "command.preset.help.example.delete"
                 ),
             },
             {
-<<<<<<< HEAD
-                example: `\`/preset export preset_name:[${LocalizationManager.localizer.translate(
+                example: `\`/preset export preset_name:[${i18n.translate(
                     guildID,
                     "command.preset.help.usage.presetName"
                 )}]\``,
-                explanation: LocalizationManager.localizer.translate(
-=======
-                example: "`,preset export [preset_name]`",
                 explanation: i18n.translate(
->>>>>>> ce02c812
                     guildID,
                     "command.preset.help.example.export"
                 ),
             },
             {
-<<<<<<< HEAD
-                example: `\`/preset import preset_identifier:[${LocalizationManager.localizer.translate(
+                example: `\`/preset import preset_identifier:[${i18n.translate(
                     guildID,
                     "command.preset.help.usage.presetIdentifier"
-                )}] preset_name:[${LocalizationManager.localizer.translate(
+                )}] preset_name:[${i18n.translate(
                     guildID,
                     "command.preset.help.usage.presetName"
                 )}]\``,
-                explanation: LocalizationManager.localizer.translate(
-=======
-                example: "`,preset import [preset_identifier] [preset_name]`",
                 explanation: i18n.translate(
->>>>>>> ce02c812
                     guildID,
                     "command.preset.help.example.import",
                     { exampleIdentifier: "`KMQ-XXXXX-...`" }
@@ -1091,24 +1045,13 @@
                                 messageContext.guildID,
                                 "command.preset.failure.missingIdentifier.title"
                             ),
-<<<<<<< HEAD
-                            description:
-                                LocalizationManager.localizer.translate(
-                                    messageContext.guildID,
-                                    "command.preset.failure.missingIdentifier.description",
-                                    {
-                                        presetExport: "/preset export",
-                                    }
-                                ),
-=======
                             description: i18n.translate(
                                 messageContext.guildID,
                                 "command.preset.failure.missingIdentifier.description",
                                 {
-                                    presetExport: `${process.env.BOT_PREFIX}preset export`,
+                                    presetExport: "/preset export",
                                 }
                             ),
->>>>>>> ce02c812
                             thumbnailUrl: KmqImages.NOT_IMPRESSED,
                         },
                         interaction
