import {
    EMBED_SUCCESS_BONUS_COLOR,
    KmqImages,
    REVIEW_LINK,
    VOTE_BONUS_DURATION,
    VOTE_LINK,
    VOTE_RESET_DURATION,
} from "../../constants";
import { IPCLogger } from "../../logger";
import { bold } from "../../helpers/utils";
import {
    getDebugLogHeader,
    sendInfoMessage,
} from "../../helpers/discord_utils";
import { userBonusIsActive } from "../../helpers/game_utils";
import Eris from "eris";
import MessageContext from "../../structures/message_context";
import dbContext from "../../database_context";
import i18n from "../../helpers/localization_manager";
import type { DefaultSlashCommand } from "../interfaces/base_command";
import type BaseCommand from "../interfaces/base_command";
import type CommandArgs from "../../interfaces/command_args";
import type EmbedPayload from "../../interfaces/embed_payload";
import type HelpDocumentation from "../../interfaces/help";

const logger = new IPCLogger("vote");

export default class VoteCommand implements BaseCommand {
    aliases = ["v", "voted"];

    help = (guildID: string): HelpDocumentation => ({
        name: "vote",
<<<<<<< HEAD
        description: LocalizationManager.localizer.translate(
            guildID,
            "command.vote.help.description"
        ),
        usage: "/vote",
=======
        description: i18n.translate(guildID, "command.vote.help.description"),
        usage: ",vote",
>>>>>>> ce02c812
        examples: [],
        priority: 60,
    });

    slashCommands = (): Array<
        DefaultSlashCommand | Eris.ChatInputApplicationCommandStructure
    > => [
        {
            type: Eris.Constants.ApplicationCommandTypes.CHAT_INPUT,
        },
    ];

    call = async ({ message }: CommandArgs): Promise<void> => {
        await VoteCommand.sendVoteMessage(MessageContext.fromMessage(message));
    };

    static async sendVoteMessage(
        messageContext: MessageContext,
        interaction?: Eris.CommandInteraction
    ): Promise<void> {
        let voteStatusString = "";
        const boostActive = await userBonusIsActive(messageContext.author.id);
        const userVoterStatus = await dbContext
            .kmq("top_gg_user_votes")
            .where("user_id", "=", messageContext.author.id)
            .first();

        if (boostActive) {
            const timeRemaining =
                new Date(
                    userVoterStatus["buff_expiry_date"] - Date.now()
                ).getTime() /
                (1000 * 60);

            voteStatusString = i18n.translate(
                messageContext.guildID,
                "command.vote.timeLeft",
                {
                    time: bold(
                        i18n.translateN(
                            messageContext.guildID,
                            "misc.plural.minute",
                            Math.max(Math.ceil(timeRemaining), 0)
                        )
                    ),
                }
            );
        } else if (userVoterStatus) {
            // User has voted before
            const nextVoteTime = new Date(userVoterStatus["buff_expiry_date"]);
            nextVoteTime.setHours(
                nextVoteTime.getHours() +
                    VOTE_RESET_DURATION -
                    VOTE_BONUS_DURATION
            );
            if (nextVoteTime.getTime() <= Date.now()) {
                voteStatusString = i18n.translate(
                    messageContext.guildID,
                    "command.vote.available"
                );
            } else {
                const hoursLeft = Math.floor(
                    (nextVoteTime.getTime() - Date.now()) / (60 * 60 * 1000)
                );

                const minutesLeft = new Date(
                    nextVoteTime.getTime() - Date.now()
                ).getMinutes();

                const secondsLeft = new Date(
                    nextVoteTime.getTime() - Date.now()
                ).getSeconds();

                if (hoursLeft > 0) {
                    voteStatusString = i18n.translate(
                        messageContext.guildID,
                        "command.vote.unavailable.hours",
                        {
                            hours: i18n.translateN(
                                messageContext.guildID,
                                "misc.plural.hour",
                                hoursLeft
                            ),
                        }
                    );
                } else if (minutesLeft > 0) {
                    voteStatusString = i18n.translate(
                        messageContext.guildID,
                        "command.vote.unavailable.minutes",
                        {
                            minutes: i18n.translateN(
                                messageContext.guildID,
                                "misc.plural.minute",
                                minutesLeft
                            ),
                        }
                    );
                } else {
                    voteStatusString = i18n.translate(
                        messageContext.guildID,
                        "command.vote.unavailable.seconds",
                        {
                            seconds: i18n.translateN(
                                messageContext.guildID,
                                "misc.plural.second",
                                secondsLeft
                            ),
                        }
                    );
                }
            }
        } else {
            voteStatusString = i18n.translate(
                messageContext.guildID,
                "command.vote.available"
            );
        }

        const embedPayload: EmbedPayload = {
            color: boostActive ? EMBED_SUCCESS_BONUS_COLOR : null,
            title: boostActive
                ? i18n.translate(
                      messageContext.guildID,
                      "command.vote.boost.active"
                  )
                : i18n.translate(
                      messageContext.guildID,
                      "command.vote.boost.inactive"
                  ),
            description: `${voteStatusString}\n\n${i18n.translate(
                messageContext.guildID,
                "command.vote.description",
                {
                    voteLink: VOTE_LINK,
                    voteResetDuration: String(VOTE_RESET_DURATION),
                    reviewLink: REVIEW_LINK,
                }
            )} `,
            thumbnailUrl: KmqImages.THUMBS_UP,
            components: [
                {
                    type: 1,
                    components: [
                        {
                            type: Eris.Constants.ComponentTypes.BUTTON,
                            style: Eris.Constants.ButtonStyles.LINK,
                            url: VOTE_LINK,
                            emoji: { name: "✅" },
                            label: i18n.translate(
                                messageContext.guildID,
                                "misc.interaction.vote"
                            ),
                        },
                        {
                            type: Eris.Constants.ComponentTypes.BUTTON,
                            style: Eris.Constants.ButtonStyles.LINK,
                            url: REVIEW_LINK,
                            emoji: { name: "📖" },
                            label: i18n.translate(
                                messageContext.guildID,
                                "misc.interaction.leaveReview"
                            ),
                        },
                    ],
                },
            ],
        };

        await sendInfoMessage(
            messageContext,
            embedPayload,
            true,
            null,
            [],
            interaction
        );

        logger.info(
            `${getDebugLogHeader(
                messageContext
            )} | Vote instructions retrieved.`
        );
    }

    /**
     * @param interaction - The interaction
     * @param messageContext - The message context
     */
    async processChatInputInteraction(
        interaction: Eris.CommandInteraction,
        messageContext: MessageContext
    ): Promise<void> {
        await VoteCommand.sendVoteMessage(messageContext, interaction);
    }
}<|MERGE_RESOLUTION|>--- conflicted
+++ resolved
@@ -30,16 +30,8 @@
 
     help = (guildID: string): HelpDocumentation => ({
         name: "vote",
-<<<<<<< HEAD
-        description: LocalizationManager.localizer.translate(
-            guildID,
-            "command.vote.help.description"
-        ),
+        description: i18n.translate(guildID, "command.vote.help.description"),
         usage: "/vote",
-=======
-        description: i18n.translate(guildID, "command.vote.help.description"),
-        usage: ",vote",
->>>>>>> ce02c812
         examples: [],
         priority: 60,
     });
