import BaseCommand, { CommandArgs } from "../interfaces/base_command";
import _logger from "../../logger";
import { getDebugLogHeader, sendInfoMessage, EMBED_SUCCESS_BONUS_COLOR, EMBED_INFO_COLOR } from "../../helpers/discord_utils";
import MessageContext from "../../structures/message_context";
import { KmqImages } from "../../constants";
import dbContext from "../../database_context";
<<<<<<< HEAD
import { state } from "../../kmq";
=======
>>>>>>> ac6ebc9a
import { bold } from "../../helpers/utils";
import { userBonusIsActive } from "../../helpers/game_utils";

const logger = _logger("vote");

export default class VoteCommand implements BaseCommand {
    aliases = ["v", "voted"];

    help = {
        name: "vote",
        description: "Shows instructions on how to vote to receive 2x EXP for an hour.",
        usage: ",vote",
        examples: [],
        priority: 60,
    };

    call = async ({ message }: CommandArgs) => {
        let timeRemainingString = "";
        const boostActive = await userBonusIsActive(message.author.id);
        if (boostActive) {
            const userVoterStatus = await dbContext.kmq("top_gg_user_votes")
                .where("user_id", "=", message.author.id)
                .first();
            const timeRemaining = new Date(userVoterStatus["buff_expiry_date"] - Date.now()).getTime() / (1000 * 60);
            timeRemainingString = `${bold(String(Math.max(Math.ceil(timeRemaining), 0)))} minutes left.\n\n`;
        }
        sendInfoMessage(MessageContext.fromMessage(message), {
            color: boostActive ? EMBED_SUCCESS_BONUS_COLOR : EMBED_INFO_COLOR,
            title: boostActive ? "Boost active!" : "Boost inactive",
            description: `${timeRemainingString}Vote for KMQ on [top.gg](https://top.gg/bot/508759831755096074/vote) and you'll receive 2x EXP for an hour! You can vote once every 12 hours.\n\nWe'd appreciate it if you could also leave a [review](https://top.gg/bot/508759831755096074#reviews).`,
            thumbnailUrl: KmqImages.THUMBS_UP,
        }, true);
        logger.info(`${getDebugLogHeader(message)} | Vote instructions retrieved.`);
    };
}<|MERGE_RESOLUTION|>--- conflicted
+++ resolved
@@ -4,10 +4,6 @@
 import MessageContext from "../../structures/message_context";
 import { KmqImages } from "../../constants";
 import dbContext from "../../database_context";
-<<<<<<< HEAD
-import { state } from "../../kmq";
-=======
->>>>>>> ac6ebc9a
 import { bold } from "../../helpers/utils";
 import { userBonusIsActive } from "../../helpers/game_utils";
 
