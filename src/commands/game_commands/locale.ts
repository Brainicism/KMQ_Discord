--- conflicted
+++ resolved
@@ -57,23 +57,14 @@
                 korean: `\`${LocaleArgument.KOREAN}\``,
             }
         ),
-<<<<<<< HEAD
-        usage: `/locale language:[${LocalizationManager.localizer.translate(
-=======
-        usage: `,locale [${i18n.translate(
->>>>>>> ce02c812
+        usage: `/locale language:[${i18n.translate(
             guildID,
             "command.locale.help.usage.language"
         )}]`,
         examples: [
             {
-<<<<<<< HEAD
                 example: "`/locale language:English`",
-                explanation: LocalizationManager.localizer.translate(
-=======
-                example: "`,locale english`",
                 explanation: i18n.translate(
->>>>>>> ce02c812
                     guildID,
                     "command.locale.help.example.toEnglish",
                     {
@@ -85,13 +76,8 @@
                 ),
             },
             {
-<<<<<<< HEAD
                 example: "`/locale language:Korean`",
-                explanation: LocalizationManager.localizer.translate(
-=======
-                example: "`,locale korean`",
                 explanation: i18n.translate(
->>>>>>> ce02c812
                     guildID,
                     "command.locale.help.example.toKorean",
                     {
@@ -102,22 +88,6 @@
                     }
                 ),
             },
-<<<<<<< HEAD
-=======
-            {
-                example: "`,locale`",
-                explanation: i18n.translate(
-                    guildID,
-                    "command.locale.help.example.reset",
-                    {
-                        defaultLocale: i18n.translate(
-                            guildID,
-                            `command.locale.language.${DEFAULT_LOCALE}`
-                        ),
-                    }
-                ),
-            },
->>>>>>> ce02c812
         ],
         priority: 30,
     });
