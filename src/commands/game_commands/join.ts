import BaseCommand, { CommandArgs } from "../interfaces/base_command";
import GameSession from "../../structures/game_session";
import TeamScoreboard from "../../structures/team_scoreboard";
import Player from "../../structures/player";
import { GuildTextableMessage, ParsedMessage, GameType } from "../../types";
import {
    getUserTag,
    sendErrorMessage,
    sendInfoMessage,
    getMention,
    getDebugLogHeader,
} from "../../helpers/discord_utils";
<<<<<<< HEAD
import { isFirstGameOfDay, isUserPremium } from "../../helpers/game_utils";
=======
import { KmqImages } from "../../constants";
>>>>>>> 1440f120
import { bold } from "../../helpers/utils";
import { state } from "../../kmq_worker";
import MessageContext from "../../structures/message_context";
import CommandPrechecks from "../../command_prechecks";
import { IPCLogger } from "../../logger";

const logger = new IPCLogger("join");

export default class JoinCommand implements BaseCommand {
    preRunChecks = [{ checkFn: CommandPrechecks.competitionPrecheck }];

    aliases = ["j"];

    call = async ({
        message,
        gameSessions,
        parsedMessage,
    }: CommandArgs): Promise<void> => {
        const gameSession = gameSessions[message.guildID];
        if (!gameSession || gameSession.gameType !== GameType.TEAMS) {
            return;
        }

        await JoinCommand.joinTeamsGame(message, parsedMessage, gameSession);
    };

    static async joinTeamsGame(
        message: GuildTextableMessage,
        parsedMessage: ParsedMessage,
        gameSession: GameSession
    ): Promise<void> {
        if (parsedMessage.components.length === 0) {
            logger.warn(`${getDebugLogHeader(message)} | Missing team name.`);
            sendErrorMessage(MessageContext.fromMessage(message), {
                title: state.localizer.translate(
                    message.guildID,
                    "command.join.failure.joinError.title"
                ),
                description: state.localizer.translate(
                    message.guildID,
                    "command.join.failure.joinError.noTeamName.description",
                    { joinCommand: `${process.env.BOT_PREFIX}join` }
                ),
            });
            return;
        }

        // Limit length to 128 chars, filter out Discord markdown modifiers
        // Ignore: \ _ * ~ | `
        const teamName = parsedMessage.argument
            .replace(/\\|_|\*|~|\||`/gm, "")
            .substr(0, 128);

        // Don't allow emojis that aren't in this server
        // Emojis are of the format: <(a if animated):(alphanumeric):(number)>
        const emojis = teamName.match(/<a?:[a-zA-Z0-9]+:[0-9]+>/gm) || [];
        for (const emoji of emojis) {
            const emojiID = emoji
                .match(/(?<=<a?:[a-zA-Z0-9]+:)[0-9]+(?=>)/gm)
                .join("");

            if (
                !state.client.guilds
                    .get(message.guildID)
                    .emojis.map((e) => e.id)
                    .includes(emojiID)
            ) {
                sendErrorMessage(MessageContext.fromMessage(message), {
                    title: state.localizer.translate(
                        message.guildID,
                        "command.join.failure.joinError.invalidTeamName.title"
                    ),
                    description: state.localizer.translate(
                        message.guildID,
                        "command.join.failure.joinError.badEmojis.description"
                    ),
                });

                logger.warn(
                    `${getDebugLogHeader(
                        message
                    )} | Team name contains unsupported characters.`
                );
                return;
            }
        }

        if (teamName.length === 0) {
            logger.info(
                `${getDebugLogHeader(
                    message
                )} | Team name contains unsupported characters.`
            );

            sendErrorMessage(MessageContext.fromMessage(message), {
                title: state.localizer.translate(
                    message.guildID,
                    "command.join.failure.joinError.title"
                ),
                description: state.localizer.translate(
                    message.guildID,
                    "command.join.failure.joinError.invalidCharacters.description"
                ),
            });
            return;
        }

        const teamScoreboard = gameSession.scoreboard as TeamScoreboard;
        if (!teamScoreboard.hasTeam(teamName)) {
            teamScoreboard.addTeam(
                teamName,
                Player.fromUserID(
                    message.author.id,
                    0,
                    await isFirstGameOfDay(message.author.id),
                    await isUserPremium(message.author.id)
                )
            );
            const teamNameWithCleanEmojis = teamName.replace(
                /(<a?)(:[a-zA-Z0-9]+:)([0-9]+>)/gm,
                (_p1, _p2, p3) => p3
            );

            sendInfoMessage(MessageContext.fromMessage(message), {
                title: state.localizer.translate(
                    message.guildID,
                    "command.join.team.new"
                ),
                description: state.localizer.translate(
                    message.guildID,
                    "command.join.team.join",
                    {
                        teamName: bold(teamName),
                        mentionedUser: getMention(message.author.id),
                        joinCommand: `${process.env.BOT_PREFIX}join`,
                        teamNameWithCleanEmojis,
                        startGameInstructions: !gameSession.sessionInitialized
                            ? state.localizer.translate(
                                  message.guildID,
                                  "command.join.team.startGameInstructions",
                                  {
                                      beginCommand: `\`${process.env.BOT_PREFIX}begin\``,
                                  }
                              )
                            : "",
                    }
                ),
                thumbnailUrl: KmqImages.READING_BOOK,
            });

            logger.info(
                `${getDebugLogHeader(message)} | Team '${teamName}' created.`
            );
        } else {
            const team = teamScoreboard.getTeam(teamName);
            if (team.hasPlayer(message.author.id)) {
                sendErrorMessage(MessageContext.fromMessage(message), {
                    title: state.localizer.translate(
                        message.guildID,
                        "command.join.failure.joinError.title"
                    ),
                    description: state.localizer.translate(
                        message.guildID,
                        "command.join.failure.joinError.alreadyInTeam.description"
                    ),
                });

                logger.info(
                    `${getDebugLogHeader(
                        message
                    )} | Already joined team '${teamName}'.`
                );
                return;
            }

            teamScoreboard.addTeamPlayer(
                team.id,
                Player.fromUserID(
                    message.author.id,
                    0,
                    await isFirstGameOfDay(message.author.id),
                    await isUserPremium(message.author.id)
                )
            );

            sendInfoMessage(MessageContext.fromMessage(message), {
                title: state.localizer.translate(
                    message.guildID,
                    "command.join.playerJoinedTeam.title",
                    {
                        joiningUser: getUserTag(message.author),
                        teamName: team.name,
                    }
                ),
                description: !gameSession.sessionInitialized
                    ? state.localizer.translate(
                          message.guildID,
                          "command.join.playerJoinedTeam.beforeGameStart.description",
                          { beginCommand: `\`${process.env.BOT_PREFIX}begin\`` }
                      )
                    : state.localizer.translate(
                          message.guildID,
                          "command.join.playerJoinedTeam.afterGameStart.description",
                          {
                              mentionedUser: getMention(message.author.id),
                              teamName: bold(team.name),
                          }
                      ),
                thumbnailUrl: KmqImages.LISTENING,
            });

            logger.info(
                `${getDebugLogHeader(message)} | Successfully joined team '${
                    team.name
                }'.`
            );
        }
    }
}<|MERGE_RESOLUTION|>--- conflicted
+++ resolved
@@ -10,11 +10,8 @@
     getMention,
     getDebugLogHeader,
 } from "../../helpers/discord_utils";
-<<<<<<< HEAD
 import { isFirstGameOfDay, isUserPremium } from "../../helpers/game_utils";
-=======
 import { KmqImages } from "../../constants";
->>>>>>> 1440f120
 import { bold } from "../../helpers/utils";
 import { state } from "../../kmq_worker";
 import MessageContext from "../../structures/message_context";
