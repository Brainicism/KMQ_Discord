import { EMBED_SUCCESS_BONUS_COLOR, KmqImages } from "../../constants";
import { IPCLogger } from "../../logger";
import {
    generateOptionsMessage,
    getDebugLogHeader,
    getGameInfoMessage,
    getUserVoiceChannel,
    sendErrorMessage,
    sendInfoMessage,
    voicePermissionsCheck,
} from "../../helpers/discord_utils";
import CommandPrechecks from "../../command_prechecks";
import Eris from "eris";
import GuildPreference from "../../structures/guild_preference";
import KmqMember from "../../structures/kmq_member";
import ListeningSession from "../../structures/listening_session";
import MessageContext from "../../structures/message_context";
import Session from "../../structures/session";
import State from "../../state";
import i18n from "../../helpers/localization_manager";
import type { DefaultSlashCommand } from "../interfaces/base_command";
import type BaseCommand from "../interfaces/base_command";
import type CommandArgs from "../../interfaces/command_args";
import type HelpDocumentation from "../../interfaces/help";

const logger = new IPCLogger("listen");

/**
 * Sends the beginning of game session message
 * @param textChannelName - The name of the text channel to send the message to
 * @param voiceChannelName - The name of the voice channel to join
 * @param messageContext - The original message that triggered the command
 * @param guildPreference - The guild's preferences
 * @param interaction - The interaction
 */
export async function sendBeginListeningSessionMessage(
    textChannelName: string,
    voiceChannelName: string,
    messageContext: MessageContext,
    guildPreference: GuildPreference,
    interaction?: Eris.CommandInteraction
): Promise<void> {
    const startTitle = i18n.translate(
        messageContext.guildID,
        "command.listen.musicStarting",
        {
            textChannelName,
            voiceChannelName,
        }
    );

    const gameInfoMessage = await getGameInfoMessage(messageContext.guildID);

    const fields: Eris.EmbedField[] = [];
    if (gameInfoMessage) {
        fields.push({
            name: i18n.translate(messageContext.guildID, gameInfoMessage.title),
            value: gameInfoMessage.message,
            inline: false,
        });
    }

    const optionsEmbedPayload = await generateOptionsMessage(
        Session.getSession(messageContext.guildID),
        messageContext,
        guildPreference,
        null,
        false,
        false,
        null
    );

    await sendInfoMessage(
        messageContext,
        {
            title: startTitle,
            color: EMBED_SUCCESS_BONUS_COLOR,
            thumbnailUrl: KmqImages.HAPPY,
            fields,
        },
        false,
        undefined,
        [optionsEmbedPayload],
        interaction
    );
}

export default class ListenCommand implements BaseCommand {
    preRunChecks = [
        { checkFn: CommandPrechecks.notRestartingPrecheck },
        { checkFn: CommandPrechecks.premiumPrecheck },
        { checkFn: CommandPrechecks.maintenancePrecheck },
        { checkFn: CommandPrechecks.notListeningPrecheck },
        { checkFn: CommandPrechecks.notInGamePrecheck },
    ];

    validations = {
        minArgCount: 0,
        maxArgCount: 0,
        arguments: [],
    };

    aliases = ["radio", "music"];

    help = (guildID: string): HelpDocumentation => ({
        name: "listen",
<<<<<<< HEAD
        description: LocalizationManager.localizer.translate(
            guildID,
            "command.listen.help.description"
        ),
        usage: "/listen",
        priority: 1040,
        examples: [
            {
                example: "`/listen`",
                explanation: LocalizationManager.localizer.translate(
=======
        description: i18n.translate(guildID, "command.listen.help.description"),
        usage: ",listen",
        priority: 1040,
        examples: [
            {
                example: "`,listen`",
                explanation: i18n.translate(
>>>>>>> ce02c812
                    guildID,
                    "command.listen.help.example"
                ),
            },
        ],
    });

    slashCommands = (): Array<
        DefaultSlashCommand | Eris.ChatInputApplicationCommandStructure
    > => [
        {
            type: Eris.Constants.ApplicationCommandTypes.CHAT_INPUT,
        },
    ];

    resetPremium = async (guildPreference: GuildPreference): Promise<void> => {
        const guildID = guildPreference.guildID;
        const session = Session.getSession(guildID);
        if (!session || session.isGameSession()) {
            return;
        }

        if (!session.isPremium) {
            logger.info(
                `gid: ${guildID} | Listening session ending, no longer premium.`
            );
            await session.endSession();
        }
    };

    call = async ({ message }: CommandArgs): Promise<void> => {
        await ListenCommand.startListening(MessageContext.fromMessage(message));
    };

    static startListening = async (
        messageContext: MessageContext,
        interaction?: Eris.CommandInteraction
    ): Promise<void> => {
        const guildID = messageContext.guildID;
        const guildPreference = await GuildPreference.getGuildPreference(
            messageContext.guildID
        );

        const textChannel = State.client.getChannel(
            messageContext.textChannelID
        ) as Eris.TextChannel;

        const gameOwner = new KmqMember(messageContext.author.id);
        const voiceChannel = getUserVoiceChannel(messageContext);
        if (!voiceChannel) {
            await sendErrorMessage(
                messageContext,
                {
                    title: i18n.translate(
                        messageContext.guildID,
                        "misc.failure.notInVC.title"
                    ),
                    description: i18n.translate(
                        messageContext.guildID,
                        "misc.failure.notInVC.description",
                        { command: "`/listen`" }
                    ),
                },
                interaction
            );

            logger.warn(
                `${getDebugLogHeader(
                    messageContext
                )} | User not in voice channel`
            );
            return;
        }

        if (!voicePermissionsCheck(messageContext, interaction)) {
            return;
        }

        const listeningSession = new ListeningSession(
            guildPreference,
            textChannel.id,
            voiceChannel.id,
            guildID,
            gameOwner
        );

        State.listeningSessions[guildID] = listeningSession;
        await sendBeginListeningSessionMessage(
            textChannel.name,
            voiceChannel.name,
            messageContext,
            guildPreference,
            interaction
        );

        listeningSession.startRound(messageContext);
    };

    /**
     * @param interaction - The interaction
     * @param messageContext - The message context
     */
    async processChatInputInteraction(
        interaction: Eris.CommandInteraction,
        messageContext: MessageContext
    ): Promise<void> {
        await ListenCommand.startListening(messageContext, interaction);
    }
}<|MERGE_RESOLUTION|>--- conflicted
+++ resolved
@@ -104,26 +104,13 @@
 
     help = (guildID: string): HelpDocumentation => ({
         name: "listen",
-<<<<<<< HEAD
-        description: LocalizationManager.localizer.translate(
-            guildID,
-            "command.listen.help.description"
-        ),
+        description: i18n.translate(guildID, "command.listen.help.description"),
         usage: "/listen",
         priority: 1040,
         examples: [
             {
                 example: "`/listen`",
-                explanation: LocalizationManager.localizer.translate(
-=======
-        description: i18n.translate(guildID, "command.listen.help.description"),
-        usage: ",listen",
-        priority: 1040,
-        examples: [
-            {
-                example: "`,listen`",
                 explanation: i18n.translate(
->>>>>>> ce02c812
                     guildID,
                     "command.listen.help.example"
                 ),
