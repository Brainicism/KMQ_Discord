import fs from "fs";
import path from "path";
import BaseCommand, { CommandArgs, Help } from "../interfaces/base_command";
import { IPCLogger } from "../../logger";
import {
    getDebugLogHeader,
    sendInfoMessage,
} from "../../helpers/discord_utils";
import { KmqImages } from "../../constants";
import MessageContext from "../../structures/message_context";
<<<<<<< HEAD
import { state } from "../../kmq_worker";
=======
import { getKmqCurrentVersion } from "../../helpers/game_utils";
>>>>>>> cec945ac

const logger = new IPCLogger("news");

export default class NewsCommand implements BaseCommand {
    aliases = ["updates"];

    helpPriority = 10;

    help = (guildID: string): Help => ({
        name: "news",
        description: state.localizer.translate(
            guildID,
            "news.help.description"
        ),
        usage: ",news",
        examples: [],
    });

    call = async ({ message }: CommandArgs): Promise<void> => {
        const newsFilePath = path.resolve(__dirname, "../../../data/news.md");
        if (!fs.existsSync(newsFilePath)) {
            logger.error("News file does not exist");
            return;
        }

        const news = fs.readFileSync(newsFilePath).toString();

        await sendInfoMessage(MessageContext.fromMessage(message), {
            title: state.localizer.translate(
                message.guildID,
                "news.updates.title"
            ),
            description: news,
            thumbnailUrl: KmqImages.READING_BOOK,
            footerText: getKmqCurrentVersion(),
        });

        logger.info(`${getDebugLogHeader(message)} | News retrieved.`);
    };
}<|MERGE_RESOLUTION|>--- conflicted
+++ resolved
@@ -8,11 +8,8 @@
 } from "../../helpers/discord_utils";
 import { KmqImages } from "../../constants";
 import MessageContext from "../../structures/message_context";
-<<<<<<< HEAD
 import { state } from "../../kmq_worker";
-=======
 import { getKmqCurrentVersion } from "../../helpers/game_utils";
->>>>>>> cec945ac
 
 const logger = new IPCLogger("news");
 
