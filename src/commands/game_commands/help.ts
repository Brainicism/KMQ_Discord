import { IPCLogger } from "../../logger";
import { KmqImages, MAX_AUTOCOMPLETE_FIELDS } from "../../constants";
import { chunkArray } from "../../helpers/utils";
import {
    getDebugLogHeader,
    getInteractionValue,
    sendErrorMessage,
    sendInfoMessage,
    sendPaginationedEmbed,
    tryAutocompleteInteractionAcknowledge,
} from "../../helpers/discord_utils";
import Eris from "eris";
import KmqMember from "../../structures/kmq_member";
import LocaleType from "../../enums/locale_type";
import MessageContext from "../../structures/message_context";
import State from "../../state";
import i18n from "../../helpers/localization_manager";
import type { DefaultSlashCommand } from "../interfaces/base_command";
import type { EmbedOptions } from "eris";
import type { GuildTextableMessage } from "../../types";
import type BaseCommand from "../interfaces/base_command";
import type CommandArgs from "../../interfaces/command_args";
import type HelpDocumentation from "../../interfaces/help";

const logger = new IPCLogger("help");
const FIELDS_PER_EMBED = 6;
const excludedCommands = ["premium"];

export default class HelpCommand implements BaseCommand {
    help = (guildID: string): HelpDocumentation => ({
        name: "help",
<<<<<<< HEAD
        description: LocalizationManager.localizer.translate(
            guildID,
            "command.help.help.description"
        ),
        usage: `/help\naction:[${LocalizationManager.localizer.translate(
            guildID,
            "command.help.command"
        )}]`,
        examples: [
            {
                example: "`/help`",
                explanation: LocalizationManager.localizer.translate(
=======
        description: i18n.translate(guildID, "command.help.help.description"),
        usage: `,help [${i18n.translate(guildID, "command.help.command")}]`,
        examples: [
            {
                example: "`,help`",
                explanation: i18n.translate(
>>>>>>> ce02c812
                    guildID,
                    "command.help.help.example.allCommands"
                ),
            },
            {
<<<<<<< HEAD
                example: "`/help action:cutoff`",
                explanation: LocalizationManager.localizer.translate(
=======
                example: "`,help cutoff`",
                explanation: i18n.translate(
>>>>>>> ce02c812
                    guildID,
                    "command.help.help.example.sampleCommand"
                ),
            },
        ],
        priority: 1000,
    });

    slashCommands = (): Array<
        DefaultSlashCommand | Eris.ChatInputApplicationCommandStructure
    > => [
        {
            type: Eris.Constants.ApplicationCommandTypes.CHAT_INPUT,
            options: [
                {
                    name: "action",
                    description: i18n.translate(
                        LocaleType.EN,
                        "command.help.interaction.action"
                    ),
                    type: Eris.Constants.ApplicationCommandOptionTypes.STRING,
                    required: false,
                    autocomplete: true,
                },
            ],
        },
    ];

    static async helpMessage(
        messageOrInteraction: GuildTextableMessage | Eris.CommandInteraction,
        action: string
    ): Promise<void> {
        let embedTitle = "";
        let embedDesc = "";
        let embedFields = [];
        let embedActionRowComponents: Eris.ActionRowComponents[] = null;
        const commandFiles = State.client.commands;
        for (const command of excludedCommands) {
            delete commandFiles[command];
        }

        const messageContext = new MessageContext(
            messageOrInteraction.channel.id,
            new KmqMember(messageOrInteraction.member.id),
            messageOrInteraction.guildID
        );

        const commandFilesWithAliases: { [commandName: string]: BaseCommand } =
            {};

        Object.assign(commandFilesWithAliases, commandFiles);
        const commandNamesWithAliases = Object.keys(commandFiles).filter(
            (commandName) => commandFiles[commandName].aliases
        );

        for (const commandName of commandNamesWithAliases) {
            const { aliases } = commandFiles[commandName];
            for (const alias of aliases) {
                commandFilesWithAliases[alias] = commandFiles[commandName];
            }
        }

        let embedFooter = null;
        if (action) {
            const commandNamesWithHelp = Object.keys(
                commandFilesWithAliases
            ).filter(
                (commandName) => commandFilesWithAliases[commandName].help
            );

            logger.info(
                `${getDebugLogHeader(
                    messageContext
                )} | Getting help documentation for: ${action}`
            );
            if (!commandNamesWithHelp.includes(action)) {
                logger.warn(
                    `${getDebugLogHeader(
                        messageContext
                    )} | Missing documentation: ${action}`
                );

                await sendErrorMessage(
                    messageContext,
                    {
                        title: i18n.translate(
                            messageContext.guildID,
                            "command.help.title",
                            {
                                kmq: "K-pop Music Quiz",
                            }
                        ),
                        description: i18n.translate(
                            messageContext.guildID,
                            "command.help.failure.noDocs",
                            { action }
                        ),
                    },
                    messageOrInteraction instanceof Eris.CommandInteraction
                        ? messageOrInteraction
                        : null
                );
                return;
            }

            const helpManual = commandFilesWithAliases[action].help(
                messageContext.guildID
            );

            embedTitle = `\`${helpManual.usage}\``;
            embedDesc = helpManual.description;
            embedActionRowComponents = helpManual.actionRowComponents;
            if (helpManual.examples.length > 0) {
                embedDesc += `\n\n**${i18n.translate(
                    messageContext.guildID,
                    "command.help.examples"
                )}**\n`;
            }

            embedFields = helpManual.examples.map((example) => ({
                name: example.example,
                value: example.explanation,
            }));

            if (commandFilesWithAliases[action].aliases) {
                embedFooter = {
                    text: `${i18n.translate(
                        messageContext.guildID,
                        "misc.inGame.aliases"
                    )}: ${commandFilesWithAliases[action].aliases.join(", ")}`,
                };
            }
        } else {
            logger.info(
                `${getDebugLogHeader(
                    messageContext
                )} | Getting full help documentation`
            );
            const commandsWithHelp = Object.values(commandFiles).filter(
                (command) => command.help
            );

            commandsWithHelp.sort(
                (x, y) => y.help(null).priority - x.help(null).priority
            );

            embedTitle = i18n.translate(
                messageContext.guildID,
                "command.help.title",
                {
                    kmq: "K-pop Music Quiz",
                }
            );

            embedDesc = i18n.translate(
                messageContext.guildID,
                "command.help.description",
                {
<<<<<<< HEAD
                    play: "`/play`",
                    options: "`/options`",
                    help: "/help",
                    command: LocalizationManager.localizer.translate(
=======
                    play: `\`${process.env.BOT_PREFIX}play\``,
                    options: `\`${process.env.BOT_PREFIX}options\``,
                    help: `${process.env.BOT_PREFIX}help`,
                    command: i18n.translate(
>>>>>>> ce02c812
                        messageContext.guildID,
                        "command.help.command"
                    ),
                }
            );

            embedFields = commandsWithHelp.map((command) => {
                const helpManual = command.help(messageContext.guildID);
                return {
                    name: helpManual.name,
                    value: `${helpManual.description}\n${i18n.translate(
                        messageContext.guildID,
                        "misc.usage"
                    )}: \`${helpManual.usage}\``,
                };
            });

            embedActionRowComponents = [
                {
                    style: 5,
                    url: "https://discord.gg/RCuzwYV",
                    type: 2,
                    label: i18n.translate(
                        messageContext.guildID,
                        "misc.interaction.officialKmqServer"
                    ),
                },
                {
                    style: 5,
                    url: "https://brainicism.github.io/KMQ_Discord/GAMEPLAY",
                    type: 2,
                    label: i18n.translate(
                        messageContext.guildID,
                        "misc.interaction.howToPlay"
                    ),
                },
                {
                    style: 5,
                    url: "https://brainicism.github.io/KMQ_Discord/FAQ",
                    type: 2,
                    label: i18n.translate(
                        messageContext.guildID,
                        "misc.interaction.faq"
                    ),
                },
            ];
        }

        if (embedFields.length > 0) {
            const embedFieldSubsets = chunkArray(embedFields, FIELDS_PER_EMBED);
            const embeds: Array<EmbedOptions> = embedFieldSubsets.map(
                (embedFieldsSubset) => ({
                    title: embedTitle,
                    description: embedDesc,
                    fields: embedFieldsSubset,
                    footer: embedFooter,
                    thumbnail: {
                        url: KmqImages.READING_BOOK,
                    },
                })
            );

            await sendPaginationedEmbed(
                messageOrInteraction,
                embeds,
                embedActionRowComponents
                    ? [{ type: 1, components: embedActionRowComponents }]
                    : undefined
            );
        } else {
            await sendInfoMessage(
                messageContext,
                {
                    title: embedTitle,
                    description: embedDesc,
                    footerText: embedFooter ? embedFooter.text : null,
                    thumbnailUrl: KmqImages.READING_BOOK,
                    components: embedActionRowComponents
                        ? [{ type: 1, components: embedActionRowComponents }]
                        : undefined,
                },
                false,
                null,
                [],
                messageOrInteraction instanceof Eris.CommandInteraction
                    ? messageOrInteraction
                    : null
            );
        }
    }

    call = async ({ parsedMessage, message }: CommandArgs): Promise<void> => {
        await HelpCommand.helpMessage(message, parsedMessage.argument);
        logger.info(
            `${getDebugLogHeader(message)} | Help documentation retrieved.`
        );
    };

    /**
     * @param interaction - The interaction
     */
    async processChatInputInteraction(
        interaction: Eris.CommandInteraction
    ): Promise<void> {
        const { interactionOptions } = getInteractionValue(interaction);

        await HelpCommand.helpMessage(
            interaction,
            interactionOptions["action"]
        );
    }

    /**
     * Handles showing suggested command names
     * @param interaction - The interaction with intermediate typing state
     */
    static async processAutocompleteInteraction(
        interaction: Eris.AutocompleteInteraction
    ): Promise<void> {
        const interactionData = getInteractionValue(interaction);
        const focusedKey = interactionData.focusedKey;
        const focusedVal = interactionData.interactionOptions[focusedKey];
        const lowercaseUserInput = focusedVal.toLowerCase();
        const commands = Object.values(State.client.commands)
            .filter((x) => x.help)
            .map((x) => x.help(interaction.guildID))
            .filter((x) => !excludedCommands.includes(x.name))
            .sort((a, b) => b.priority - a.priority);

        if (!lowercaseUserInput) {
            await tryAutocompleteInteractionAcknowledge(
                interaction,
                commands
                    .map((x) => ({ name: x.name, value: x.name }))
                    .slice(0, MAX_AUTOCOMPLETE_FIELDS)
            );
        } else {
            await tryAutocompleteInteractionAcknowledge(
                interaction,
                commands
                    .filter((x) => x.name.startsWith(lowercaseUserInput))
                    .map((x) => ({ name: x.name, value: x.name }))
                    .slice(0, MAX_AUTOCOMPLETE_FIELDS)
            );
        }
    }
}<|MERGE_RESOLUTION|>--- conflicted
+++ resolved
@@ -29,39 +29,22 @@
 export default class HelpCommand implements BaseCommand {
     help = (guildID: string): HelpDocumentation => ({
         name: "help",
-<<<<<<< HEAD
-        description: LocalizationManager.localizer.translate(
-            guildID,
-            "command.help.help.description"
-        ),
-        usage: `/help\naction:[${LocalizationManager.localizer.translate(
+        description: i18n.translate(guildID, "command.help.help.description"),
+        usage: `/help\naction:[${i18n.translate(
             guildID,
             "command.help.command"
         )}]`,
         examples: [
             {
                 example: "`/help`",
-                explanation: LocalizationManager.localizer.translate(
-=======
-        description: i18n.translate(guildID, "command.help.help.description"),
-        usage: `,help [${i18n.translate(guildID, "command.help.command")}]`,
-        examples: [
-            {
-                example: "`,help`",
                 explanation: i18n.translate(
->>>>>>> ce02c812
                     guildID,
                     "command.help.help.example.allCommands"
                 ),
             },
             {
-<<<<<<< HEAD
                 example: "`/help action:cutoff`",
-                explanation: LocalizationManager.localizer.translate(
-=======
-                example: "`,help cutoff`",
                 explanation: i18n.translate(
->>>>>>> ce02c812
                     guildID,
                     "command.help.help.example.sampleCommand"
                 ),
@@ -220,17 +203,10 @@
                 messageContext.guildID,
                 "command.help.description",
                 {
-<<<<<<< HEAD
                     play: "`/play`",
                     options: "`/options`",
                     help: "/help",
-                    command: LocalizationManager.localizer.translate(
-=======
-                    play: `\`${process.env.BOT_PREFIX}play\``,
-                    options: `\`${process.env.BOT_PREFIX}options\``,
-                    help: `${process.env.BOT_PREFIX}help`,
                     command: i18n.translate(
->>>>>>> ce02c812
                         messageContext.guildID,
                         "command.help.command"
                     ),
