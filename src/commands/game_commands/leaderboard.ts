import { IPCLogger } from "../../logger";
import { KmqImages, LEADERBOARD_ENTRIES_PER_PAGE } from "../../constants";
import {
    arrayToString,
    bold,
    chooseRandom,
    friendlyFormattedNumber,
} from "../../helpers/utils";
import {
    getDebugLogHeader,
    getInteractionValue,
    sendErrorMessage,
    sendInfoMessage,
    sendPaginationedEmbed,
} from "../../helpers/discord_utils";
import { getRankNameByLevel } from "./profile";
import { sendValidationErrorMessage } from "../../helpers/validate";
import EnvType from "../../enums/env_type";
import Eris from "eris";
import KmqMember from "../../structures/kmq_member";
import LeaderboardDuration from "../../enums/option_types/leaderboard_duration";
import LeaderboardScope from "../../enums/option_types/leaderboard_scope";
import LeaderboardType from "../../enums/option_types/leaderboard_type";
import LocaleType from "../../enums/locale_type";
import MessageContext from "../../structures/message_context";
import State from "../../state";
import dbContext from "../../database_context";
import i18n from "../../helpers/localization_manager";
import type { DefaultSlashCommand } from "../interfaces/base_command";
import type { EmbedGenerator, GuildTextableMessage } from "../../types";
import type BaseCommand from "../interfaces/base_command";
import type CommandArgs from "../../interfaces/command_args";
import type HelpDocumentation from "../../interfaces/help";

const logger = new IPCLogger("leaderboard");

enum LeaderboardAction {
    ENROLL = "enroll",
    UNENROLL = "unenroll",
}

const leaderboardQuotes = [
    "command.leaderboard.quote.name",
    "command.leaderboard.quote.nextPage",
];

export default class LeaderboardCommand implements BaseCommand {
    aliases = ["lb"];

    validations = {
        minArgCount: 0,
        maxArgCount: 3,
        arguments: [],
    };

    help = (guildID: string): HelpDocumentation => ({
        name: "leaderboard",
        description: i18n.translate(
            guildID,
            "command.leaderboard.help.description"
        ),
<<<<<<< HEAD
        usage: `/leaderboard show\ntype:{gamesplayed | songsguessed | exp}\nscope:{server | game | global}\nduration:{daily | weekly | monthly | yearly}\npage:{${LocalizationManager.localizer.translate(
            guildID,
            "command.leaderboard.help.usage.pageNumber"
        )}}\n\n/leaderboard enroll\n\n/leaderboard unenroll`,
        examples: [
            {
                example: "`/leaderboard show`",
                explanation: LocalizationManager.localizer.translate(
=======
        usage: `,leaderboard {${i18n.translate(
            guildID,
            "command.leaderboard.help.usage.pageNumber"
        )}}\n,leaderboard {gamesplayed | songsguessed} {server | game} {daily | weekly | monthly | yearly} {${i18n.translate(
            guildID,
            "command.leaderboard.help.usage.pageNumber"
        )}}\n,leaderboard [enroll | unenroll]`,
        examples: [
            {
                example: "`,leaderboard`",
                explanation: i18n.translate(
>>>>>>> ce02c812
                    guildID,
                    "command.leaderboard.help.example.global"
                ),
            },
            {
<<<<<<< HEAD
                example: "`/leaderboard show page:3`",
                explanation: LocalizationManager.localizer.translate(
=======
                example: "`,leaderboard 3`",
                explanation: i18n.translate(
>>>>>>> ce02c812
                    guildID,
                    "command.leaderboard.help.example.globalPage"
                ),
            },
            {
<<<<<<< HEAD
                example:
                    "`/leaderboard show scope:game duration:monthly page:2`",
                explanation: LocalizationManager.localizer.translate(
=======
                example: "`,leaderboard game monthly 2`",
                explanation: i18n.translate(
>>>>>>> ce02c812
                    guildID,
                    "command.leaderboard.help.example.gameMonthlyPage"
                ),
            },
            {
<<<<<<< HEAD
                example:
                    "`/leaderboard show type:songsguessed scope:server page:3`",
                explanation: LocalizationManager.localizer.translate(
=======
                example: "`,leaderboard songsguessed server 3`",
                explanation: i18n.translate(
>>>>>>> ce02c812
                    guildID,
                    "command.leaderboard.help.example.serverSongsGuessedPage"
                ),
            },
            {
<<<<<<< HEAD
                example: "`/leaderboard enroll`",
                explanation: LocalizationManager.localizer.translate(
=======
                example: "`,leaderboard enroll`",
                explanation: i18n.translate(
>>>>>>> ce02c812
                    guildID,
                    "command.leaderboard.help.example.enroll"
                ),
            },
            {
<<<<<<< HEAD
                example: "`/leaderboard unenroll`",
                explanation: LocalizationManager.localizer.translate(
=======
                example: "`,leaderboard unenroll`",
                explanation: i18n.translate(
>>>>>>> ce02c812
                    guildID,
                    "command.leaderboard.help.example.unenroll"
                ),
            },
            {
<<<<<<< HEAD
                example: "`/leaderboard scope:server`",
                explanation: LocalizationManager.localizer.translate(
=======
                example: "`,leaderboard server`",
                explanation: i18n.translate(
>>>>>>> ce02c812
                    guildID,
                    "command.leaderboard.help.example.server"
                ),
            },
            {
<<<<<<< HEAD
                example: "`/leaderboard duration:weekly page:4`",
                explanation: LocalizationManager.localizer.translate(
=======
                example: "`,leaderboard weekly 4`",
                explanation: i18n.translate(
>>>>>>> ce02c812
                    guildID,
                    "command.leaderboard.help.example.globalWeeklyPage"
                ),
            },
        ],
        priority: 50,
    });

    slashCommands = (): Array<
        DefaultSlashCommand | Eris.ChatInputApplicationCommandStructure
    > => [
        {
            type: Eris.Constants.ApplicationCommandTypes.CHAT_INPUT,
            options: [
                {
                    name: LeaderboardAction.ENROLL,
                    description: i18n.translate(
                        LocaleType.EN,
                        "command.leaderboard.help.example.enroll"
                    ),
                    type: Eris.Constants.ApplicationCommandOptionTypes
                        .SUB_COMMAND,
                },
                {
                    name: LeaderboardAction.UNENROLL,
                    description: i18n.translate(
                        LocaleType.EN,
                        "command.leaderboard.help.example.unenroll"
                    ),
                    type: Eris.Constants.ApplicationCommandOptionTypes
                        .SUB_COMMAND,
                },
                {
                    name: "show",
                    description: i18n.translate(
                        LocaleType.EN,
                        "command.leaderboard.help.description"
                    ),
                    type: Eris.Constants.ApplicationCommandOptionTypes
                        .SUB_COMMAND,
                    options: [
                        {
                            name: "type",
                            description: i18n.translate(
                                LocaleType.EN,
                                "command.leaderboard.interaction.type"
                            ),
                            type: Eris.Constants.ApplicationCommandOptionTypes
                                .STRING,
                            choices: Object.values(LeaderboardType).map(
                                (type) => ({
                                    name: type,
                                    value: type,
                                    default: type === LeaderboardType.EXP,
                                })
                            ),
                        },
                        {
                            name: "duration",
                            description: i18n.translate(
                                LocaleType.EN,
                                "command.leaderboard.interaction.duration"
                            ),
                            type: Eris.Constants.ApplicationCommandOptionTypes
                                .STRING,
                            choices: [
                                LeaderboardDuration.ALL_TIME,
                                LeaderboardDuration.YEARLY,
                                LeaderboardDuration.MONTHLY,
                                LeaderboardDuration.WEEKLY,
                                LeaderboardDuration.DAILY,
                            ].map((duration) => ({
                                name: duration,
                                value: duration,
                                default:
                                    duration === LeaderboardDuration.ALL_TIME,
                            })),
                        },
                        {
                            name: "scope",
                            description: i18n.translate(
                                LocaleType.EN,
                                "command.leaderboard.interaction.scope"
                            ),
                            type: Eris.Constants.ApplicationCommandOptionTypes
                                .STRING,
                            choices: Object.values(LeaderboardScope).map(
                                (scope) => ({
                                    name: scope,
                                    value: scope,
                                    default: scope === LeaderboardScope.GLOBAL,
                                })
                            ),
                        },
                        {
                            name: "page",
                            description: i18n.translate(
                                LocaleType.EN,
                                "command.leaderboard.interaction.page"
                            ),
                            type: Eris.Constants.ApplicationCommandOptionTypes
                                .INTEGER,
                        },
                    ],
                },
            ],
        },
    ];

    async processChatInputInteraction(
        interaction: Eris.CommandInteraction,
        messageContext: MessageContext
    ): Promise<void> {
        const { interactionOptions, interactionName } =
            getInteractionValue(interaction);

        if (interactionName === LeaderboardAction.ENROLL) {
            LeaderboardCommand.enrollLeaderboard(messageContext, interaction);
        } else if (interactionName === LeaderboardAction.UNENROLL) {
            LeaderboardCommand.unenrollLeaderboard(messageContext, interaction);
        } else {
            await LeaderboardCommand.showLeaderboard(
                interaction,
                interactionOptions["type"],
                interactionOptions["scope"],
                interactionOptions["duration"],
                interactionOptions["page"]
            );
        }
    }

    call = ({ message, parsedMessage }: CommandArgs): Promise<void> => {
        if (parsedMessage.components.length === 0) {
            LeaderboardCommand.showLeaderboard(
                message,
                LeaderboardType.EXP,
                LeaderboardScope.GLOBAL,
                LeaderboardDuration.ALL_TIME
            );
            return;
        }

        let arg = parsedMessage.components[0];
        const messageContext = MessageContext.fromMessage(message);
        if (
            Object.values(LeaderboardAction).includes(arg as LeaderboardAction)
        ) {
            const action = arg as LeaderboardAction;
            if (action === LeaderboardAction.ENROLL) {
                LeaderboardCommand.enrollLeaderboard(messageContext);
            } else if (action === LeaderboardAction.UNENROLL) {
                LeaderboardCommand.unenrollLeaderboard(messageContext);
            }

            return;
        }

        let type: LeaderboardType;
        let scope: LeaderboardScope;
        let duration: LeaderboardDuration;
        const lastArg =
            parsedMessage.components[parsedMessage.components.length - 1];

        const pageOffset =
            Number.isInteger(Number(lastArg)) && Number(lastArg) > 0
                ? Number(lastArg)
                : 0;

        if (Object.values(LeaderboardType).includes(arg as LeaderboardType)) {
            type = arg as LeaderboardType;
        }

        if (Object.values(LeaderboardScope).includes(arg as LeaderboardScope)) {
            scope = arg as LeaderboardScope;
        }

        if (
            Object.values(LeaderboardDuration).includes(
                arg as LeaderboardDuration
            )
        ) {
            duration = arg as LeaderboardDuration;
        }

        if (pageOffset === 0 && !type && !scope && !duration) {
            sendValidationErrorMessage(
                messageContext,
                i18n.translate(
                    message.guildID,
                    "command.leaderboard.validation.firstArg",
                    {
                        typeOrScopeOrDuration: arrayToString([
                            ...Object.values(LeaderboardType),
                            ...Object.values(LeaderboardScope),
                            ...Object.values(LeaderboardDuration),
                        ]),
                    }
                ),
                arg,
                this.help(message.guildID).usage
            );
            return;
        }

        if (parsedMessage.components.length === 1) {
            LeaderboardCommand.showLeaderboard(
                message,
                type,
                scope,
                duration,
                pageOffset
            );
            return;
        }

        arg = parsedMessage.components[1];
        if (Object.values(LeaderboardScope).includes(arg as LeaderboardScope)) {
            scope = arg as LeaderboardScope;
        } else if (
            Object.values(LeaderboardDuration).includes(
                arg as LeaderboardDuration
            )
        ) {
            duration = arg as LeaderboardDuration;
        } else if (pageOffset === 0) {
            sendValidationErrorMessage(
                messageContext,
                i18n.translate(
                    message.guildID,
                    "command.leaderboard.validation.secondArg",
                    {
                        argument: arrayToString([
                            ...Object.values(LeaderboardScope),
                            ...Object.values(LeaderboardDuration),
                        ]),
                    }
                ),
                arg,
                this.help(message.guildID).usage
            );
            return;
        }

        if (parsedMessage.components.length === 2) {
            LeaderboardCommand.showLeaderboard(
                message,
                type,
                scope,
                duration,
                pageOffset
            );
            return;
        }

        arg = parsedMessage.components[2];
        if (
            Object.values(LeaderboardDuration).includes(
                arg as LeaderboardDuration
            )
        ) {
            duration = arg as LeaderboardDuration;
        } else if (pageOffset === 0) {
            sendValidationErrorMessage(
                messageContext,
                i18n.translate(
                    message.guildID,
                    "command.leaderboard.validation.secondArg",
                    {
                        argument: arrayToString(
                            Object.values(LeaderboardDuration)
                        ),
                    }
                ),
                arg,
                this.help(message.guildID).usage
            );
            return;
        }

        if (pageOffset === 0 && parsedMessage.components.length > 3) {
            sendValidationErrorMessage(
                messageContext,
                i18n.translate(
                    message.guildID,
                    "command.leaderboard.validation.thirdArg"
                ),
                arg,
                this.help(message.guildID).usage
            );
            return;
        }

        LeaderboardCommand.showLeaderboard(
            message,
            type,
            scope,
            duration,
            pageOffset
        );
    };

    public static async getLeaderboardEmbeds(
        messageContext: MessageContext,
        type: LeaderboardType,
        scope: LeaderboardScope,
        duration: LeaderboardDuration,
        date?: Date
    ): Promise<{ embeds: Array<EmbedGenerator>; pageCount: number }> {
        const embedsFns: Array<EmbedGenerator> = [];
        const permanentLb = duration === LeaderboardDuration.ALL_TIME;
        const dbTable = permanentLb
            ? "player_stats"
            : "player_game_session_stats";

        let topPlayersQuery = dbContext
            .kmq(dbTable)
            .where(permanentLb ? "exp" : "exp_gained", ">", 0);

        const d = date || new Date();
        switch (duration) {
            case LeaderboardDuration.TODAY:
            case LeaderboardDuration.DAILY:
                topPlayersQuery = topPlayersQuery.where(
                    "date",
                    ">",
                    new Date(d.getFullYear(), d.getMonth(), d.getDate())
                );
                break;
            case LeaderboardDuration.WEEK:
            case LeaderboardDuration.WEEKLY:
                topPlayersQuery = topPlayersQuery.where(
                    "date",
                    ">",
                    new Date(
                        d.getFullYear(),
                        d.getMonth(),
                        d.getDate() - d.getDay()
                    )
                );
                break;
            case LeaderboardDuration.MONTH:
            case LeaderboardDuration.MONTHLY:
                topPlayersQuery = topPlayersQuery.where(
                    "date",
                    ">",
                    new Date(d.getFullYear(), d.getMonth())
                );
                break;
            case LeaderboardDuration.YEAR:
            case LeaderboardDuration.YEARLY:
                topPlayersQuery = topPlayersQuery.where(
                    "date",
                    ">",
                    new Date(d.getFullYear(), 0)
                );
                break;
            case LeaderboardDuration.ALL_TIME:
            default:
                break;
        }

        if (scope === LeaderboardScope.SERVER) {
            const serverPlayers = (
                await dbContext
                    .kmq("player_servers")
                    .select("player_id")
                    .where("server_id", "=", messageContext.guildID)
            ).map((x) => x.player_id);

            topPlayersQuery = topPlayersQuery.whereIn(
                "player_id",
                serverPlayers
            );
        } else if (scope === LeaderboardScope.GAME) {
            const participantIDs =
                State.gameSessions[
                    messageContext.guildID
                ].scoreboard.getPlayerIDs();

            const gamePlayers = (
                await dbContext
                    .kmq(dbTable)
                    .select("player_id")
                    .whereIn("player_id", participantIDs)
            ).map((x) => x.player_id);

            topPlayersQuery = topPlayersQuery.whereIn("player_id", gamePlayers);
        }

        const pageCount = Math.ceil(
            ((
                await topPlayersQuery
                    .clone()
                    .countDistinct("player_id AS count")
                    .first()
            )["count"] as number) / LEADERBOARD_ENTRIES_PER_PAGE
        );

        switch (type) {
            case LeaderboardType.EXP:
                if (permanentLb) {
                    topPlayersQuery = topPlayersQuery.select([
                        "exp",
                        "level",
                        "player_id",
                    ]);
                } else {
                    topPlayersQuery = topPlayersQuery.select(["player_id"]);
                    topPlayersQuery = topPlayersQuery
                        .sum("exp_gained AS exp")
                        .sum("levels_gained AS level")
                        .groupBy("player_id");
                }

                break;
            case LeaderboardType.GAMES_PLAYED:
                if (permanentLb) {
                    topPlayersQuery = topPlayersQuery.select([
                        "player_id",
                        "games_played AS game_count",
                        "level",
                    ]);
                } else {
                    topPlayersQuery = topPlayersQuery.count(
                        "player_id AS game_count"
                    );

                    topPlayersQuery = topPlayersQuery.select(["player_id"]);
                    topPlayersQuery = topPlayersQuery.sum(
                        "levels_gained AS level"
                    );

                    topPlayersQuery = topPlayersQuery.groupBy("player_id");
                }

                break;
            case LeaderboardType.SONGS_GUESSED:
                if (permanentLb) {
                    topPlayersQuery = topPlayersQuery.select([
                        "songs_guessed",
                        "player_id",
                        "level",
                    ]);
                } else {
                    topPlayersQuery = topPlayersQuery.select(["player_id"]);
                    topPlayersQuery = topPlayersQuery.sum(
                        "levels_gained AS level"
                    );

                    topPlayersQuery = topPlayersQuery
                        .sum("songs_guessed AS songs_guessed")
                        .groupBy("player_id");
                }

                break;
            default:
                break;
        }

        for (let i = 0; i < pageCount; i++) {
            const offset = i * LEADERBOARD_ENTRIES_PER_PAGE;
            embedsFns.push(
                () =>
                    new Promise(async (resolve) => {
                        let topPlayers;
                        switch (type) {
                            case LeaderboardType.EXP:
                                topPlayers = await topPlayersQuery
                                    .orderBy("exp", "DESC")
                                    .offset(offset)
                                    .limit(LEADERBOARD_ENTRIES_PER_PAGE);
                                break;
                            case LeaderboardType.GAMES_PLAYED:
                                topPlayers = await topPlayersQuery
                                    .orderBy("game_count", "DESC")
                                    .offset(offset)
                                    .limit(LEADERBOARD_ENTRIES_PER_PAGE);
                                break;
                            case LeaderboardType.SONGS_GUESSED:
                                topPlayers = await topPlayersQuery
                                    .orderBy("songs_guessed", "DESC")
                                    .offset(offset)
                                    .limit(LEADERBOARD_ENTRIES_PER_PAGE);
                                break;
                            default:
                                break;
                        }

                        const fields: Array<Eris.EmbedField> =
                            await Promise.all(
                                topPlayers.map(async (player, relativeRank) => {
                                    const rank = relativeRank + offset;
                                    const enrolledPlayer = await dbContext
                                        .kmq("leaderboard_enrollment")
                                        .where(
                                            "player_id",
                                            "=",
                                            player.player_id
                                        )
                                        .first();

                                    const displayedRank =
                                        ["🥇", "🥈", "🥉"][rank] ||
                                        `${rank + 1}.`;

                                    const displayName = enrolledPlayer
                                        ? enrolledPlayer.display_name
                                        : i18n.translate(
                                              messageContext.guildID,
                                              "command.leaderboard.rankNumber",
                                              {
                                                  rank: friendlyFormattedNumber(
                                                      rank + 1
                                                  ),
                                              }
                                          );

                                    let level: string;
                                    if (permanentLb) {
                                        level = i18n.translate(
                                            messageContext.guildID,
                                            "command.leaderboard.levelEntry.permanent",
                                            {
                                                level: i18n.translate(
                                                    messageContext.guildID,
                                                    "misc.level"
                                                ),
                                                formattedNumber:
                                                    friendlyFormattedNumber(
                                                        player.level
                                                    ),
                                                rankName: getRankNameByLevel(
                                                    player.level,
                                                    messageContext.guildID
                                                ),
                                            }
                                        );
                                    } else {
                                        const levelPluralized = i18n.translateN(
                                            messageContext.guildID,
                                            "misc.plural.level",
                                            player.level
                                        );

                                        level = i18n.translate(
                                            messageContext.guildID,
                                            "command.leaderboard.levelEntry.temporary",
                                            {
                                                formattedNumber:
                                                    friendlyFormattedNumber(
                                                        player.level
                                                    ),
                                                levelPluralized,
                                            }
                                        );
                                    }

                                    let value: string;
                                    switch (type) {
                                        case LeaderboardType.EXP:
                                            if (permanentLb) {
                                                const exp = `${friendlyFormattedNumber(
                                                    player.exp
                                                )} EXP`;

                                                value = `${exp} | ${level}`;
                                            } else {
                                                const expGained = `+${friendlyFormattedNumber(
                                                    player.exp
                                                )} EXP`;

                                                value = `${expGained} | ${level}`;
                                            }

                                            break;
                                        case LeaderboardType.GAMES_PLAYED: {
                                            const games = i18n.translate(
                                                messageContext.guildID,
                                                "command.leaderboard.gamesPlayed",
                                                {
                                                    gameCount:
                                                        friendlyFormattedNumber(
                                                            player.game_count
                                                        ),
                                                }
                                            );

                                            value = `${games} | ${level}`;
                                            break;
                                        }

                                        case LeaderboardType.SONGS_GUESSED: {
                                            const guesses = i18n.translate(
                                                messageContext.guildID,
                                                "command.leaderboard.songsGuessed",
                                                {
                                                    songsGuessed:
                                                        friendlyFormattedNumber(
                                                            player.songs_guessed
                                                        ),
                                                }
                                            );

                                            value = `${guesses} | ${level}`;
                                            break;
                                        }

                                        default:
                                            break;
                                    }

                                    return {
                                        name: `${displayedRank} ${displayName}`,
                                        value,
                                    };
                                })
                            );

                        let leaderboardScope: string;
                        switch (scope) {
                            case LeaderboardScope.GLOBAL:
                                leaderboardScope = i18n.translate(
                                    messageContext.guildID,
                                    "command.leaderboard.scope.global"
                                );
                                break;
                            case LeaderboardScope.SERVER:
                                if (process.env.NODE_ENV !== EnvType.TEST) {
                                    leaderboardScope = i18n.translate(
                                        messageContext.guildID,
                                        "command.leaderboard.scope.server.withName",
                                        {
                                            serverName: State.client.guilds.get(
                                                messageContext.guildID
                                            ).name,
                                        }
                                    );
                                } else {
                                    leaderboardScope = i18n.translate(
                                        messageContext.guildID,
                                        "command.leaderboard.scope.server.noName"
                                    );
                                }

                                break;
                            case LeaderboardScope.GAME:
                                leaderboardScope = i18n.translate(
                                    messageContext.guildID,
                                    "command.leaderboard.scope.currentGame"
                                );
                                break;
                            default:
                                break;
                        }

                        let leaderboardDuration: string;
                        switch (duration) {
                            case LeaderboardDuration.TODAY:
                            case LeaderboardDuration.DAILY:
                                leaderboardDuration = i18n.translate(
                                    messageContext.guildID,
                                    "command.leaderboard.duration.daily"
                                );
                                break;
                            case LeaderboardDuration.WEEK:
                            case LeaderboardDuration.WEEKLY:
                                leaderboardDuration = i18n.translate(
                                    messageContext.guildID,
                                    "command.leaderboard.duration.weekly"
                                );
                                break;
                            case LeaderboardDuration.MONTH:
                            case LeaderboardDuration.MONTHLY:
                                leaderboardDuration = i18n.translate(
                                    messageContext.guildID,
                                    "command.leaderboard.duration.monthly"
                                );
                                break;
                            case LeaderboardDuration.YEAR:
                            case LeaderboardDuration.YEARLY:
                                leaderboardDuration = i18n.translate(
                                    messageContext.guildID,
                                    "command.leaderboard.duration.yearly"
                                );
                                break;
                            case LeaderboardDuration.ALL_TIME:
                                leaderboardDuration = i18n.translate(
                                    messageContext.guildID,
                                    "command.leaderboard.duration.allTime"
                                );
                                break;
                            default:
                                break;
                        }

                        let leaderboardType: string;
                        switch (type) {
                            case LeaderboardType.EXP:
                                leaderboardType = "";
                                break;
                            case LeaderboardType.GAMES_PLAYED:
                                leaderboardType = `(${i18n.translate(
                                    messageContext.guildID,
                                    "command.leaderboard.type.byGamesPlayed"
                                )})`;
                                break;
                            case LeaderboardType.SONGS_GUESSED:
                                leaderboardType = `(${i18n.translate(
                                    messageContext.guildID,
                                    "command.leaderboard.type.bySongsGuessed"
                                )})`;
                                break;
                            default:
                                break;
                        }

                        resolve({
                            title: bold(
                                i18n
                                    .translate(
                                        messageContext.guildID,
                                        "command.leaderboard.title",
                                        {
                                            leaderboardScope,
                                            leaderboardDuration,
                                            leaderboardType,
                                        }
                                    )
                                    .trimEnd()
                            ),
                            fields,
                            timestamp: new Date(),
                            thumbnail: { url: KmqImages.THUMBS_UP },
                            footer: {
                                text: i18n.translate(
                                    messageContext.guildID,
                                    chooseRandom(leaderboardQuotes),
                                    {
                                        command: "/help leaderboard",
                                    }
                                ),
                            },
                        });
                    })
            );
        }

        return { embeds: embedsFns, pageCount };
    }

    private static async enrollLeaderboard(
        messageContext: MessageContext,
        interaction?: Eris.CommandInteraction
    ): Promise<void> {
        const alreadyEnrolled = !!(await dbContext
            .kmq("leaderboard_enrollment")
            .where("player_id", "=", messageContext.author.id)
            .first());

        if (alreadyEnrolled) {
            sendErrorMessage(
                messageContext,
                {
                    title: i18n.translate(
                        messageContext.guildID,
                        "command.leaderboard.failure.alreadyEnrolled.title"
                    ),
                    description: i18n.translate(
                        messageContext.guildID,
                        "command.leaderboard.failure.alreadyEnrolled.description"
                    ),
                },
                interaction
            );
            return;
        }

        await dbContext.kmq("leaderboard_enrollment").insert({
            player_id: messageContext.author.id,
            display_name: messageContext.author.tag,
        });

        sendInfoMessage(
            messageContext,
            {
                title: i18n.translate(
                    messageContext.guildID,
                    "command.leaderboard.enrolled.title"
                ),
                description: i18n.translate(
                    messageContext.guildID,
                    "command.leaderboard.enrolled.description"
                ),
            },
            false,
            null,
            [],
            interaction
        );
    }

    private static async unenrollLeaderboard(
        messageContext: MessageContext,
        interaction?: Eris.CommandInteraction
    ): Promise<void> {
        await dbContext
            .kmq("leaderboard_enrollment")
            .where("player_id", "=", messageContext.author.id)
            .del();

        sendInfoMessage(
            messageContext,
            {
                title: i18n.translate(
                    messageContext.guildID,
                    "command.leaderboard.unenrolled.title"
                ),
                description: i18n.translate(
                    messageContext.guildID,
                    "command.leaderboard.unenrolled.description"
                ),
            },
            false,
            null,
            [],
            interaction
        );
    }

    private static async showLeaderboard(
        messageOrInteraction: GuildTextableMessage | Eris.CommandInteraction,
        type: LeaderboardType = LeaderboardType.EXP,
        scope: LeaderboardScope = LeaderboardScope.GLOBAL,
        duration: LeaderboardDuration = LeaderboardDuration.ALL_TIME,
        pageOffset: number = 0
    ): Promise<void> {
        const messageContext = new MessageContext(
            messageOrInteraction.channel.id,
            new KmqMember(messageOrInteraction.member.id),
            messageOrInteraction.guildID
        );

        if (scope === LeaderboardScope.GAME) {
            if (!State.gameSessions[messageContext.guildID]) {
                sendErrorMessage(
                    messageContext,
                    {
                        title: i18n.translate(
                            messageContext.guildID,
                            "misc.failure.game.noneInProgress.title"
                        ),
                        description: i18n.translate(
                            messageContext.guildID,
                            "misc.failure.game.noneInProgress.description"
                        ),
                        thumbnailUrl: KmqImages.NOT_IMPRESSED,
                    },
                    messageOrInteraction instanceof Eris.CommandInteraction
                        ? messageOrInteraction
                        : null
                );
                return;
            }

            const participantIDs =
                State.gameSessions[
                    messageContext.guildID
                ].scoreboard.getPlayerIDs();

            if (participantIDs.length === 0) {
                sendErrorMessage(
                    messageContext,
                    {
                        title: i18n.translate(
                            messageContext.guildID,
                            "command.leaderboard.failure.game.noParticipants.title"
                        ),
                        description: i18n.translate(
                            messageContext.guildID,
                            "command.leaderboard.failure.game.noParticipants.description"
                        ),
                        thumbnailUrl: KmqImages.NOT_IMPRESSED,
                    },
                    messageOrInteraction instanceof Eris.CommandInteraction
                        ? messageOrInteraction
                        : null
                );
                return;
            }
        }

        const { embeds, pageCount } =
            await LeaderboardCommand.getLeaderboardEmbeds(
                messageContext,
                type,
                scope,
                duration
            );

        if (pageCount === 0) {
            sendErrorMessage(
                messageContext,
                {
                    title: i18n.translate(
                        messageContext.guildID,
                        "command.leaderboard.failure.empty.title"
                    ),
                    description: i18n.translate(
                        messageContext.guildID,
                        "command.leaderboard.failure.empty.description"
                    ),
                    thumbnailUrl: KmqImages.DEAD,
                },
                messageOrInteraction instanceof Eris.CommandInteraction
                    ? messageOrInteraction
                    : null
            );
            return;
        }

        if (pageOffset > pageCount) {
            sendErrorMessage(
                messageContext,
                {
                    title: i18n.translate(
                        messageContext.guildID,
                        "command.leaderboard.failure.outOfRange.title"
                    ),
                    description: i18n.translate(
                        messageContext.guildID,
                        "command.leaderboard.failure.outOfRange.description"
                    ),
                    thumbnailUrl: KmqImages.NOT_IMPRESSED,
                },
                messageOrInteraction instanceof Eris.CommandInteraction
                    ? messageOrInteraction
                    : null
            );
            return;
        }

        await sendPaginationedEmbed(
            messageOrInteraction,
            embeds,
            null,
            pageOffset
        );

        logger.info(
            `${getDebugLogHeader(
                messageOrInteraction
            )} | Leaderboard retrieved (${scope})`
        );
    }
}<|MERGE_RESOLUTION|>--- conflicted
+++ resolved
@@ -59,114 +59,65 @@
             guildID,
             "command.leaderboard.help.description"
         ),
-<<<<<<< HEAD
-        usage: `/leaderboard show\ntype:{gamesplayed | songsguessed | exp}\nscope:{server | game | global}\nduration:{daily | weekly | monthly | yearly}\npage:{${LocalizationManager.localizer.translate(
+        usage: `/leaderboard show\ntype:{gamesplayed | songsguessed | exp}\nscope:{server | game | global}\nduration:{daily | weekly | monthly | yearly}\npage:{${i18n.translate(
             guildID,
             "command.leaderboard.help.usage.pageNumber"
         )}}\n\n/leaderboard enroll\n\n/leaderboard unenroll`,
         examples: [
             {
                 example: "`/leaderboard show`",
-                explanation: LocalizationManager.localizer.translate(
-=======
-        usage: `,leaderboard {${i18n.translate(
-            guildID,
-            "command.leaderboard.help.usage.pageNumber"
-        )}}\n,leaderboard {gamesplayed | songsguessed} {server | game} {daily | weekly | monthly | yearly} {${i18n.translate(
-            guildID,
-            "command.leaderboard.help.usage.pageNumber"
-        )}}\n,leaderboard [enroll | unenroll]`,
-        examples: [
-            {
-                example: "`,leaderboard`",
                 explanation: i18n.translate(
->>>>>>> ce02c812
                     guildID,
                     "command.leaderboard.help.example.global"
                 ),
             },
             {
-<<<<<<< HEAD
                 example: "`/leaderboard show page:3`",
-                explanation: LocalizationManager.localizer.translate(
-=======
-                example: "`,leaderboard 3`",
                 explanation: i18n.translate(
->>>>>>> ce02c812
                     guildID,
                     "command.leaderboard.help.example.globalPage"
                 ),
             },
             {
-<<<<<<< HEAD
                 example:
                     "`/leaderboard show scope:game duration:monthly page:2`",
-                explanation: LocalizationManager.localizer.translate(
-=======
-                example: "`,leaderboard game monthly 2`",
                 explanation: i18n.translate(
->>>>>>> ce02c812
                     guildID,
                     "command.leaderboard.help.example.gameMonthlyPage"
                 ),
             },
             {
-<<<<<<< HEAD
                 example:
                     "`/leaderboard show type:songsguessed scope:server page:3`",
-                explanation: LocalizationManager.localizer.translate(
-=======
-                example: "`,leaderboard songsguessed server 3`",
                 explanation: i18n.translate(
->>>>>>> ce02c812
                     guildID,
                     "command.leaderboard.help.example.serverSongsGuessedPage"
                 ),
             },
             {
-<<<<<<< HEAD
                 example: "`/leaderboard enroll`",
-                explanation: LocalizationManager.localizer.translate(
-=======
-                example: "`,leaderboard enroll`",
                 explanation: i18n.translate(
->>>>>>> ce02c812
                     guildID,
                     "command.leaderboard.help.example.enroll"
                 ),
             },
             {
-<<<<<<< HEAD
                 example: "`/leaderboard unenroll`",
-                explanation: LocalizationManager.localizer.translate(
-=======
-                example: "`,leaderboard unenroll`",
                 explanation: i18n.translate(
->>>>>>> ce02c812
                     guildID,
                     "command.leaderboard.help.example.unenroll"
                 ),
             },
             {
-<<<<<<< HEAD
                 example: "`/leaderboard scope:server`",
-                explanation: LocalizationManager.localizer.translate(
-=======
-                example: "`,leaderboard server`",
                 explanation: i18n.translate(
->>>>>>> ce02c812
                     guildID,
                     "command.leaderboard.help.example.server"
                 ),
             },
             {
-<<<<<<< HEAD
                 example: "`/leaderboard duration:weekly page:4`",
-                explanation: LocalizationManager.localizer.translate(
-=======
-                example: "`,leaderboard weekly 4`",
                 explanation: i18n.translate(
->>>>>>> ce02c812
                     guildID,
                     "command.leaderboard.help.example.globalWeeklyPage"
                 ),
