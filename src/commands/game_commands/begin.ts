--- conflicted
+++ resolved
@@ -73,16 +73,10 @@
 
             sendBeginGameSessionMessage(
                 channel.name,
-<<<<<<< HEAD
                 getUserVoiceChannel(messageContext).name,
                 messageContext,
-                participants
-=======
-                getUserVoiceChannel(MessageContext.fromMessage(message)).name,
-                message,
                 participants,
                 guildPreference
->>>>>>> 5c7e5f49
             );
 
             gameSession.startRound(guildPreference, messageContext);
