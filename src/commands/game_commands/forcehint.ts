import { IPCLogger } from "../../logger";
import { KmqImages } from "../../constants";
import { generateHint, validHintCheck } from "./hint";
import {
    getDebugLogHeader,
    sendErrorMessage,
    sendInfoMessage,
} from "../../helpers/discord_utils";
import { getMention } from "../../helpers/utils";
import CommandPrechecks from "../../command_prechecks";
import Eris from "eris";
import GuildPreference from "../../structures/guild_preference";
import LocaleType from "../../enums/locale_type";
import LocalizationManager from "../../helpers/localization_manager";
import MessageContext from "../../structures/message_context";
import Session from "../../structures/session";
import State from "../../state";
import type BaseCommand from "../interfaces/base_command";
import type CommandArgs from "../../interfaces/command_args";
import type GameSession from "src/structures/game_session";
import type HelpDocumentation from "../../interfaces/help";

const logger = new IPCLogger("forcehint");

export default class ForceHintCommand implements BaseCommand {
    aliases = ["fhint", "fh"];

    preRunChecks = [
        { checkFn: CommandPrechecks.inSessionCommandPrecheck },
        { checkFn: CommandPrechecks.competitionPrecheck },
        { checkFn: CommandPrechecks.notListeningPrecheck },
    ];

    help = (guildID: string): HelpDocumentation => ({
        name: "forcehint",
        description: LocalizationManager.localizer.translate(
            guildID,
            "command.forcehint.help.description"
        ),
        usage: ",forcehint",
        examples: [],
        priority: 1009,
    });

    slashCommands = (): Array<Eris.ChatInputApplicationCommandStructure> => [
        {
            name: "forcehint",
            description: LocalizationManager.localizer.translate(
                LocaleType.EN,
                "command.forcehint.help.description"
            ),
            type: Eris.Constants.ApplicationCommandTypes.CHAT_INPUT,
        },
    ];

    call = async ({ message }: CommandArgs): Promise<void> => {
        await ForceHintCommand.sendForceHint(
            MessageContext.fromMessage(message)
        );
    };

    static sendForceHint = async (
        messageContext: MessageContext,
        interaction?: Eris.CommandInteraction
    ): Promise<void> => {
        const gameSession = Session.getSession(
            messageContext.guildID
        ) as GameSession;

        const gameRound = gameSession?.round;
        const guildPreference = await GuildPreference.getGuildPreference(
            messageContext.guildID
        );

        if (
            !validHintCheck(
                gameSession,
                guildPreference,
                gameRound,
                messageContext,
                interaction
            )
        ) {
            return;
        }

        if (messageContext.author.id !== gameSession.owner.id) {
            await sendErrorMessage(
                messageContext,
                {
                    title: LocalizationManager.localizer.translate(
                        messageContext.guildID,
                        "command.forcehint.hintIgnored"
                    ),
                    description: LocalizationManager.localizer.translate(
                        messageContext.guildID,
                        "command.forcehint.failure.notOwner.description",
                        { mentionedUser: getMention(gameSession.owner.id) }
                    ),
                },
                interaction
            );
            return;
        }

        gameRound.hintRequested(messageContext.author.id);
        gameRound.hintUsed = true;
<<<<<<< HEAD
        await sendInfoMessage(
            messageContext,
            {
                title: LocalizationManager.localizer.translate(
                    messageContext.guildID,
                    "command.hint.title"
                ),
                description: generateHint(
                    messageContext.guildID,
                    guildPreference.gameOptions.guessModeType,
                    gameRound
                ),
                thumbnailUrl: KmqImages.READING_BOOK,
            },
            null,
            null,
            [],
            interaction
        );

        logger.info(
            `${getDebugLogHeader(messageContext)} | Owner force-hinted.`
        );
=======
        await sendInfoMessage(MessageContext.fromMessage(message), {
            title: LocalizationManager.localizer.translate(
                message.guildID,
                "command.hint.title"
            ),
            description: generateHint(
                message.guildID,
                guildPreference.gameOptions.guessModeType,
                gameRound,
                State.getGuildLocale(message.guildID)
            ),
            thumbnailUrl: KmqImages.READING_BOOK,
        });
        logger.info(`${getDebugLogHeader(message)} | Owner force-hinted.`);
>>>>>>> 750a7cd5
    };

    /**
     * @param interaction - The interaction
     * @param messageContext - The message context
     */
    async processChatInputInteraction(
        interaction: Eris.CommandInteraction,
        messageContext: MessageContext
    ): Promise<void> {
        await ForceHintCommand.sendForceHint(messageContext, interaction);
    }
}<|MERGE_RESOLUTION|>--- conflicted
+++ resolved
@@ -105,7 +105,6 @@
 
         gameRound.hintRequested(messageContext.author.id);
         gameRound.hintUsed = true;
-<<<<<<< HEAD
         await sendInfoMessage(
             messageContext,
             {
@@ -116,7 +115,8 @@
                 description: generateHint(
                     messageContext.guildID,
                     guildPreference.gameOptions.guessModeType,
-                    gameRound
+                    gameRound,
+                    State.getGuildLocale(messageContext.guildID)
                 ),
                 thumbnailUrl: KmqImages.READING_BOOK,
             },
@@ -129,22 +129,6 @@
         logger.info(
             `${getDebugLogHeader(messageContext)} | Owner force-hinted.`
         );
-=======
-        await sendInfoMessage(MessageContext.fromMessage(message), {
-            title: LocalizationManager.localizer.translate(
-                message.guildID,
-                "command.hint.title"
-            ),
-            description: generateHint(
-                message.guildID,
-                guildPreference.gameOptions.guessModeType,
-                gameRound,
-                State.getGuildLocale(message.guildID)
-            ),
-            thumbnailUrl: KmqImages.READING_BOOK,
-        });
-        logger.info(`${getDebugLogHeader(message)} | Owner force-hinted.`);
->>>>>>> 750a7cd5
     };
 
     /**
