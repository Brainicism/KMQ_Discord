--- conflicted
+++ resolved
@@ -25,16 +25,8 @@
 
     help = (guildID: string): HelpDocumentation => ({
         name: "score",
-<<<<<<< HEAD
-        description: LocalizationManager.localizer.translate(
-            guildID,
-            "command.score.help.description"
-        ),
+        description: i18n.translate(guildID, "command.score.help.description"),
         usage: "/score",
-=======
-        description: i18n.translate(guildID, "command.score.help.description"),
-        usage: ",score",
->>>>>>> ce02c812
         examples: [],
         priority: 50,
     });
