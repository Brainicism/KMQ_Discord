import Eris from "eris";
import GameSession from "../../structures/game_session";
import {
    sendErrorMessage,
    getDebugLogHeader,
    sendInfoMessage,
    voicePermissionsCheck,
    getUserVoiceChannel,
    getCurrentVoiceMembers,
    EMBED_SUCCESS_BONUS_COLOR,
    getMention,
    generateOptionsMessage,
    generateEmbed,
} from "../../helpers/discord_utils";
import {
    deleteSession,
    getTimeUntilRestart,
} from "../../helpers/management_utils";
import {
    activeBonusUsers,
    getGuildPreference,
    isPowerHour,
} from "../../helpers/game_utils";
import { chooseWeightedRandom, isWeekend } from "../../helpers/utils";
import BaseCommand, { CommandArgs, Help } from "../interfaces/base_command";
import dbContext from "../../database_context";
import { IPCLogger } from "../../logger";
import { GameInfoMessage, GameType } from "../../types";
import { KmqImages } from "../../constants";
import MessageContext from "../../structures/message_context";
import KmqMember from "../../structures/kmq_member";
import CommandPrechecks from "../../command_prechecks";
import { state } from "../../kmq_worker";
import { DEFAULT_LIVES } from "../../structures/elimination_scoreboard";
import GuildPreference from "../../structures/guild_preference";

const logger = new IPCLogger("play");

/**
 * Sends the beginning of game session message
 * @param textChannelName - The name of the text channel to send the message to
 * @param voiceChannelName - The name of the voice channel to join
 * @param messageContext - The original message that triggered the command
 * @param participants - The list of participants
 * @param guildPreference - The guild's game preferences
 */
export async function sendBeginGameSessionMessage(
    textChannelName: string,
    voiceChannelName: string,
    messageContext: MessageContext,
    participants: Array<{
        id: string;
        username: string;
        discriminator: string;
    }>,
    guildPreference: GuildPreference
): Promise<void> {
    const guildID = messageContext.guildID;
    let gameInstructions = state.localizer.translate(
        guildID,
        "command.play.typeGuess"
    );

    const bonusUsers = await activeBonusUsers();
    const bonusUserParticipants = participants.filter((x) =>
        bonusUsers.has(x.id)
    );

    const isBonus = bonusUserParticipants.length > 0;

    if (isBonus) {
        let bonusUserTags = bonusUserParticipants.map((x) => getMention(x.id));

        if (bonusUserTags.length > 10) {
            bonusUserTags = bonusUserTags.slice(0, 10);
            bonusUserTags.push(
                state.localizer.translate(guildID, "misc.andManyOthers")
            );
        }

        gameInstructions += `\n\n${bonusUserTags.join(", ")}`;
        gameInstructions += state.localizer.translate(
            guildID,
            "command.play.exp.doubleExpForVoting",
            {
                link: "https://top.gg/bot/508759831755096074/vote",
            }
        );

        gameInstructions += " ";
        gameInstructions += state.localizer.translate(
            guildID,
            "command.play.exp.howToVote",
            { vote: `\`${process.env.BOT_PREFIX}vote\`` }
        );
    }

    if (isWeekend()) {
        gameInstructions += `\n\n**⬆️ ${state.localizer.translate(
            guildID,
            "command.play.exp.weekend"
        )} ⬆️**`;
    } else if (isPowerHour()) {
        gameInstructions += `\n\n**⬆️ ${state.localizer.translate(
            guildID,
            "command.play.exp.powerHour"
        )} ⬆️**`;
    }

    const startTitle = state.localizer.translate(
        guildID,
        "command.play.gameStarting",
        {
            textChannelName,
            voiceChannelName,
        }
    );

    const gameInfoMessage: GameInfoMessage = chooseWeightedRandom(
        await dbContext.kmq("game_messages")
    );

    const fields: Eris.EmbedField[] = [];
    if (gameInfoMessage) {
        fields.push({
            name: state.localizer.translate(guildID, gameInfoMessage.title),
            value: state.localizer.translate(guildID, gameInfoMessage.message),
            inline: false,
        });
    }

<<<<<<< HEAD
    await sendInfoMessage(messageContext, {
        title: startTitle,
        description: gameInstructions,
        color: isBonus ? EMBED_SUCCESS_BONUS_COLOR : null,
        footerText:
            !isBonus && Math.random() < 0.5
                ? state.localizer.translate(
                      guildID,
                      "command.play.voteReminder",
                      {
                          vote: `${process.env.BOT_PREFIX}vote`,
                      }
                  )
                : null,
        thumbnailUrl: KmqImages.HAPPY,
        fields,
    });
=======
    const messageContext = MessageContext.fromMessage(message);
    const optionsEmbedPayload = await generateOptionsMessage(
        messageContext,
        guildPreference,
        null
    );

    if (!isBonus && Math.random() < 0.5) {
        optionsEmbedPayload.footerText = state.localizer.translate(
            message.guildID,
            "command.play.voteReminder",
            {
                vote: `${process.env.BOT_PREFIX}vote`,
            }
        );
    }

    await sendInfoMessage(
        messageContext,
        {
            title: startTitle,
            description: gameInstructions,
            color: isBonus ? EMBED_SUCCESS_BONUS_COLOR : null,
            thumbnailUrl: KmqImages.HAPPY,
            fields,
        },
        false,
        true,
        undefined,
        [generateEmbed(messageContext, optionsEmbedPayload)]
    );
>>>>>>> 5c7e5f49
}

export default class PlayCommand implements BaseCommand {
    preRunChecks = [
        { checkFn: CommandPrechecks.competitionPrecheck },
        { checkFn: CommandPrechecks.notMusicPrecheck },
        { checkFn: CommandPrechecks.notRestartingPrecheck },
    ];

    validations = {
        minArgCount: 0,
        maxArgCount: 2,
        arguments: [],
    };

    aliases = ["random", "start", "p"];

    help = (guildID: string): Help => ({
        name: "play",
        description: state.localizer.translate(
            guildID,
            "command.play.help.description"
        ),
        usage: `,play {classic | elimination | teams}\n,play elimination {${state.localizer.translate(
            guildID,
            "command.play.help.usage.lives"
        )}}`,
        priority: 1050,
        examples: [
            {
                example: "`,play`",
                explanation: state.localizer.translate(
                    guildID,
                    "command.play.help.example.classic"
                ),
            },
            {
                example: "`,play elimination 5`",
                explanation: state.localizer.translate(
                    guildID,
                    "command.play.help.example.elimination",
                    {
                        lives: "`5`",
                    }
                ),
            },
            {
                example: "`,play elimination`",
                explanation: state.localizer.translate(
                    guildID,
                    "command.play.help.example.elimination",
                    {
                        lives: `\`${DEFAULT_LIVES}\``,
                    }
                ),
            },
            {
                example: "`,play teams`",
                explanation: state.localizer.translate(
                    guildID,
                    "command.play.help.example.teams"
                ),
            },
        ],
    });

    call = async ({
        message,
        parsedMessage,
        channel,
    }: CommandArgs): Promise<void> => {
        const messageContext = MessageContext.fromMessage(message);
        const guildID = message.guildID;
        const guildPreference = await getGuildPreference(guildID);
        const voiceChannel = getUserVoiceChannel(messageContext);
        const gameSessions = state.gameSessions;

        const timeUntilRestart = await getTimeUntilRestart();
        if (timeUntilRestart) {
            await sendErrorMessage(messageContext, {
                title: state.localizer.translate(
                    guildID,
                    "command.play.failure.botRestarting.title"
                ),
                description: state.localizer.translate(
                    guildID,
                    "command.play.failure.botRestarting.description",
                    { timeUntilRestart: `\`${timeUntilRestart}\`` }
                ),
            });

            logger.warn(
                `${getDebugLogHeader(
                    message
                )} | Attempted to start game session before restart.`
            );
            return;
        }

        if (!voiceChannel) {
            await sendErrorMessage(messageContext, {
                title: state.localizer.translate(
                    guildID,
                    "misc.failure.notInVC.title"
                ),
                description: state.localizer.translate(
                    guildID,
                    "misc.failure.notInVC.description",
                    { command: `\`${process.env.BOT_PREFIX}play\`` }
                ),
            });

            logger.warn(
                `${getDebugLogHeader(message)} | User not in voice channel`
            );
            return;
        }

        if (!voicePermissionsCheck(message)) {
            return;
        }

        const gameType =
            (parsedMessage.components[0]?.toLowerCase() as GameType) ??
            GameType.CLASSIC;

        if (
            gameSessions[message.guildID] &&
            !gameSessions[message.guildID].sessionInitialized &&
            gameType === GameType.TEAMS
        ) {
            // User sent ,play teams twice, reset the GameSession
            deleteSession(guildID);
            logger.info(
                `${getDebugLogHeader(
                    message
                )} | Teams game session was in progress, has been reset.`
            );
        }

        const prefix = process.env.BOT_PREFIX;

        if (
            !gameSessions[message.guildID] ||
            !gameSessions[message.guildID].sessionInitialized
        ) {
            // (1) No game session exists yet (create ELIMINATION, TEAMS, CLASSIC, or COMPETITION game), or
            // (2) User attempting to ,play after a ,play teams that didn't start, start CLASSIC game
            const textChannel = channel;
            const gameOwner = KmqMember.fromUser(message.author);
            let gameSession: GameSession;

            if (gameType === GameType.TEAMS) {
                // (1) TEAMS game creation
                const startTitle = state.localizer.translate(
                    guildID,
                    "command.play.team.joinTeam.title",
                    {
                        join: `\`${prefix}join\``,
                    }
                );

                const gameInstructions = state.localizer.translate(
                    guildID,
                    "command.play.team.joinTeam.description",
                    { join: `${prefix}join` }
                );

                gameSession = new GameSession(
                    textChannel.id,
                    voiceChannel.id,
                    textChannel.guild.id,
                    gameOwner,
                    gameType
                );

                logger.info(
                    `${getDebugLogHeader(message)} | Team game session created.`
                );

                await sendInfoMessage(messageContext, {
                    title: startTitle,
                    description: gameInstructions,
                    thumbnailUrl: KmqImages.HAPPY,
                });
            } else {
                // (1 and 2) CLASSIC, ELIMINATION, and COMPETITION game creation
                if (gameSessions[message.guildID]) {
                    // (2) Let the user know they're starting a non-teams game
                    const oldGameType = gameSessions[message.guildID].gameType;
                    const ignoringOldGameTypeTitle = state.localizer.translate(
                        guildID,
                        "command.play.failure.overrideTeamsOrElimination.title",
                        { playOldGameType: `\`${prefix}play ${oldGameType}\`` }
                    );

                    const gameSpecificInstructions =
                        oldGameType === GameType.ELIMINATION
                            ? state.localizer.translate(
                                  guildID,
                                  "command.play.failure.overrideTeamsOrElimination.elimination.join",
                                  {
                                      join: `\`${prefix}join\``,
                                  }
                              )
                            : state.localizer.translate(
                                  guildID,
                                  "command.play.failure.overrideTeamsOrElimination.teams.join",
                                  {
                                      join: `${prefix}join`,
                                  }
                              );

                    const oldGameTypeInstructions = state.localizer.translate(
                        guildID,
                        "command.play.failure.overrideTeamsOrElimination.description",
                        {
                            oldGameType: `\`${oldGameType}\``,
                            end: `\`${prefix}end\``,
                            playOldGameType: `\`${prefix}play ${oldGameType}\``,
                            gameSpecificInstructions,
                            begin: `\`${prefix}begin\``,
                        }
                    );

                    logger.warn(
                        `${getDebugLogHeader(
                            message
                        )} | User attempted ,play on a mode that requires player joins.`
                    );

                    sendErrorMessage(messageContext, {
                        title: ignoringOldGameTypeTitle,
                        description: oldGameTypeInstructions,
                        thumbnailUrl: KmqImages.DEAD,
                    });
                }

                if (gameType === GameType.COMPETITION) {
                    const isModerator = await dbContext
                        .kmq("competition_moderators")
                        .select("user_id")
                        .where("guild_id", "=", guildID)
                        .andWhere("user_id", "=", message.author.id)
                        .first();

                    if (!isModerator) {
                        sendErrorMessage(messageContext, {
                            title: state.localizer.translate(
                                guildID,
                                "command.play.failure.hiddenGameMode.title"
                            ),
                            description: state.localizer.translate(
                                guildID,
                                "command.play.failure.hiddenGameMode.description"
                            ),
                            thumbnailUrl: KmqImages.DEAD,
                        });
                        return;
                    }
                }

                let lives: number;
                if (gameType === GameType.ELIMINATION) {
                    lives =
                        parsedMessage.components.length > 1 &&
                        Number.isInteger(
                            parseInt(parsedMessage.components[1])
                        ) &&
                        parseInt(parsedMessage.components[1]) > 0 &&
                        parseInt(parsedMessage.components[1]) <= 10000
                            ? parseInt(parsedMessage.components[1])
                            : DEFAULT_LIVES;
                }

                gameSession = new GameSession(
                    textChannel.id,
                    voiceChannel.id,
                    textChannel.guild.id,
                    gameOwner,
                    gameType,
                    lives
                );

                await sendBeginGameSessionMessage(
                    textChannel.name,
                    voiceChannel.name,
<<<<<<< HEAD
                    messageContext,
                    getCurrentVoiceMembers(voiceChannel.id)
=======
                    message,
                    getCurrentVoiceMembers(voiceChannel.id),
                    guildPreference
>>>>>>> 5c7e5f49
                );
                gameSession.startRound(guildPreference, messageContext);
                logger.info(
                    `${getDebugLogHeader(message)} | Game session starting`
                );
            }

            // prevent any duplicate game sessions
            if (gameSessions[message.guildID]) {
                gameSessions[message.guildID].endSession();
            }

            state.gameSessions[guildID] = gameSession;
        } else {
            logger.warn(
                `${getDebugLogHeader(
                    message
                )} | Attempted to start a game while one is already in progress.`
            );

            await sendErrorMessage(messageContext, {
                title: state.localizer.translate(
                    guildID,
                    "command.play.failure.alreadyInSession"
                ),
            });
        }
    };
}<|MERGE_RESOLUTION|>--- conflicted
+++ resolved
@@ -129,26 +129,6 @@
         });
     }
 
-<<<<<<< HEAD
-    await sendInfoMessage(messageContext, {
-        title: startTitle,
-        description: gameInstructions,
-        color: isBonus ? EMBED_SUCCESS_BONUS_COLOR : null,
-        footerText:
-            !isBonus && Math.random() < 0.5
-                ? state.localizer.translate(
-                      guildID,
-                      "command.play.voteReminder",
-                      {
-                          vote: `${process.env.BOT_PREFIX}vote`,
-                      }
-                  )
-                : null,
-        thumbnailUrl: KmqImages.HAPPY,
-        fields,
-    });
-=======
-    const messageContext = MessageContext.fromMessage(message);
     const optionsEmbedPayload = await generateOptionsMessage(
         messageContext,
         guildPreference,
@@ -157,7 +137,7 @@
 
     if (!isBonus && Math.random() < 0.5) {
         optionsEmbedPayload.footerText = state.localizer.translate(
-            message.guildID,
+            messageContext.guildID,
             "command.play.voteReminder",
             {
                 vote: `${process.env.BOT_PREFIX}vote`,
@@ -179,7 +159,6 @@
         undefined,
         [generateEmbed(messageContext, optionsEmbedPayload)]
     );
->>>>>>> 5c7e5f49
 }
 
 export default class PlayCommand implements BaseCommand {
@@ -467,14 +446,9 @@
                 await sendBeginGameSessionMessage(
                     textChannel.name,
                     voiceChannel.name,
-<<<<<<< HEAD
                     messageContext,
-                    getCurrentVoiceMembers(voiceChannel.id)
-=======
-                    message,
                     getCurrentVoiceMembers(voiceChannel.id),
                     guildPreference
->>>>>>> 5c7e5f49
                 );
                 gameSession.startRound(guildPreference, messageContext);
                 logger.info(
