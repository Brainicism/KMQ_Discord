--- conflicted
+++ resolved
@@ -875,16 +875,11 @@
         }
 
         // (1) No game session exists yet (create ELIMINATION, TEAMS, CLASSIC, or COMPETITION game), or
-<<<<<<< HEAD
         // (2) User attempting to ,play after a ,play teams that didn't start, start CLASSIC game
         const textChannel = (await fetchChannel(
             messageContext.textChannelID
         )) as Eris.TextChannel;
 
-=======
-        // (2) User attempting to /play after a /play teams that didn't start, start CLASSIC game
-        const textChannel = await fetchChannel(messageContext.textChannelID);
->>>>>>> 57392cce
         const gameOwner = new KmqMember(messageContext.author.id);
         let gameSession: GameSession;
         const isPremium = await areUsersPremium(
