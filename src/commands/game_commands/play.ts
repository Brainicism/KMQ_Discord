import {
    ELIMINATION_DEFAULT_LIVES,
    ELIMINATION_MAX_LIVES,
    ELIMINATION_MIN_LIVES,
    EMBED_SUCCESS_BONUS_COLOR,
    KmqImages,
    PlaySlashCommands,
} from "../../constants";
import { IPCLogger } from "../../logger";
import {
    activeBonusUsers,
    areUsersPremium,
    isPowerHour,
    isPremiumRequest,
} from "../../helpers/game_utils";
import {
    fetchChannel,
    generateEmbed,
    generateOptionsMessage,
    getCurrentVoiceMembers,
    getDebugLogHeader,
    getGameInfoMessage,
    getUserVoiceChannel,
    sendErrorMessage,
    sendInfoMessage,
    tryCreateInteractionErrorAcknowledgement,
    tryCreateInteractionSuccessAcknowledgement,
    voicePermissionsCheck,
} from "../../helpers/discord_utils";
import { getMention, isWeekend } from "../../helpers/utils";
import CommandPrechecks from "../../command_prechecks";
import Eris from "eris";
import GameSession from "../../structures/game_session";
import GameType from "../../enums/game_type";
import GuildPreference from "../../structures/guild_preference";
import KmqMember from "../../structures/kmq_member";
import LocaleType from "../../enums/locale_type";
import LocalizationManager from "../../helpers/localization_manager";
import MessageContext from "../../structures/message_context";
import Session from "../../structures/session";
import State from "../../state";
import dbContext from "../../database_context";
import type BaseCommand from "../interfaces/base_command";
import type CommandArgs from "../../interfaces/command_args";
import type HelpDocumentation from "../../interfaces/help";

const logger = new IPCLogger("play");

/**
 * Sends the beginning of game session message
 * @param textChannelName - The name of the text channel to send the message to
 * @param voiceChannelName - The name of the voice channel to join
 * @param messageContext - The original message that triggered the command
 * @param participantIDs - The list of participants
 * @param guildPreference - The guild's game preferences
 * @param interaction - The interaction that started the game
 */
export async function sendBeginGameSessionMessage(
    textChannelName: string,
    voiceChannelName: string,
    messageContext: MessageContext,
    participantIDs: Array<string>,
    guildPreference: GuildPreference,
    interaction?: Eris.CommandInteraction
): Promise<void> {
    const guildID = messageContext.guildID;
    let gameInstructions = LocalizationManager.localizer.translate(
        guildID,
        "command.play.typeGuess"
    );

    const bonusUsers = await activeBonusUsers();
    const bonusUserParticipantIDs = participantIDs.filter((x) =>
        bonusUsers.has(x)
    );

    const isBonus = bonusUserParticipantIDs.length > 0;

    if (isBonus) {
        let bonusUserMentions = bonusUserParticipantIDs.map((x) =>
            getMention(x)
        );

        if (bonusUserMentions.length > 10) {
            bonusUserMentions = bonusUserMentions.slice(0, 10);
            bonusUserMentions.push(
                LocalizationManager.localizer.translate(
                    guildID,
                    "misc.andManyOthers"
                )
            );
        }

        gameInstructions += `\n\n${bonusUserMentions.join(", ")} `;
        gameInstructions += LocalizationManager.localizer.translate(
            guildID,
            "command.play.exp.doubleExpForVoting",
            {
                link: "https://top.gg/bot/508759831755096074/vote",
            }
        );

        gameInstructions += " ";
        gameInstructions += LocalizationManager.localizer.translate(
            guildID,
            "command.play.exp.howToVote",
            { vote: `\`${process.env.BOT_PREFIX}vote\`` }
        );
    }

    if (isWeekend()) {
        gameInstructions += `\n\n**⬆️ ${LocalizationManager.localizer.translate(
            guildID,
            "command.play.exp.weekend"
        )} ⬆️**`;
    } else if (isPowerHour()) {
        gameInstructions += `\n\n**⬆️ ${LocalizationManager.localizer.translate(
            guildID,
            "command.play.exp.powerHour"
        )} ⬆️**`;
    }

    const startTitle = LocalizationManager.localizer.translate(
        guildID,
        "command.play.gameStarting",
        {
            textChannelName,
            voiceChannelName,
        }
    );

    const gameInfoMessage = await getGameInfoMessage(messageContext.guildID);

    const fields: Eris.EmbedField[] = [];
    if (gameInfoMessage) {
        fields.push({
            name: LocalizationManager.localizer.translate(
                guildID,
                gameInfoMessage.title
            ),
            value: gameInfoMessage.message,
            inline: false,
        });
    }

    const optionsEmbedPayload = await generateOptionsMessage(
        Session.getSession(guildID),
        messageContext,
        guildPreference,
        null
    );

    if (!isBonus && Math.random() < 0.5) {
        optionsEmbedPayload.footerText =
            LocalizationManager.localizer.translate(
                messageContext.guildID,
                "command.play.voteReminder",
                {
                    vote: `${process.env.BOT_PREFIX}vote`,
                }
            );
    }

<<<<<<< HEAD
    const color = isBonus ? EMBED_SUCCESS_BONUS_COLOR : null;
    if (interaction) {
        await tryCreateInteractionSuccessAcknowledgement(
            interaction,
            null,
            null,
            {
                embeds: [
                    {
                        title: startTitle,
                        description: gameInstructions,
                        color,
                        thumbnail: { url: KmqImages.HAPPY },
                        fields,
                        footer: { text: State.version },
                    },
                    generateEmbed(messageContext, optionsEmbedPayload),
                ],
            }
        );
    } else {
        await sendInfoMessage(
            messageContext,
            {
                title: startTitle,
                description: gameInstructions,
                color,
                thumbnailUrl: KmqImages.HAPPY,
                fields,
                footerText: State.version,
            },
            false,
            true,
            undefined,
            [generateEmbed(messageContext, optionsEmbedPayload)]
        );
    }
=======
    await sendInfoMessage(
        messageContext,
        {
            title: startTitle,
            description: gameInstructions,
            color: isBonus ? EMBED_SUCCESS_BONUS_COLOR : null,
            thumbnailUrl: KmqImages.HAPPY,
            fields,
            footerText: State.version,
        },
        false,
        undefined,
        [generateEmbed(messageContext, optionsEmbedPayload)]
    );
>>>>>>> ad350847
}

export default class PlayCommand implements BaseCommand {
    preRunChecks = [
        { checkFn: CommandPrechecks.competitionPrecheck },
        { checkFn: CommandPrechecks.notListeningPrecheck },
        { checkFn: CommandPrechecks.notRestartingPrecheck },
        { checkFn: CommandPrechecks.maintenancePrecheck },
    ];

    validations = {
        minArgCount: 0,
        maxArgCount: 2,
        arguments: [],
    };

    aliases = ["random", "start", "p"];

    help = (guildID: string): HelpDocumentation => ({
        name: "play",
        description: LocalizationManager.localizer.translate(
            guildID,
            "command.play.help.description"
        ),
        usage: `,play {classic | elimination | teams}\n,play elimination {${LocalizationManager.localizer.translate(
            guildID,
            "command.play.help.usage.lives"
        )}}`,
        priority: 1050,
        examples: [
            {
                example: "`,play`",
                explanation: LocalizationManager.localizer.translate(
                    guildID,
                    "command.play.help.example.classic"
                ),
            },
            {
                example: "`,play elimination 5`",
                explanation: LocalizationManager.localizer.translate(
                    guildID,
                    "command.play.help.example.elimination",
                    {
                        lives: "`5`",
                    }
                ),
            },
            {
                example: "`,play elimination`",
                explanation: LocalizationManager.localizer.translate(
                    guildID,
                    "command.play.help.example.elimination",
                    {
                        lives: `\`${ELIMINATION_DEFAULT_LIVES}\``,
                    }
                ),
            },
            {
                example: "`,play teams`",
                explanation: LocalizationManager.localizer.translate(
                    guildID,
                    "command.play.help.example.teams"
                ),
            },
        ],
    });

    slashCommands = (): Array<Eris.ChatInputApplicationCommandStructure> => [
        {
            name: "play",
            description: LocalizationManager.localizer.translateByLocale(
                LocaleType.EN,
                "command.play.help.example.classic"
            ),
            type: Eris.Constants.ApplicationCommandTypes.CHAT_INPUT,
        },
        {
            name: "playteams",
            description: LocalizationManager.localizer.translateByLocale(
                LocaleType.EN,
                "command.play.help.example.teams"
            ),
            type: Eris.Constants.ApplicationCommandTypes.CHAT_INPUT,
        },
        {
            name: "playelimination",
            description: LocalizationManager.localizer.translateByLocale(
                LocaleType.EN,
                "command.play.help.example.elimination"
            ),
            type: Eris.Constants.ApplicationCommandTypes.CHAT_INPUT,
            options: [
                {
                    name: "lives",
                    description:
                        LocalizationManager.localizer.translateByLocale(
                            LocaleType.EN,
                            "command.play.help.interaction.lives",
                            {
                                lives: `\`${ELIMINATION_DEFAULT_LIVES}\``,
                            }
                        ),
                    type: Eris.Constants.ApplicationCommandOptionTypes.INTEGER,
                    // required: false,
                    // max_value: ELIMINATION_MAX_LIVES,
                    // min_value: ELIMINATION_MIN_LIVES,
                },
            ],
        },
    ];

    static async processChatInputInteraction(
        interaction: Eris.CommandInteraction,
        messageContext: MessageContext
    ): Promise<void> {
        const SLASH_COMMAND_TO_GAME_TYPE = {
            [PlaySlashCommands[GameType.CLASSIC]]: GameType.CLASSIC,
            [PlaySlashCommands[GameType.ELIMINATION]]: GameType.ELIMINATION,
            [PlaySlashCommands[GameType.TEAMS]]: GameType.TEAMS,
        };

        const gameType = SLASH_COMMAND_TO_GAME_TYPE[interaction.data.name];
        let lives: number;
        if (gameType === GameType.ELIMINATION) {
            if (interaction.data.options == null) {
                lives = ELIMINATION_DEFAULT_LIVES;
            } else {
                lives = interaction.data.options[0]["value"] as number;
                if (
                    lives < ELIMINATION_MIN_LIVES ||
                    lives > ELIMINATION_MAX_LIVES
                ) {
                    lives = ELIMINATION_DEFAULT_LIVES;
                }
            }
        }

        await PlayCommand.startGame(
            messageContext,
            gameType,
            lives,
            interaction
        );
    }

    call = async ({ message, parsedMessage }: CommandArgs): Promise<void> => {
        const gameType =
            (parsedMessage.components[0]?.toLowerCase() as GameType) ??
            GameType.CLASSIC;

        let lives: number;
        if (gameType === GameType.ELIMINATION) {
            lives =
                parsedMessage.components.length > 1 &&
                Number.isInteger(parseInt(parsedMessage.components[1], 10)) &&
                parseInt(parsedMessage.components[1], 10) >=
                    ELIMINATION_MIN_LIVES &&
                parseInt(parsedMessage.components[1], 10) <=
                    ELIMINATION_MAX_LIVES
                    ? parseInt(parsedMessage.components[1], 10)
                    : ELIMINATION_DEFAULT_LIVES;
        }

        await PlayCommand.startGame(
            MessageContext.fromMessage(message),
            gameType,
            lives
        );
    };

    static async startGame(
        messageContext: MessageContext,
        gameType: GameType,
        lives: number,
        interaction?: Eris.CommandInteraction
    ): Promise<void> {
        const guildID = messageContext.guildID;
        const guildPreference = await GuildPreference.getGuildPreference(
            guildID
        );

        const voiceChannel = getUserVoiceChannel(messageContext);

        if (!voiceChannel) {
            const title = LocalizationManager.localizer.translate(
                guildID,
                "misc.failure.notInVC.title"
            );

            const description = LocalizationManager.localizer.translate(
                guildID,
                "misc.failure.notInVC.description",
                { command: `\`${process.env.BOT_PREFIX}play\`` }
            );

            const payload = {
                title,
                description,
            };

            if (interaction) {
                // TODO ,end
                // tryCreateInteractionErrorAcknowledgement(interaction, title, description);
                tryCreateInteractionErrorAcknowledgement(
                    interaction,
                    description
                );
            } else {
                sendErrorMessage(messageContext, payload);
            }

            logger.warn(
                `${getDebugLogHeader(
                    messageContext
                )} | User not in voice channel`
            );
            return;
        }

        if (!voicePermissionsCheck(messageContext)) {
            return;
        }

        const gameSessions = State.gameSessions;

        // check for invalid premium game options
        const premiumRequest = await isPremiumRequest(
            gameSessions[guildID],
            messageContext.author.id
        );

        if (!premiumRequest) {
            for (const [commandName, command] of Object.entries(
                State.client.commands
            )) {
                if (command.isUsingPremiumOption) {
                    if (command.isUsingPremiumOption(guildPreference)) {
                        logger.info(
                            `Session started by non-premium request, clearing premium option: ${commandName}`
                        );
                        // eslint-disable-next-line no-await-in-loop
                        await command.resetPremium(guildPreference);
                    }
                }
            }
        }

        if (gameSessions[guildID]) {
            if (gameSessions[guildID]?.sessionInitialized) {
                logger.warn(
                    `${getDebugLogHeader(
                        messageContext
                    )} | Attempted to start a game while one is already in progress.`
                );

                const title = LocalizationManager.localizer.translate(
                    guildID,
                    "command.play.failure.alreadyInSession"
                );

                if (interaction) {
                    // TODO ,end
                    // await tryCreateInteractionErrorAcknowledgement(interaction, title, null);
                    await tryCreateInteractionErrorAcknowledgement(
                        interaction,
                        title
                    );
                } else {
                    await sendErrorMessage(messageContext, {
                        title,
                    });
                }

                return;
            }

            if (
                !gameSessions[guildID].sessionInitialized &&
                gameType === GameType.TEAMS
            ) {
                // User sent ,play teams twice, reset the GameSession
                Session.deleteSession(guildID);
                logger.info(
                    `${getDebugLogHeader(
                        messageContext
                    )} | Teams game session was in progress, has been reset.`
                );
            }
        }

        const prefix = process.env.BOT_PREFIX;

        // (1) No game session exists yet (create ELIMINATION, TEAMS, CLASSIC, or COMPETITION game), or
        // (2) User attempting to ,play after a ,play teams that didn't start, start CLASSIC game
        const textChannel = await fetchChannel(messageContext.textChannelID);
        const gameOwner = new KmqMember(messageContext.author.id);
        let gameSession: GameSession;
        const isPremium = await areUsersPremium(
            getCurrentVoiceMembers(voiceChannel.id).map((x) => x.id)
        );

        if (gameType === GameType.TEAMS) {
            // (1) TEAMS game creation
            const startTitle = LocalizationManager.localizer.translate(
                guildID,
                "command.play.team.joinTeam.title",
                {
                    join: `\`${prefix}join\``,
                }
            );

            const gameInstructions = LocalizationManager.localizer.translate(
                guildID,
                "command.play.team.joinTeam.description",
                { join: `${prefix}join` }
            );

            gameSession = new GameSession(
                guildPreference,
                textChannel.id,
                voiceChannel.id,
                textChannel.guild.id,
                gameOwner,
                gameType,
                isPremium
            );

            logger.info(
                `${getDebugLogHeader(
                    messageContext
                )} | Team game session created.`
            );

            if (interaction) {
                await tryCreateInteractionSuccessAcknowledgement(
                    interaction,
                    null,
                    null,
                    {
                        embeds: [
                            {
                                title: startTitle,
                                description: gameInstructions,
                                thumbnail: { url: KmqImages.HAPPY },
                            },
                        ],
                    }
                );
            } else {
                await sendInfoMessage(messageContext, {
                    title: startTitle,
                    description: gameInstructions,
                    thumbnailUrl: KmqImages.HAPPY,
                });
            }
        } else {
            // (1 and 2) CLASSIC, ELIMINATION, and COMPETITION game creation
            if (gameSessions[guildID]) {
                // (2) Let the user know they're starting a non-teams game
                const oldGameType = gameSessions[guildID].gameType;
                const ignoringOldGameTypeTitle =
                    LocalizationManager.localizer.translate(
                        guildID,
                        "command.play.failure.overrideTeams.title",
                        { playOldGameType: `\`${prefix}play ${oldGameType}\`` }
                    );

                const gameSpecificInstructions =
                    LocalizationManager.localizer.translate(
                        guildID,
                        "command.play.failure.overrideTeams.teams.join",
                        {
                            join: `${prefix}join`,
                        }
                    );

                const oldGameTypeInstructions =
                    LocalizationManager.localizer.translate(
                        guildID,
                        "command.play.failure.overrideTeams.description",
                        {
                            oldGameType: `\`${oldGameType}\``,
                            end: `\`${prefix}end\``,
                            playOldGameType: `\`${prefix}play ${oldGameType}\``,
                            gameSpecificInstructions,
                            begin: `\`${prefix}begin\``,
                        }
                    );

                logger.warn(
                    `${getDebugLogHeader(
                        messageContext
                    )} | User attempted ,play on a mode that requires player joins.`
                );

                if (interaction) {
                    // await tryCreateInteractionErrorAcknowledgement(interaction, ignoringOldGameTypeTitle, oldGameTypeInstructions);
                    await tryCreateInteractionErrorAcknowledgement(
                        interaction,
                        ignoringOldGameTypeTitle
                    );
                } else {
                    sendErrorMessage(messageContext, {
                        title: ignoringOldGameTypeTitle,
                        description: oldGameTypeInstructions,
                        thumbnailUrl: KmqImages.DEAD,
                    });
                }
            }

            if (gameType === GameType.COMPETITION) {
                const isModerator = await dbContext
                    .kmq("competition_moderators")
                    .select("user_id")
                    .where("guild_id", "=", guildID)
                    .andWhere("user_id", "=", messageContext.author.id)
                    .first();

                if (!isModerator) {
                    sendErrorMessage(messageContext, {
                        title: LocalizationManager.localizer.translate(
                            guildID,
                            "command.play.failure.hiddenGameMode.title"
                        ),
                        description: LocalizationManager.localizer.translate(
                            guildID,
                            "command.play.failure.hiddenGameMode.description"
                        ),
                        thumbnailUrl: KmqImages.DEAD,
                    });
                    return;
                }
            }

            gameSession = new GameSession(
                guildPreference,
                textChannel.id,
                voiceChannel.id,
                textChannel.guild.id,
                gameOwner,
                gameType,
                isPremium,
                lives
            );
        }

        // prevent any duplicate game sessions
        if (gameSessions[guildID]) {
            await gameSessions[guildID].endSession();
        }

        State.gameSessions[guildID] = gameSession;

        if (gameType !== GameType.TEAMS) {
            await sendBeginGameSessionMessage(
                textChannel.name,
                voiceChannel.name,
                messageContext,
                getCurrentVoiceMembers(voiceChannel.id).map((x) => x.id),
                guildPreference,
                interaction
            );

            await gameSession.startRound(messageContext);
        }
    }
}<|MERGE_RESOLUTION|>--- conflicted
+++ resolved
@@ -23,6 +23,7 @@
     getUserVoiceChannel,
     sendErrorMessage,
     sendInfoMessage,
+    tryCreateInteractionCustomPayloadAcknowledgement,
     tryCreateInteractionErrorAcknowledgement,
     tryCreateInteractionSuccessAcknowledgement,
     voicePermissionsCheck,
@@ -161,26 +162,22 @@
             );
     }
 
-<<<<<<< HEAD
     const color = isBonus ? EMBED_SUCCESS_BONUS_COLOR : null;
     if (interaction) {
-        await tryCreateInteractionSuccessAcknowledgement(
+        await tryCreateInteractionCustomPayloadAcknowledgement(
+            messageContext,
             interaction,
-            null,
-            null,
-            {
-                embeds: [
-                    {
-                        title: startTitle,
-                        description: gameInstructions,
-                        color,
-                        thumbnail: { url: KmqImages.HAPPY },
-                        fields,
-                        footer: { text: State.version },
-                    },
-                    generateEmbed(messageContext, optionsEmbedPayload),
-                ],
-            }
+            [
+                {
+                    title: startTitle,
+                    description: gameInstructions,
+                    color,
+                    thumbnailUrl: KmqImages.HAPPY,
+                    fields,
+                    footerText: State.version,
+                },
+                optionsEmbedPayload,
+            ]
         );
     } else {
         await sendInfoMessage(
@@ -194,27 +191,10 @@
                 footerText: State.version,
             },
             false,
-            true,
             undefined,
             [generateEmbed(messageContext, optionsEmbedPayload)]
         );
     }
-=======
-    await sendInfoMessage(
-        messageContext,
-        {
-            title: startTitle,
-            description: gameInstructions,
-            color: isBonus ? EMBED_SUCCESS_BONUS_COLOR : null,
-            thumbnailUrl: KmqImages.HAPPY,
-            fields,
-            footerText: State.version,
-        },
-        false,
-        undefined,
-        [generateEmbed(messageContext, optionsEmbedPayload)]
-    );
->>>>>>> ad350847
 }
 
 export default class PlayCommand implements BaseCommand {
@@ -285,7 +265,7 @@
     slashCommands = (): Array<Eris.ChatInputApplicationCommandStructure> => [
         {
             name: "play",
-            description: LocalizationManager.localizer.translateByLocale(
+            description: LocalizationManager.localizer.translate(
                 LocaleType.EN,
                 "command.play.help.example.classic"
             ),
@@ -293,7 +273,7 @@
         },
         {
             name: "playteams",
-            description: LocalizationManager.localizer.translateByLocale(
+            description: LocalizationManager.localizer.translate(
                 LocaleType.EN,
                 "command.play.help.example.teams"
             ),
@@ -301,7 +281,7 @@
         },
         {
             name: "playelimination",
-            description: LocalizationManager.localizer.translateByLocale(
+            description: LocalizationManager.localizer.translate(
                 LocaleType.EN,
                 "command.play.help.example.elimination"
             ),
@@ -309,18 +289,14 @@
             options: [
                 {
                     name: "lives",
-                    description:
-                        LocalizationManager.localizer.translateByLocale(
-                            LocaleType.EN,
-                            "command.play.help.interaction.lives",
-                            {
-                                lives: `\`${ELIMINATION_DEFAULT_LIVES}\``,
-                            }
-                        ),
+                    description: LocalizationManager.localizer.translate(
+                        LocaleType.EN,
+                        "command.play.help.interaction.lives",
+                        {
+                            lives: `\`${ELIMINATION_DEFAULT_LIVES}\``,
+                        }
+                    ),
                     type: Eris.Constants.ApplicationCommandOptionTypes.INTEGER,
-                    // required: false,
-                    // max_value: ELIMINATION_MAX_LIVES,
-                    // min_value: ELIMINATION_MIN_LIVES,
                 },
             ],
         },
@@ -339,7 +315,7 @@
         const gameType = SLASH_COMMAND_TO_GAME_TYPE[interaction.data.name];
         let lives: number;
         if (gameType === GameType.ELIMINATION) {
-            if (interaction.data.options == null) {
+            if (!interaction.data.options) {
                 lives = ELIMINATION_DEFAULT_LIVES;
             } else {
                 lives = interaction.data.options[0]["value"] as number;
@@ -416,10 +392,9 @@
             };
 
             if (interaction) {
-                // TODO ,end
-                // tryCreateInteractionErrorAcknowledgement(interaction, title, description);
                 tryCreateInteractionErrorAcknowledgement(
                     interaction,
+                    title,
                     description
                 );
             } else {
@@ -476,11 +451,10 @@
                 );
 
                 if (interaction) {
-                    // TODO ,end
-                    // await tryCreateInteractionErrorAcknowledgement(interaction, title, null);
                     await tryCreateInteractionErrorAcknowledgement(
                         interaction,
-                        title
+                        title,
+                        null
                     );
                 } else {
                     await sendErrorMessage(messageContext, {
@@ -551,17 +525,8 @@
             if (interaction) {
                 await tryCreateInteractionSuccessAcknowledgement(
                     interaction,
-                    null,
-                    null,
-                    {
-                        embeds: [
-                            {
-                                title: startTitle,
-                                description: gameInstructions,
-                                thumbnail: { url: KmqImages.HAPPY },
-                            },
-                        ],
-                    }
+                    startTitle,
+                    gameInstructions
                 );
             } else {
                 await sendInfoMessage(messageContext, {
@@ -611,10 +576,10 @@
                 );
 
                 if (interaction) {
-                    // await tryCreateInteractionErrorAcknowledgement(interaction, ignoringOldGameTypeTitle, oldGameTypeInstructions);
                     await tryCreateInteractionErrorAcknowledgement(
                         interaction,
-                        ignoringOldGameTypeTitle
+                        ignoringOldGameTypeTitle,
+                        oldGameTypeInstructions
                     );
                 } else {
                     sendErrorMessage(messageContext, {
