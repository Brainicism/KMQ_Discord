--- conflicted
+++ resolved
@@ -402,9 +402,16 @@
     }
 
     call = async ({ message, parsedMessage }: CommandArgs): Promise<void> => {
-        const gameType =
-            (parsedMessage.components[0]?.toLowerCase() as GameType) ??
-            GameType.CLASSIC;
+        const gameTypeRaw = parsedMessage.components[0]?.toLowerCase();
+        let gameType: GameType;
+        if (
+            !gameTypeRaw ||
+            !Object.values(GameType).includes(gameTypeRaw as GameType)
+        ) {
+            gameType = GameType.CLASSIC;
+        } else {
+            gameType = gameTypeRaw as GameType;
+        }
 
         await PlayCommand.startGame(
             MessageContext.fromMessage(message),
@@ -806,20 +813,6 @@
             }
         }
 
-<<<<<<< HEAD
-=======
-        const gameTypeRaw = parsedMessage.components[0]?.toLowerCase();
-        let gameType: GameType;
-        if (
-            !gameTypeRaw ||
-            !Object.values(GameType).includes(gameTypeRaw as GameType)
-        ) {
-            gameType = GameType.CLASSIC;
-        } else {
-            gameType = gameTypeRaw as GameType;
-        }
-
->>>>>>> f0040106
         if (gameSessions[guildID]) {
             if (gameSessions[guildID]?.sessionInitialized) {
                 logger.warn(
