--- conflicted
+++ resolved
@@ -11,10 +11,6 @@
 import { KmqImages } from "../../constants";
 import MessageContext from "../../structures/message_context";
 import KmqMember from "../../structures/kmq_member";
-<<<<<<< HEAD
-import { state } from "../../kmq";
-=======
->>>>>>> ac6ebc9a
 
 const logger = _logger("play");
 const DEFAULT_LIVES = 10;
