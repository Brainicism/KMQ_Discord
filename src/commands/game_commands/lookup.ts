import { IPCLogger } from "../../logger";
import { KmqImages } from "../../constants";
import {
    chunkArray,
    containsHangul,
    friendlyFormattedDate,
    friendlyFormattedNumber,
    isValidURL,
} from "../../helpers/utils";
import { cleanSongName } from "../../structures/game_round";
import {
    getDebugLogHeader,
    getInteractionValue,
    localizedAutocompleteFormat,
    searchArtists,
    sendErrorMessage,
    sendInfoMessage,
    sendPaginationedEmbed,
    tryAutocompleteInteractionAcknowledge,
} from "../../helpers/discord_utils";
import {
    getLocalizedArtistName,
    getLocalizedSongName,
    isPremiumRequest,
} from "../../helpers/game_utils";
import { getVideoID, validateID } from "ytdl-core";
import { sendValidationErrorMessage } from "../../helpers/validate";
import Eris from "eris";
import GuildPreference from "../../structures/guild_preference";
import KmqMember from "../../structures/kmq_member";
import LocaleType from "../../enums/locale_type";
import MessageContext from "../../structures/message_context";
import Session from "../../structures/session";
import SongSelector from "../../structures/song_selector";
import State from "../../state";
import _ from "lodash";
import dbContext from "../../database_context";
import i18n from "../../helpers/localization_manager";
import type { CommandInteraction, EmbedOptions } from "eris";
import type { DefaultSlashCommand } from "../interfaces/base_command";
import type { GuildTextableMessage } from "../../types";
import type BaseCommand from "../interfaces/base_command";
import type CommandArgs from "../../interfaces/command_args";
import type HelpDocumentation from "../../interfaces/help";
import type MatchedArtist from "src/interfaces/matched_artist";
import type QueriedSong from "../../interfaces/queried_song";

const logger = new IPCLogger("lookup");

const getDaisukiLink = (id: string, isMV: boolean): string => {
    if (isMV) {
        return `https://kpop.daisuki.com.br/mv.html?id=${id}`;
    }

    return `https://kpop.daisuki.com.br/audio_videos.html?playid=${id}`;
};

async function lookupByYoutubeID(
    messageOrInteraction: GuildTextableMessage | CommandInteraction,
    videoID: string,
    locale: LocaleType
): Promise<boolean> {
    const guildID = messageOrInteraction.guildID;
    const kmqSongEntry: QueriedSong = await dbContext
        .kmq("available_songs")
        .select(SongSelector.getQueriedSongFields())
        .where("link", videoID)
        .first();

    const daisukiEntry = await dbContext
        .kpopVideos("app_kpop")
        .where("vlink", videoID)
        .first();

    if (!daisukiEntry) {
        // maybe it was falsely parsed as video ID? fallback to song name lookup
        // eslint-disable-next-line @typescript-eslint/no-use-before-define
        const found = await lookupBySongName(
            messageOrInteraction,
            videoID,
            locale
        );

        if (found) {
            logger.info(
                `Lookup succeeded through fallback lookup for: ${videoID}`
            );
            return true;
        }

        return false;
    }

    const daisukiLink = getDaisukiLink(daisukiEntry.id, !!daisukiEntry);

    let description: string;
    let songName: string;
    let artistName: string;
    let songAliases: string;
    let artistAliases: string;
    let views: number;
    let publishDate: Date;
    let songDuration: string;
    let includedInOptions = false;

    if (kmqSongEntry) {
        description = i18n.translate(guildID, "command.lookup.inKMQ", {
            link: daisukiLink,
        });
        songName = getLocalizedSongName(kmqSongEntry, locale);
        artistName = getLocalizedArtistName(kmqSongEntry, locale);
        songAliases = State.aliases.song[videoID]?.join(", ");
        artistAliases =
            State.aliases.artist[kmqSongEntry.artistName]?.join(", ");
        views = kmqSongEntry.views;
        publishDate = kmqSongEntry.publishDate;

        const durationInSeconds = (
            await dbContext
                .kmq("cached_song_duration")
                .where("vlink", videoID)
                .first()
        )?.duration;

        // duration in minutes and seconds
        if (durationInSeconds) {
            const minutes = Math.floor(durationInSeconds / 60);
            const seconds = durationInSeconds % 60;
            songDuration = `${minutes}:${seconds < 10 ? "0" : ""}${seconds}`;
        }

        const session = Session.getSession(guildID);
        includedInOptions = [
            ...(
                await SongSelector.getFilteredSongList(
                    await GuildPreference.getGuildPreference(guildID),
                    await isPremiumRequest(
                        session,
                        messageOrInteraction.member.id
                    )
                )
            ).songs,
        ]
            .map((x) => x.youtubeLink)
            .includes(videoID);

        logger.info(
            `${getDebugLogHeader(
                messageOrInteraction
            )} | KMQ song lookup. videoID = ${videoID}. Included in options = ${includedInOptions}.`
        );
    } else {
        description = i18n.translate(guildID, "command.lookup.notInKMQ", {
            link: daisukiLink,
        });
        const isKorean = locale === LocaleType.KO;
        songName =
            daisukiEntry.kname && isKorean
                ? daisukiEntry.kname
                : daisukiEntry.name;

        const artistNameQuery = await dbContext
            .kpopVideos("app_kpop_group")
            .select("name", "kname")
            .where("id", daisukiEntry.id_artist)
            .first();

        artistName =
            artistNameQuery.kname && isKorean
                ? artistNameQuery.kname
                : artistNameQuery.name;

        songAliases = daisukiEntry.alias.replaceAll(";", ", ");
        songAliases += songAliases
            ? `, ${daisukiEntry.kname}`
            : daisukiEntry.kname;

        artistAliases = State.aliases.artist[artistNameQuery.name]?.join(", ");

        views = daisukiEntry.views;
        publishDate = new Date(daisukiEntry.publishedon);

        logger.info(
            `${getDebugLogHeader(
                messageOrInteraction
            )} | Non-KMQ song lookup. videoID = ${videoID}.`
        );
    }

    const viewsString = i18n.translate(guildID, "misc.views");

    const fields = [
        {
            name: viewsString[0].toUpperCase() + viewsString.slice(1),
            value: friendlyFormattedNumber(views),
        },
        {
            name: i18n.translate(guildID, "misc.releaseDate"),
            value: friendlyFormattedDate(publishDate, guildID),
        },
        {
            name: i18n.translate(guildID, "misc.songAliases"),
            value: songAliases || i18n.translate(guildID, "misc.none"),
        },
        {
            name: i18n.translate(guildID, "misc.artistAliases"),
            value: artistAliases || i18n.translate(guildID, "misc.none"),
        },
    ];

    if (kmqSongEntry) {
        fields.push(
            {
                name: i18n.translate(guildID, "misc.duration"),
                value:
                    songDuration ||
                    i18n.translate(guildID, "misc.notApplicable"),
            },
            {
                name: i18n.translate(
                    guildID,
                    "command.lookup.inCurrentGameOptions"
                ),
                value: i18n.translate(
                    guildID,
                    includedInOptions ? "misc.yes" : "misc.no"
                ),
            }
        );
    }

    const messageContext = new MessageContext(
        messageOrInteraction.channel.id,
        new KmqMember(messageOrInteraction.member.id),
        messageOrInteraction.guildID
    );

    sendInfoMessage(
        messageContext,
        {
            title: `"${songName}" - ${artistName}`,
            url: `https://youtu.be/${videoID}`,
            description,
            thumbnailUrl: `https://img.youtube.com/vi/${videoID}/hqdefault.jpg`,
            fields: fields.map((x) => ({
                name: x.name,
                value: x.value,
                inline: true,
            })),
        },
        false,
        null,
        [],
        messageOrInteraction instanceof Eris.CommandInteraction
            ? messageOrInteraction
            : null
    );

    return true;
}

async function lookupBySongName(
    messageOrInteraction: GuildTextableMessage | CommandInteraction,
    songName: string,
    locale: LocaleType,
    artistID?: number
): Promise<boolean> {
    let kmqSongEntriesQuery = dbContext
        .kmq("available_songs")
        .select(SongSelector.getQueriedSongFields())
        .limit(100);

    if (songName !== "") {
        kmqSongEntriesQuery = kmqSongEntriesQuery
            .where((qb) => {
                qb.whereILike("song_name_en", `%${songName}%`).orWhereILike(
                    "song_name_ko",
                    `%${songName}%`
                );
            })
            .orderByRaw("CHAR_LENGTH(song_name_en) ASC")
            .orderBy("views", "DESC");
    } else {
        kmqSongEntriesQuery = kmqSongEntriesQuery.orderBy(
            "publishedon",
            "DESC"
        );
    }

    if (artistID) {
        kmqSongEntriesQuery = kmqSongEntriesQuery.andWhere(
            "id_artist",
            artistID
        );
    }

    const kmqSongEntries = await kmqSongEntriesQuery;
    if (kmqSongEntries.length === 0) {
        return false;
    }

    if (kmqSongEntries.length === 1) {
        return lookupByYoutubeID(
            messageOrInteraction,
            kmqSongEntries[0].youtubeLink,
            locale
        );
    }

    const songEmbeds = kmqSongEntries.map((entry) => ({
        name: `**"${getLocalizedSongName(
            entry,
            locale
        )}"** - ${getLocalizedArtistName(entry, locale)}`,
        value: `https://youtu.be/${entry.youtubeLink}`,
    }));

    const embedFieldSubsets = chunkArray(songEmbeds, 5);
    const embeds: Array<EmbedOptions> = embedFieldSubsets.map(
        (embedFieldsSubset) => ({
            title: i18n.translate(
                messageOrInteraction.guildID,
                "command.lookup.songNameSearchResult.title"
            ),
            description: i18n.translate(
                messageOrInteraction.guildID,
                "command.lookup.songNameSearchResult.successDescription"
            ),
            fields: embedFieldsSubset,
        })
    );

    await sendPaginationedEmbed(messageOrInteraction, embeds);
    return true;
}

export default class LookupCommand implements BaseCommand {
    aliases = ["songinfo", "songlookup"];
    validations = {
        minArgCount: 1,
        arguments: [],
    };

    help = (guildID: string): HelpDocumentation => ({
        name: "lookup",
<<<<<<< HEAD
        description: LocalizationManager.localizer.translate(
            guildID,
            "command.lookup.help.description"
        ),
        usage: "/lookup song_name\nsong_name:[song]\nartist_name:[artist]\n\n/lookup song_link\nsong_link:{youtube_url}",
        examples: [
            {
                example: "`/lookup song_name song_name:love dive`",
                explanation: LocalizationManager.localizer.translate(
=======
        description: i18n.translate(guildID, "command.lookup.help.description"),
        usage: ",lookup [song_name | youtube_id]",
        examples: [
            {
                example: "`,lookup love dive`",
                explanation: i18n.translate(
>>>>>>> ce02c812
                    guildID,
                    "command.lookup.help.example.song",
                    { song: "Love Dive", artist: "IVE" }
                ),
            },
            {
                example:
<<<<<<< HEAD
                    "`/lookup song_link song_link:https://www.youtube.com/watch?v=4TWR90KJl84`",
                explanation: LocalizationManager.localizer.translate(
=======
                    "`,lookup https://www.youtube.com/watch?v=4TWR90KJl84`",
                explanation: i18n.translate(
>>>>>>> ce02c812
                    guildID,
                    "command.lookup.help.example.song",
                    { song: "Next Level", artist: "Aespa" }
                ),
            },
        ],
        priority: 40,
    });

    slashCommands = (): Array<
        DefaultSlashCommand | Eris.ChatInputApplicationCommandStructure
    > => [
        {
            type: Eris.Constants.ApplicationCommandTypes.CHAT_INPUT,
            options: [
                {
                    name: "song_name",
                    description: i18n.translate(
                        LocaleType.EN,
                        "command.lookup.help.interaction.byName.description"
                    ),
                    type: Eris.Constants.ApplicationCommandOptionTypes
                        .SUB_COMMAND,
                    options: [
                        {
                            name: "song_name",
                            description: i18n.translate(
                                LocaleType.EN,
                                "command.lookup.help.interaction.byName.field.song"
                            ),
                            type: Eris.Constants.ApplicationCommandOptionTypes
                                .STRING,
                            autocomplete: true,
                        },
                        {
                            name: "artist_name",
                            description: i18n.translate(
                                LocaleType.EN,
                                "command.lookup.help.interaction.byName.field.artist"
                            ),
                            type: Eris.Constants.ApplicationCommandOptionTypes
                                .STRING,
                            autocomplete: true,
                        },
                    ],
                },
                {
                    name: "song_link",
                    description: i18n.translate(
                        LocaleType.EN,
                        "command.lookup.help.interaction.byLink.description"
                    ),
                    type: Eris.Constants.ApplicationCommandOptionTypes
                        .SUB_COMMAND,
                    options: [
                        {
                            name: "song_link",
                            description: i18n.translate(
                                LocaleType.EN,
                                "command.lookup.help.interaction.byLink.field"
                            ),
                            type: Eris.Constants.ApplicationCommandOptionTypes
                                .STRING,
                            required: true,
                        },
                    ],
                },
            ],
        },
    ];

    call = async ({ parsedMessage, message }: CommandArgs): Promise<void> => {
        await this.lookupSong(message, parsedMessage.components[0]);
    };

    async lookupSong(
        messageOrInteraction: GuildTextableMessage | CommandInteraction,
        arg: string,
        artistID?: number
    ): Promise<void> {
        let linkOrName = arg ?? "";
        if (linkOrName.startsWith("<") && linkOrName.endsWith(">")) {
            // Trim <> if user didn't want to show YouTube embed
            linkOrName = linkOrName.slice(1, -1);
        }

        if (
            linkOrName.startsWith("youtube.com") ||
            linkOrName.startsWith("youtu.be")
        ) {
            // ytdl::getVideoID() requires URLs start with "https://"
            linkOrName = `https://${linkOrName}`;
        }

        const guildID = messageOrInteraction.guildID;
        const messageContext = new MessageContext(
            messageOrInteraction.channel.id,
            new KmqMember(messageOrInteraction.member.id),
            messageOrInteraction.guildID
        );

        const locale = State.getGuildLocale(guildID);

        // attempt to look up by video ID
        if (isValidURL(linkOrName) || validateID(linkOrName)) {
            let videoID: string = null;

            try {
                videoID = getVideoID(linkOrName);
            } catch {
                await sendValidationErrorMessage(
                    messageContext,
                    i18n.translate(
                        guildID,
                        "command.lookup.validation.invalidYouTubeID"
                    ),
                    arg,
                    this.help(guildID).usage
                );

                logger.info(
                    `${getDebugLogHeader(
                        messageContext
                    )} | Invalid YouTube ID passed. arg = ${linkOrName}.`
                );
                return;
            }

            if (
                !(await lookupByYoutubeID(
                    messageOrInteraction,
                    videoID,
                    locale
                ))
            ) {
                await sendErrorMessage(
                    messageContext,
                    {
                        title: i18n.translate(
                            guildID,
                            "command.lookup.notFound.title"
                        ),
                        description: i18n.translate(
                            guildID,
                            "command.lookup.notFound.description"
                        ),
                        thumbnailUrl: KmqImages.DEAD,
                    },
                    messageOrInteraction instanceof Eris.CommandInteraction
                        ? messageOrInteraction
                        : null
                );

                logger.info(
                    `${getDebugLogHeader(
                        messageContext
                    )} | Could not find song by videoID. videoID = ${videoID}.`
                );
            }
        } else if (
            // lookup by song name
            !(await lookupBySongName(
                messageOrInteraction,
                linkOrName,
                locale,
                artistID
            ))
        ) {
            await sendInfoMessage(
                messageContext,
                {
                    title: i18n.translate(
                        guildID,
                        "command.lookup.songNameSearchResult.title"
                    ),
                    description: i18n.translate(
                        guildID,
                        "command.lookup.songNameSearchResult.notFoundDescription"
                    ),
                },
                false,
                null,
                [],
                messageOrInteraction instanceof Eris.CommandInteraction
                    ? messageOrInteraction
                    : null
            );

            logger.info(
                `Could not find song by song name. songName = ${linkOrName}`
            );
        }
    }

    /**
     * @param interaction - The interaction
     * @param _messageContext - The message context
     */
    async processChatInputInteraction(
        interaction: CommandInteraction,
        _messageContext: MessageContext
    ): Promise<void> {
        const interactionData = getInteractionValue(interaction);
        if (interactionData.interactionName === "song_link") {
            await this.lookupSong(
                interaction,
                interactionData.interactionOptions["song_link"]
            );
        } else if (interactionData.interactionName === "song_name") {
            const songName = interactionData.interactionOptions["song_name"];

            const artistName =
                interactionData.interactionOptions["artist_name"];

            let artistID: number;
            if (artistName) {
                const matchingArtist =
                    State.artistToEntry[artistName.toLowerCase()];

                if (matchingArtist) {
                    artistID = matchingArtist.id;
                }
            }

            await this.lookupSong(interaction, songName, artistID);
        }
    }

    /**
     * Handles showing suggested song names as the user types for the lookup slash command
     * @param interaction - The interaction with intermediate typing state
     */
    static async processAutocompleteInteraction(
        interaction: Eris.AutocompleteInteraction
    ): Promise<void> {
        const interactionData = getInteractionValue(interaction);
        const focusedKey = interactionData.focusedKey;
        const focusedVal = interactionData.interactionOptions[focusedKey];

        const lowercaseUserInput = focusedVal.toLowerCase();
        const showHangul =
            containsHangul(lowercaseUserInput) ||
            State.getGuildLocale(interaction.guildID) === LocaleType.KO;

        if (focusedKey === "song_name") {
            const artistName =
                interactionData.interactionOptions["artist_name"];

            let artistID: number;
            if (artistName) {
                artistID = State.artistToEntry[artistName.toLowerCase()]?.id;
            }

            if (lowercaseUserInput.length < 2) {
                await tryAutocompleteInteractionAcknowledge(
                    interaction,
                    localizedAutocompleteFormat(
                        _.uniqBy(
                            Object.values(
                                artistID
                                    ? State.songLinkToEntry
                                    : State.newSongs
                            ).filter(
                                (x) => !artistID || artistID === x.artistID
                            ),
                            (x) => x.name.trim().toLowerCase()
                        ),
                        showHangul
                    )
                );
            } else {
                await tryAutocompleteInteractionAcknowledge(
                    interaction,
                    localizedAutocompleteFormat(
                        _.uniqBy(
                            Object.values(State.songLinkToEntry).filter(
                                (x) =>
                                    (!artistID || artistID === x.artistID) &&
                                    ((showHangul && x.hangulName) || x.name)
                                        .toLowerCase()
                                        .startsWith(lowercaseUserInput)
                            ),
                            (x) => x.name.trim().toLowerCase()
                        ),
                        showHangul
                    )
                );
            }
        } else if (focusedKey === "artist_name") {
            const enteredSongName =
                interactionData.interactionOptions["song_name"];

            let matchingArtists: Array<MatchedArtist> = [];
            if (!enteredSongName) {
                matchingArtists = searchArtists(lowercaseUserInput, []);
            } else {
                // only return artists that have a song that matches the entered one
                const cleanEnteredSongName = cleanSongName(enteredSongName);

                const matchingSongs = Object.values(
                    State.songLinkToEntry
                ).filter(
                    (x) =>
                        x.cleanName.startsWith(cleanEnteredSongName) ||
                        x.hangulCleanName.startsWith(cleanEnteredSongName)
                );

                const matchingSongArtistIDs = matchingSongs.map(
                    (x) => x.artistID
                );

                matchingArtists = _.uniq(
                    Object.values(State.artistToEntry)
                        .filter((x) => matchingSongArtistIDs.includes(x.id))
                        .filter((x) =>
                            (showHangul && x.hangulName ? x.hangulName : x.name)
                                .toLowerCase()
                                .startsWith(lowercaseUserInput)
                        )
                );
            }

            await tryAutocompleteInteractionAcknowledge(
                interaction,
                localizedAutocompleteFormat(matchingArtists, showHangul)
            );
        }
    }
}<|MERGE_RESOLUTION|>--- conflicted
+++ resolved
@@ -343,24 +343,12 @@
 
     help = (guildID: string): HelpDocumentation => ({
         name: "lookup",
-<<<<<<< HEAD
-        description: LocalizationManager.localizer.translate(
-            guildID,
-            "command.lookup.help.description"
-        ),
+        description: i18n.translate(guildID, "command.lookup.help.description"),
         usage: "/lookup song_name\nsong_name:[song]\nartist_name:[artist]\n\n/lookup song_link\nsong_link:{youtube_url}",
         examples: [
             {
                 example: "`/lookup song_name song_name:love dive`",
-                explanation: LocalizationManager.localizer.translate(
-=======
-        description: i18n.translate(guildID, "command.lookup.help.description"),
-        usage: ",lookup [song_name | youtube_id]",
-        examples: [
-            {
-                example: "`,lookup love dive`",
                 explanation: i18n.translate(
->>>>>>> ce02c812
                     guildID,
                     "command.lookup.help.example.song",
                     { song: "Love Dive", artist: "IVE" }
@@ -368,13 +356,8 @@
             },
             {
                 example:
-<<<<<<< HEAD
                     "`/lookup song_link song_link:https://www.youtube.com/watch?v=4TWR90KJl84`",
-                explanation: LocalizationManager.localizer.translate(
-=======
-                    "`,lookup https://www.youtube.com/watch?v=4TWR90KJl84`",
                 explanation: i18n.translate(
->>>>>>> ce02c812
                     guildID,
                     "command.lookup.help.example.song",
                     { song: "Next Level", artist: "Aespa" }
