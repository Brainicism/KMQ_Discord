--- conflicted
+++ resolved
@@ -368,7 +368,6 @@
         });
 
         const bonusExpExplanations = [
-<<<<<<< HEAD
             `\`${state.localizer.translate(
                 message.guildID,
                 "exp.explanation.powerHour"
@@ -377,6 +376,12 @@
             )}x 📈`,
             `\`${state.localizer.translate(
                 message.guildID,
+                "exp.explanation.firstGameOfDay"
+            )}:\` ${ExpBonusModifierValues[
+                ExpBonusModifier.FIRST_GAME_OF_DAY
+            ].toFixed(2)}x 📈`,
+            `\`${state.localizer.translate(
+                message.guildID,
                 "exp.explanation.voting"
             )}!:\` ${ExpBonusModifierValues[ExpBonusModifier.VOTE].toFixed(
                 2
@@ -385,18 +390,6 @@
                 message.guildID,
                 "exp.streak"
             )}:\` ${ExpBonusModifierValues[
-=======
-            `\`Playing during a KMQ Power Hour or Weekend:\` ${ExpBonusModifierValues[
-                ExpBonusModifier.POWER_HOUR
-            ].toFixed(2)}x 📈`,
-            `\`First game of the day:\` ${ExpBonusModifierValues[
-                ExpBonusModifier.FIRST_GAME_OF_DAY
-            ].toFixed(2)}x 📈`,
-            `\`Voting!:\` ${ExpBonusModifierValues[
-                ExpBonusModifier.VOTE
-            ].toFixed(2)}x 📈`,
-            `\`Having a guess streak of over 5:\` ${ExpBonusModifierValues[
->>>>>>> cec945ac
                 ExpBonusModifier.GUESS_STREAK
             ].toFixed(2)}x 📈`,
             `\`${state.localizer.translate(
