/* eslint-disable @typescript-eslint/dot-notation */
import Eris from "eris";
import {
    getDebugLogHeader,
    sendInfoMessage,
} from "../../helpers/discord_utils";
import BaseCommand, { CommandArgs } from "../interfaces/base_command";
import { IPCLogger } from "../../logger";
import MessageContext from "../../structures/message_context";
import { isPowerHour, isWeekend } from "../../helpers/utils";
import {
    getGuildPreference,
    getAvailableSongCount,
    userBonusIsActive,
} from "../../helpers/game_utils";
import { AnswerType } from "../game_options/answer";
import { GuessModeType } from "../game_options/guessmode";
import { KmqImages } from "../../constants";
import { state } from "../../kmq_worker";
import GuildPreference from "../../structures/guild_preference";
import GameRound from "../../structures/game_round";

const logger = new IPCLogger("exp");
export const PARTICIPANT_MODIFIER_MAX_PARTICIPANTS = 6;
export const GUESS_STREAK_THRESHOLD = 5;
export enum ExpBonusModifier {
    POWER_HOUR,
    BONUS_ARTIST,
    VOTE,
    GUESS_STREAK,
    QUICK_GUESS,
    MC_GUESS_EASY,
    MC_GUESS_MEDIUM,
    MC_GUESS_HARD,
    ARTIST_GUESS,
    ARTIST_GUESS_GROUPS_SELECTED,
    RANDOM_GUESS_BONUS_COMMON,
    RANDOM_GUESS_BONUS_RARE,
    RANDOM_GUESS_BONUS_EPIC,
    RANDOM_GUESS_BONUS_LEGENDARY,
    BELOW_SONG_COUNT_THRESHOLD,
}

export const ExpBonusModifierValues = {
    [ExpBonusModifier.POWER_HOUR]: 2,
    [ExpBonusModifier.BONUS_ARTIST]: 2,
    [ExpBonusModifier.VOTE]: 2,
    [ExpBonusModifier.GUESS_STREAK]: 1.2,
    [ExpBonusModifier.QUICK_GUESS]: 1.1,
    [ExpBonusModifier.MC_GUESS_EASY]: 0.25,
    [ExpBonusModifier.MC_GUESS_MEDIUM]: 0.5,
    [ExpBonusModifier.MC_GUESS_HARD]: 0.75,
    [ExpBonusModifier.ARTIST_GUESS]: 0.3,
    [ExpBonusModifier.ARTIST_GUESS_GROUPS_SELECTED]: 0,
    [ExpBonusModifier.RANDOM_GUESS_BONUS_COMMON]: 2,
    [ExpBonusModifier.RANDOM_GUESS_BONUS_RARE]: 5,
    [ExpBonusModifier.RANDOM_GUESS_BONUS_EPIC]: 10,
    [ExpBonusModifier.RANDOM_GUESS_BONUS_LEGENDARY]: 50,
    [ExpBonusModifier.BELOW_SONG_COUNT_THRESHOLD]: 0,
};

interface ExpModifier {
    displayName: string;
    name: ExpBonusModifier;
    isPenalty: boolean;
}

<<<<<<< HEAD
/**
 * Calculates the exp multiplier based on the round options
 * @param guildPreference - The guild preference
 * @param voteBonusExp - Whether bonus EXP should be applied to the modifier
 * @returns an array describing the EXP modifiers activated and their numerical value
 */
export async function calculateOptionsExpMultiplierInternal(guildPreference: GuildPreference, voteBonusExp: boolean): Promise<Array<ExpModifier>> {
=======
export async function calculateOptionsExpMultiplierInternal(
    guildPreference: GuildPreference,
    voteBonusExp: boolean
): Promise<Array<ExpModifier>> {
>>>>>>> d05228c3
    const modifiers: Array<ExpModifier> = [];
    // bonus for voting
    if (voteBonusExp) {
        modifiers.push({
            displayName: "Vote Bonus",
            name: ExpBonusModifier.VOTE,
            isPenalty: false,
        });
    }

    // power hour bonus
    if (isWeekend() || isPowerHour()) {
        modifiers.push({
            displayName: "Power Hour Bonus",
            name: ExpBonusModifier.POWER_HOUR,
            isPenalty: false,
        });
    }

    if (guildPreference.isMultipleChoiceMode()) {
        const difficulty = guildPreference.gameOptions.answerType;
        let multipleChoicePenalty: ExpBonusModifier;
        switch (difficulty) {
            case AnswerType.MULTIPLE_CHOICE_EASY:
                multipleChoicePenalty = ExpBonusModifier.MC_GUESS_EASY;
                break;
            case AnswerType.MULTIPLE_CHOICE_MED:
                multipleChoicePenalty = ExpBonusModifier.MC_GUESS_MEDIUM;
                break;
            case AnswerType.MULTIPLE_CHOICE_HARD:
                multipleChoicePenalty = ExpBonusModifier.MC_GUESS_HARD;
                break;
            default:
                break;
        }

        modifiers.push({
            displayName: "Multiple Choice Penalty",
            name: multipleChoicePenalty,
            isPenalty: true,
        });
    }

    const totalSongs = (await getAvailableSongCount(guildPreference)).count;
    if (totalSongs < 10) {
        modifiers.push({
            displayName: "Low Song Count Penalty",
            name: ExpBonusModifier.BELOW_SONG_COUNT_THRESHOLD,
            isPenalty: true,
        });
    }

    // penalize for using artist guess modes
    if (
        guildPreference.gameOptions.guessModeType === GuessModeType.ARTIST ||
        guildPreference.gameOptions.guessModeType === GuessModeType.BOTH
    ) {
        if (guildPreference.isGroupsMode()) {
            modifiers.push({
                displayName: "Artist/Group Guess Mode Penalty",
                name: ExpBonusModifier.ARTIST_GUESS_GROUPS_SELECTED,
                isPenalty: true,
            });
        } else {
            modifiers.push({
                displayName: "Artist/Group Guess Mode Penalty",
                name: ExpBonusModifier.ARTIST_GUESS,
                isPenalty: true,
            });
        }
    }

    return modifiers;
}

async function calculateOptionsExpMultiplier(
    guildPreference: GuildPreference,
    voteBonusExp: boolean
): Promise<number> {
    return (
        await calculateOptionsExpMultiplierInternal(
            guildPreference,
            voteBonusExp
        )
    ).reduce((a, b) => ExpBonusModifierValues[b.name] * a, 1);
}

/**
 * @param numParticipants - The number of participants
 * @returns the EXP modifier based on the number of participants
 */
export function participantExpScalingModifier(numParticipants: number): number {
    return (
        1 +
        0.1 *
            (Math.min(numParticipants, PARTICIPANT_MODIFIER_MAX_PARTICIPANTS) -
                1)
    );
}

<<<<<<< HEAD
/**
 * @param gameRound - The game round
 * @param numParticipants - The number of participants
 * @param streak - The current guessing streak
 * @param guessSpeed - The guess speed
 * @param place - The place of the guess
 * @returns The round's total EXP modifier
 */
export function calculateRoundExpMultiplier(gameRound: GameRound, numParticipants: number, streak: number, guessSpeed: number, place: number): number {
=======
export function calculateRoundExpMultiplier(
    gameRound: GameRound,
    numParticipants: number,
    streak: number,
    guessSpeed: number,
    place: number
): number {
>>>>>>> d05228c3
    let expModifier = 1;

    // incentivize for number of participants from 1x to 1.5x
    expModifier *= participantExpScalingModifier(numParticipants);
    // bonus for quick guess
    if (guessSpeed < 3500) {
        expModifier *= ExpBonusModifierValues[ExpBonusModifier.QUICK_GUESS];
    }

    // bonus for guess streaks
    if (streak >= GUESS_STREAK_THRESHOLD) {
        expModifier *= ExpBonusModifierValues[ExpBonusModifier.GUESS_STREAK];
    }

    // for guessing a bonus group
    if (gameRound.isBonusArtist()) {
        expModifier *= ExpBonusModifierValues[ExpBonusModifier.BONUS_ARTIST];
    }

    // random game round bonus
    expModifier *= gameRound.bonusModifier;

    // divide by chronological placement
    expModifier /= place;

    return expModifier;
}

<<<<<<< HEAD
/**
 * @param guildPreference - The guild preference
 * @param gameRound - The game round
 * @param numParticipants - The number of participants
 * @param streak - The current guessing streak
 * @param guessSpeed - The guess speed
 * @param place - The place of the guess
 * @param voteBonusExp - Whether bonus EXP should be applied to the modifier
 * @returns the round's total EXP based on the EXP modifiers
 */
export async function calculateTotalRoundExp(guildPreference: GuildPreference, gameRound: GameRound,
    numParticipants: number, streak: number, guessSpeed: number, place: number, voteBonusExp: boolean): Promise<number> {
    const optionsMultiplier = await calculateOptionsExpMultiplier(guildPreference, voteBonusExp);
    const roundMultipler = calculateRoundExpMultiplier(gameRound, numParticipants, streak, guessSpeed, place);
    return Math.floor((optionsMultiplier * roundMultipler * gameRound.getExpReward()));
=======
export async function calculateTotalRoundExp(
    guildPreference: GuildPreference,
    gameRound: GameRound,
    numParticipants: number,
    streak: number,
    guessSpeed: number,
    place: number,
    voteBonusExp: boolean
): Promise<number> {
    const optionsMultiplier = await calculateOptionsExpMultiplier(
        guildPreference,
        voteBonusExp
    );

    const roundMultipler = calculateRoundExpMultiplier(
        gameRound,
        numParticipants,
        streak,
        guessSpeed,
        place
    );

    return Math.floor(
        optionsMultiplier * roundMultipler * gameRound.getExpReward()
    );
>>>>>>> d05228c3
}

export default class ExpCommand implements BaseCommand {
    help = {
        name: "exp",
        description:
            "Shows your current EXP modifier, and the list of current bonus EXP artists.",
        usage: ",exp",
        examples: [],
        priority: 50,
    };

    call = async ({ message }: CommandArgs): Promise<void> => {
        const voteBonusActive = await userBonusIsActive(message.author.id);
        const guildPreference = await getGuildPreference(message.guildID);
        const fields: Array<Eris.EmbedField> = [];

        const activeModifiers = await calculateOptionsExpMultiplierInternal(
            guildPreference,
            voteBonusActive
        );

        const totalModifier = await calculateOptionsExpMultiplier(
            guildPreference,
            voteBonusActive
        );

        const modifierText: Array<string> = activeModifiers.map(
            (x) =>
                `\`${x.displayName}:\` ${ExpBonusModifierValues[x.name].toFixed(
                    2
                )}x ${x.isPenalty ? "📉" : "📈"}`
        );

        modifierText.push(
            `\`Total Modifier:\` **__${totalModifier.toFixed(2)}x__**`
        );

        fields.push({
            name: "🚀 Active Modifiers 🚀",
            value: `${modifierText.join("\n")}`,
            inline: false,
        });

        fields.push({
            name: "🎤 Current Bonus Artists 🎤",
            value: `\`Guessing songs by the daily bonus artists:\`  ${ExpBonusModifierValues[
                ExpBonusModifier.BONUS_ARTIST
            ].toFixed(2)}x 📈 \n\`\`\`${[...state.bonusArtists]
                .filter((x) => !x.includes("+"))
                .join(", ")}\`\`\``,
            inline: false,
        });

        const bonusExpExplanations = [
            `\`Playing during a KMQ Power Hour or Weekend:\` ${ExpBonusModifierValues[
                ExpBonusModifier.POWER_HOUR
            ].toFixed(2)}x 📈`,
            `\`Voting!:\` ${ExpBonusModifierValues[
                ExpBonusModifier.VOTE
            ].toFixed(2)}x 📈`,
            `\`Having a guess streak of over 5:\` ${ExpBonusModifierValues[
                ExpBonusModifier.GUESS_STREAK
            ].toFixed(2)}x 📈`,
            `\`Guessing quickly:\` ${ExpBonusModifierValues[
                ExpBonusModifier.QUICK_GUESS
            ].toFixed(2)}x 📈 `,
            `\`Guessing correctly for a bonus artist:\` ${ExpBonusModifierValues[
                ExpBonusModifier.BONUS_ARTIST
            ].toFixed(2)}x 📈 `,
            "`Rare correct guesses bonus:` 2.00x up to 50.00x 📈",
        ];

        fields.push({
            name: "Ways to get EXP Bonuses",
            value: `You can get bonus EXP for the following:\n ${bonusExpExplanations
                .map((x) => `- ${x}`)
                .join("\n")}`,
            inline: false,
        });

        await sendInfoMessage(MessageContext.fromMessage(message), {
            title: "EXP Bonuses",
            fields,
            thumbnailUrl: KmqImages.THUMBS_UP,
        });

        logger.info(
            `${getDebugLogHeader(message)} | EXP modifier info retrieved.`
        );
    };
}<|MERGE_RESOLUTION|>--- conflicted
+++ resolved
@@ -65,20 +65,16 @@
     isPenalty: boolean;
 }
 
-<<<<<<< HEAD
 /**
  * Calculates the exp multiplier based on the round options
  * @param guildPreference - The guild preference
  * @param voteBonusExp - Whether bonus EXP should be applied to the modifier
  * @returns an array describing the EXP modifiers activated and their numerical value
  */
-export async function calculateOptionsExpMultiplierInternal(guildPreference: GuildPreference, voteBonusExp: boolean): Promise<Array<ExpModifier>> {
-=======
 export async function calculateOptionsExpMultiplierInternal(
     guildPreference: GuildPreference,
     voteBonusExp: boolean
 ): Promise<Array<ExpModifier>> {
->>>>>>> d05228c3
     const modifiers: Array<ExpModifier> = [];
     // bonus for voting
     if (voteBonusExp) {
@@ -179,7 +175,6 @@
     );
 }
 
-<<<<<<< HEAD
 /**
  * @param gameRound - The game round
  * @param numParticipants - The number of participants
@@ -188,8 +183,6 @@
  * @param place - The place of the guess
  * @returns The round's total EXP modifier
  */
-export function calculateRoundExpMultiplier(gameRound: GameRound, numParticipants: number, streak: number, guessSpeed: number, place: number): number {
-=======
 export function calculateRoundExpMultiplier(
     gameRound: GameRound,
     numParticipants: number,
@@ -197,7 +190,6 @@
     guessSpeed: number,
     place: number
 ): number {
->>>>>>> d05228c3
     let expModifier = 1;
 
     // incentivize for number of participants from 1x to 1.5x
@@ -226,7 +218,6 @@
     return expModifier;
 }
 
-<<<<<<< HEAD
 /**
  * @param guildPreference - The guild preference
  * @param gameRound - The game round
@@ -237,12 +228,6 @@
  * @param voteBonusExp - Whether bonus EXP should be applied to the modifier
  * @returns the round's total EXP based on the EXP modifiers
  */
-export async function calculateTotalRoundExp(guildPreference: GuildPreference, gameRound: GameRound,
-    numParticipants: number, streak: number, guessSpeed: number, place: number, voteBonusExp: boolean): Promise<number> {
-    const optionsMultiplier = await calculateOptionsExpMultiplier(guildPreference, voteBonusExp);
-    const roundMultipler = calculateRoundExpMultiplier(gameRound, numParticipants, streak, guessSpeed, place);
-    return Math.floor((optionsMultiplier * roundMultipler * gameRound.getExpReward()));
-=======
 export async function calculateTotalRoundExp(
     guildPreference: GuildPreference,
     gameRound: GameRound,
@@ -268,7 +253,6 @@
     return Math.floor(
         optionsMultiplier * roundMultipler * gameRound.getExpReward()
     );
->>>>>>> d05228c3
 }
 
 export default class ExpCommand implements BaseCommand {
