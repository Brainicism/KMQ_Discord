--- conflicted
+++ resolved
@@ -305,16 +305,8 @@
 export default class ExpCommand implements BaseCommand {
     help = (guildID: string): HelpDocumentation => ({
         name: "exp",
-<<<<<<< HEAD
-        description: LocalizationManager.localizer.translate(
-            guildID,
-            "command.exp.help.description"
-        ),
+        description: i18n.translate(guildID, "command.exp.help.description"),
         usage: "/exp",
-=======
-        description: i18n.translate(guildID, "command.exp.help.description"),
-        usage: ",exp",
->>>>>>> ce02c812
         examples: [],
         priority: 50,
     });
