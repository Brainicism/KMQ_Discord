--- conflicted
+++ resolved
@@ -111,11 +111,7 @@
                 footer: embedFooter
             }
         })
-<<<<<<< HEAD
-        await sendErrorMessage(message, "Missing Permissions", `Hi! I'm require the following permissions ["MANAGE_MESSAGES", "EMBED_LINKS", "VIEW_CHANNEL", "SEND_MESSAGES"] in ${message.guild.name}'s #${channel.name} channel. Please double check the text channel's permissions.`)
-=======
         await sendErrorMessage(message, "Missing Permissions", `Hi! I require the following permissions [${missingPermissions.join(", ")}] in ${message.guild.name}'s #${channel.name} channel. Please double check the text channel's permissions.`)
->>>>>>> e2217763
         return;
     }
 
