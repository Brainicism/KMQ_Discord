--- conflicted
+++ resolved
@@ -13,11 +13,7 @@
         if (gameSession && gameSession.dispatcher) {
             gameSession.dispatcher.setVolume(guildPreference.getStreamVolume());
         }
-<<<<<<< HEAD
-        await sendOptionsMessage(message, guildPreference, GameOptions.VOLUME);
-=======
-        await sendOptionsMessage(message, guildPreference, db, GameOption.VOLUME);
->>>>>>> 90108908
+        await sendOptionsMessage(message, guildPreference, GameOption.VOLUME);
         logger.info(`${getDebugContext(message)} | Volume set to ${guildPreference.getVolume()}.`);
     }
     validations = {
