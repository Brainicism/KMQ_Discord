--- conflicted
+++ resolved
@@ -230,14 +230,10 @@
                 }
             ),
             fields,
-<<<<<<< HEAD
-            footerText: state.localizer.translate(
+            footerText: `${getKmqCurrentVersion()} | ${state.localizer.translate(
                 message.guildID,
                 "stats.footer"
-            ),
-=======
-            footerText: `${getKmqCurrentVersion()} | 'Recent' statistics represent data from last 24 hours.`,
->>>>>>> cec945ac
+            )}`,
             timestamp: new Date(),
             thumbnailUrl: KmqImages.READING_BOOK,
         });
