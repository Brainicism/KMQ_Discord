--- conflicted
+++ resolved
@@ -26,16 +26,8 @@
 export default class StatsCommand implements BaseCommand {
     help = (guildID: string): HelpDocumentation => ({
         name: "stats",
-<<<<<<< HEAD
-        description: LocalizationManager.localizer.translate(
-            guildID,
-            "command.stats.help.description"
-        ),
+        description: i18n.translate(guildID, "command.stats.help.description"),
         usage: "/stats",
-=======
-        description: i18n.translate(guildID, "command.stats.help.description"),
-        usage: ",stats",
->>>>>>> ce02c812
         examples: [],
         priority: 1,
     });
