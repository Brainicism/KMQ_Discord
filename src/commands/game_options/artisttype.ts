--- conflicted
+++ resolved
@@ -55,49 +55,29 @@
         usage: "/artisttype set\nartisttype:[soloists | groups | both]\n\n/artisttype reset",
         examples: [
             {
-<<<<<<< HEAD
                 example: "`/artisttype set artisttype:soloists`",
-                explanation: LocalizationManager.localizer.translate(
-=======
-                example: "`,artisttype soloists`",
-                explanation: i18n.translate(
->>>>>>> ce02c812
+                explanation: i18n.translate(
                     guildID,
                     "command.artisttype.help.example.soloists"
                 ),
             },
             {
-<<<<<<< HEAD
                 example: "`/artisttype set artisttype:groups`",
-                explanation: LocalizationManager.localizer.translate(
-=======
-                example: "`,artisttype groups`",
-                explanation: i18n.translate(
->>>>>>> ce02c812
+                explanation: i18n.translate(
                     guildID,
                     "command.artisttype.help.example.groups"
                 ),
             },
             {
-<<<<<<< HEAD
                 example: "`/artisttype set artisttype:both`",
-                explanation: LocalizationManager.localizer.translate(
-=======
-                example: "`,artisttype both`",
-                explanation: i18n.translate(
->>>>>>> ce02c812
+                explanation: i18n.translate(
                     guildID,
                     "command.artisttype.help.example.both"
                 ),
             },
             {
-<<<<<<< HEAD
                 example: "`/artisttype reset`",
-                explanation: LocalizationManager.localizer.translate(
-=======
-                example: "`,artisttype`",
-                explanation: i18n.translate(
->>>>>>> ce02c812
+                explanation: i18n.translate(
                     guildID,
                     "command.artisttype.help.example.reset"
                 ),
