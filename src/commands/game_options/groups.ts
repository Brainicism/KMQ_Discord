--- conflicted
+++ resolved
@@ -325,30 +325,11 @@
         interaction: Eris.CommandInteraction,
         messageContext: MessageContext
     ): Promise<void> {
-<<<<<<< HEAD
-        if (
-            interaction.data.type ===
-            Eris.Constants.ApplicationCommandTypes.CHAT_INPUT
-        ) {
-            let groups: Array<MatchedArtist>;
-            if (interaction.data.options == null) {
-                groups = null;
-            } else {
-                groups = this.getMatchedArtists(interaction.data.options);
-            }
-
-            await GroupsCommand.updateOption(
-                messageContext,
-                groups,
-                interaction
-            );
-=======
         let groups: Array<MatchedArtist>;
         if (interaction.data.options == null) {
             groups = null;
         } else {
             groups = GroupsCommand.getMatchedArtists(interaction.data.options);
->>>>>>> ca1690d4
         }
 
         await GroupsCommand.updateOption(messageContext, groups, interaction);
