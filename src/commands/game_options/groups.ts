import { GROUP_LIST_URL, GroupAction } from "../../constants";
import { IPCLogger } from "../../logger";
import {
    generateOptionsMessage,
    getDebugLogHeader,
    getInteractionValue,
    getMatchedArtists,
    processGroupAutocompleteInteraction,
    sendErrorMessage,
    sendInfoMessage,
    sendOptionsMessage,
} from "../../helpers/discord_utils";
import {
    getMatchingGroupNames,
    getSimilarGroupNames,
} from "../../helpers/game_utils";
import { getOrdinalNum, setIntersection } from "../../helpers/utils";
import AddCommand, { AddType } from "./add";
import CommandPrechecks from "../../command_prechecks";
import Eris from "eris";
import GameOption from "../../enums/game_option_name";
import GuildPreference from "../../structures/guild_preference";
import LocaleType from "../../enums/locale_type";
import MessageContext from "../../structures/message_context";
import RemoveCommand, { RemoveType } from "./remove";
import Session from "../../structures/session";
import State from "../../state";
import i18n from "../../helpers/localization_manager";
import type { DefaultSlashCommand } from "../interfaces/base_command";
import type BaseCommand from "../interfaces/base_command";
import type CommandArgs from "../../interfaces/command_args";
import type EmbedPayload from "../../interfaces/embed_payload";
import type HelpDocumentation from "../../interfaces/help";
import type MatchedArtist from "../../interfaces/matched_artist";

const logger = new IPCLogger("groups");

export default class GroupsCommand implements BaseCommand {
    aliases = ["group", "artist", "artists"];

    preRunChecks = [
        { checkFn: CommandPrechecks.competitionPrecheck },
        { checkFn: CommandPrechecks.notSpotifyPrecheck },
    ];

    help = (guildID: string): HelpDocumentation => ({
        name: "groups",
        description: i18n.translate(
            guildID,
            "command.groups.help.description",
            {
                groupList: GROUP_LIST_URL,
            }
        ),
        usage: `/groups set [${LocalizationManager.localizer.translate(
            guildID,
            "misc.listOfGroups"
        )}]\n\n/groups add [${LocalizationManager.localizer.translate(
            guildID,
            "misc.listOfGroups"
        )}]\n\n/groups remove [${LocalizationManager.localizer.translate(
            guildID,
            "misc.listOfGroups"
        )}]\n\n/groups reset`,
        examples: [
            {
<<<<<<< HEAD
                example: "`/groups set group_1:blackpink`",
                explanation: LocalizationManager.localizer.translate(
=======
                example: "`,groups blackpink`",
                explanation: i18n.translate(
>>>>>>> ce02c812
                    guildID,
                    "command.groups.help.example.singleGroup",
                    {
                        group: "Blackpink",
                    }
                ),
            },
            {
<<<<<<< HEAD
                example:
                    "`/groups set group_1:blackpink group_2:bts group_3:red velvet`",
                explanation: LocalizationManager.localizer.translate(
=======
                example: "`,groups blackpink, bts, red velvet`",
                explanation: i18n.translate(
>>>>>>> ce02c812
                    guildID,
                    "command.groups.help.example.multipleGroups",
                    {
                        groupOne: "Blackpink",
                        groupTwo: "BTS",
                        groupThree: "Red Velvet",
                    }
                ),
            },
            {
<<<<<<< HEAD
                example: "`/groups reset`",
                explanation: LocalizationManager.localizer.translate(
=======
                example: "`,groups`",
                explanation: i18n.translate(
>>>>>>> ce02c812
                    guildID,
                    "command.groups.help.example.reset"
                ),
            },
        ],
        actionRowComponents: [
            {
                type: Eris.Constants.ComponentTypes.BUTTON,
                style: Eris.Constants.ButtonStyles.LINK,
                url: GROUP_LIST_URL,
                label: i18n.translate(
                    guildID,
                    "misc.interaction.fullGroupsList"
                ),
            },
        ],
        priority: 135,
    });

    slashCommands = (): Array<
        DefaultSlashCommand | Eris.ChatInputApplicationCommandStructure
    > => [
        {
            type: Eris.Constants.ApplicationCommandTypes.CHAT_INPUT,
            options: Object.values(GroupAction).map((action) => ({
                name: action,
                description: i18n.translate(
                    LocaleType.EN,
                    `command.groups.help.interaction.${action}.description`
                ),
                type: Eris.Constants.ApplicationCommandOptionTypes.SUB_COMMAND,
                options:
                    action === GroupAction.RESET
                        ? []
                        : [...Array(25).keys()].map((x) => ({
                              name: `group_${x + 1}`,
                              description: i18n.translate(
                                  LocaleType.EN,
                                  `command.groups.help.interaction.${action}.perGroupDescription`,
                                  { ordinalNum: getOrdinalNum(x + 1) }
                              ),
                              type: Eris.Constants.ApplicationCommandOptionTypes
                                  .STRING,
                              autocomplete: true,
                              required: x === 0,
                          })),
            })),
        },
    ];

    call = async ({ message, parsedMessage }: CommandArgs): Promise<void> => {
        if (parsedMessage.components.length === 0) {
            await GroupsCommand.updateOption(
                MessageContext.fromMessage(message),
                null,
                null,
                null,
                true
            );
            return;
        }

        const groupNames = parsedMessage.argument
            .split(",")
            .map((groupName) => groupName.trim());

        const groups = await getMatchingGroupNames(groupNames);
        const { matchedGroups, unmatchedGroups } = groups;

        await GroupsCommand.updateOption(
            MessageContext.fromMessage(message),
            matchedGroups,
            unmatchedGroups
        );
    };

    static async updateOption(
        messageContext: MessageContext,
        matchedGroups?: MatchedArtist[],
        unmatchedGroups?: string[],
        interaction?: Eris.CommandInteraction,
        reset = false
    ): Promise<void> {
        const guildPreference = await GuildPreference.getGuildPreference(
            messageContext.guildID
        );

        if (reset) {
            await guildPreference.reset(GameOption.GROUPS);
            logger.info(`${getDebugLogHeader(messageContext)} | Groups reset.`);
            await sendOptionsMessage(
                Session.getSession(messageContext.guildID),
                messageContext,
                guildPreference,
                [{ option: GameOption.GROUPS, reset: true }],
                null,
                null,
                null,
                interaction
            );

            return;
        }

        if (guildPreference.isExcludesMode()) {
            const intersection = setIntersection(
                matchedGroups.map((x) => x.name),
                guildPreference.getExcludesGroupNames()
            );

            matchedGroups = matchedGroups.filter(
                (x) => !intersection.has(x.name)
            );
            if (intersection.size > 0) {
                sendErrorMessage(
                    messageContext,
                    {
                        title: i18n.translate(
                            messageContext.guildID,
                            "misc.failure.groupsExcludeConflict.title"
                        ),
                        description: i18n.translate(
                            messageContext.guildID,
                            "misc.failure.groupsExcludeConflict.description",
                            {
                                conflictingOptionOne: "`groups`",
                                conflictingOptionTwo: "`exclude`",
                                groupsList: [...intersection]
                                    .filter((x) => !x.includes("+"))
                                    .join(", "),
<<<<<<< HEAD
                                solutionStepOne: "`/exclude remove`",
                                solutionStepTwo: "`/groups`",
                                allowOrPrevent:
                                    LocalizationManager.localizer.translate(
                                        messageContext.guildID,
                                        "misc.failure.groupsExcludeConflict.allow"
                                    ),
=======
                                solutionStepOne: interaction
                                    ? "`/exclude remove`"
                                    : `\`${process.env.BOT_PREFIX}remove exclude\``,
                                solutionStepTwo: interaction
                                    ? "`/groups`"
                                    : `\`${process.env.BOT_PREFIX}groups\``,
                                allowOrPrevent: i18n.translate(
                                    messageContext.guildID,
                                    "misc.failure.groupsExcludeConflict.allow"
                                ),
>>>>>>> ce02c812
                            }
                        ),
                    },
                    interaction
                );

                return;
            }
        }

        const embeds: Array<EmbedPayload> = [];

        let groupsWarning = "";
        if (unmatchedGroups.length) {
            logger.info(
                `${getDebugLogHeader(
                    messageContext
                )} | Attempted to set unknown groups. groups = ${unmatchedGroups.join(
                    ", "
                )}`
            );

            if (
                unmatchedGroups[0].startsWith("add") ||
                unmatchedGroups[0].startsWith("remove")
            ) {
                const misplacedPrefix = unmatchedGroups[0].startsWith("add")
                    ? "add"
                    : "remove";

                groupsWarning = i18n.translate(
                    messageContext.guildID,
                    "misc.warning.addRemoveOrdering.footer",
                    {
                        command: "/groups",
                        addOrRemove: misplacedPrefix,
                    }
                );
            }

            let suggestionsText: string = null;
            if (unmatchedGroups.length === 1) {
                const suggestions = await getSimilarGroupNames(
                    unmatchedGroups[0],
                    State.getGuildLocale(messageContext.guildID)
                );

                if (suggestions.length > 0) {
                    suggestionsText = i18n.translate(
                        messageContext.guildID,
                        "misc.failure.unrecognizedGroups.didYouMean",
                        {
                            suggestions: suggestions.join("\n"),
                        }
                    );
                }
            }

            const descriptionText = i18n.translate(
                messageContext.guildID,
                "misc.failure.unrecognizedGroups.description",
                {
<<<<<<< HEAD
                    matchedGroupsAction:
                        LocalizationManager.localizer.translate(
                            messageContext.guildID,
                            "misc.failure.unrecognizedGroups.added"
                        ),
                    helpGroups: "`/help groups`",
=======
                    matchedGroupsAction: i18n.translate(
                        messageContext.guildID,
                        "misc.failure.unrecognizedGroups.added"
                    ),
                    helpGroups: interaction
                        ? "`/help groups`"
                        : `\`${process.env.BOT_PREFIX}help groups\``,
>>>>>>> ce02c812
                    unmatchedGroups: unmatchedGroups.join(", "),
                    solution: i18n.translate(
                        messageContext.guildID,
                        "misc.failure.unrecognizedGroups.solution",
                        {
                            command: "`/groups add`",
                        }
                    ),
                }
            );

            embeds.push({
                title: i18n.translate(
                    messageContext.guildID,
                    "misc.failure.unrecognizedGroups.title"
                ),
                description: `${descriptionText}\n\n${suggestionsText || ""}`,
                footerText: groupsWarning,
            });
        }

        if (matchedGroups.length === 0) {
            if (embeds.length > 0) {
                await sendInfoMessage(
                    messageContext,
                    embeds[0],
                    false,
                    null,
                    embeds.slice(1),
                    interaction
                );
            }

            return;
        }

        await guildPreference.setGroups(matchedGroups);
        logger.info(
            `${getDebugLogHeader(
                messageContext
            )} | Groups set to ${guildPreference.getDisplayedGroupNames()}`
        );

        const optionsMessage = await generateOptionsMessage(
            Session.getSession(messageContext.guildID),
            messageContext,
            guildPreference,
            [{ option: GameOption.GROUPS, reset: false }],
            null,
            null,
            null
        );

        await sendInfoMessage(
            messageContext,
            optionsMessage,
            true,
            null,
            embeds,
            interaction
        );
    }

    /**
     * @param interaction - The interaction
     * @param messageContext - The message context
     */
    async processChatInputInteraction(
        interaction: Eris.CommandInteraction,
        messageContext: MessageContext
    ): Promise<void> {
        const { interactionName, interactionOptions } =
            getInteractionValue(interaction);

        const action = interactionName as GroupAction;
        const enteredGroupNames = Object.values(interactionOptions);
        const { matchedGroups, unmatchedGroups } =
            getMatchedArtists(enteredGroupNames);

        if (action === GroupAction.ADD) {
            await AddCommand.updateOption(
                messageContext,
                AddType.GROUPS,
                enteredGroupNames,
                interaction
            );
        } else if (action === GroupAction.REMOVE) {
            await RemoveCommand.updateOption(
                messageContext,
                RemoveType.GROUPS,
                enteredGroupNames,
                interaction
            );
        } else {
            await GroupsCommand.updateOption(
                messageContext,
                matchedGroups,
                unmatchedGroups,
                interaction,
                action === GroupAction.RESET
            );
        }
    }

    /**
     * Handles showing suggested artists as the user types for the groups slash command
     * @param interaction - The interaction with intermediate typing state
     */
    static async processAutocompleteInteraction(
        interaction: Eris.AutocompleteInteraction
    ): Promise<void> {
        return processGroupAutocompleteInteraction(interaction);
    }
}<|MERGE_RESOLUTION|>--- conflicted
+++ resolved
@@ -52,25 +52,20 @@
                 groupList: GROUP_LIST_URL,
             }
         ),
-        usage: `/groups set [${LocalizationManager.localizer.translate(
+        usage: `/groups set [${i18n.translate(
             guildID,
             "misc.listOfGroups"
-        )}]\n\n/groups add [${LocalizationManager.localizer.translate(
+        )}]\n\n/groups add [${i18n.translate(
             guildID,
             "misc.listOfGroups"
-        )}]\n\n/groups remove [${LocalizationManager.localizer.translate(
+        )}]\n\n/groups remove [${i18n.translate(
             guildID,
             "misc.listOfGroups"
         )}]\n\n/groups reset`,
         examples: [
             {
-<<<<<<< HEAD
                 example: "`/groups set group_1:blackpink`",
-                explanation: LocalizationManager.localizer.translate(
-=======
-                example: "`,groups blackpink`",
                 explanation: i18n.translate(
->>>>>>> ce02c812
                     guildID,
                     "command.groups.help.example.singleGroup",
                     {
@@ -79,14 +74,9 @@
                 ),
             },
             {
-<<<<<<< HEAD
                 example:
                     "`/groups set group_1:blackpink group_2:bts group_3:red velvet`",
-                explanation: LocalizationManager.localizer.translate(
-=======
-                example: "`,groups blackpink, bts, red velvet`",
                 explanation: i18n.translate(
->>>>>>> ce02c812
                     guildID,
                     "command.groups.help.example.multipleGroups",
                     {
@@ -97,13 +87,8 @@
                 ),
             },
             {
-<<<<<<< HEAD
                 example: "`/groups reset`",
-                explanation: LocalizationManager.localizer.translate(
-=======
-                example: "`,groups`",
                 explanation: i18n.translate(
->>>>>>> ce02c812
                     guildID,
                     "command.groups.help.example.reset"
                 ),
@@ -234,26 +219,12 @@
                                 groupsList: [...intersection]
                                     .filter((x) => !x.includes("+"))
                                     .join(", "),
-<<<<<<< HEAD
                                 solutionStepOne: "`/exclude remove`",
                                 solutionStepTwo: "`/groups`",
-                                allowOrPrevent:
-                                    LocalizationManager.localizer.translate(
-                                        messageContext.guildID,
-                                        "misc.failure.groupsExcludeConflict.allow"
-                                    ),
-=======
-                                solutionStepOne: interaction
-                                    ? "`/exclude remove`"
-                                    : `\`${process.env.BOT_PREFIX}remove exclude\``,
-                                solutionStepTwo: interaction
-                                    ? "`/groups`"
-                                    : `\`${process.env.BOT_PREFIX}groups\``,
                                 allowOrPrevent: i18n.translate(
                                     messageContext.guildID,
                                     "misc.failure.groupsExcludeConflict.allow"
                                 ),
->>>>>>> ce02c812
                             }
                         ),
                     },
@@ -316,22 +287,11 @@
                 messageContext.guildID,
                 "misc.failure.unrecognizedGroups.description",
                 {
-<<<<<<< HEAD
-                    matchedGroupsAction:
-                        LocalizationManager.localizer.translate(
-                            messageContext.guildID,
-                            "misc.failure.unrecognizedGroups.added"
-                        ),
-                    helpGroups: "`/help groups`",
-=======
                     matchedGroupsAction: i18n.translate(
                         messageContext.guildID,
                         "misc.failure.unrecognizedGroups.added"
                     ),
-                    helpGroups: interaction
-                        ? "`/help groups`"
-                        : `\`${process.env.BOT_PREFIX}help groups\``,
->>>>>>> ce02c812
+                    helpGroups: "`/help groups`",
                     unmatchedGroups: unmatchedGroups.join(", "),
                     solution: i18n.translate(
                         messageContext.guildID,
