--- conflicted
+++ resolved
@@ -52,97 +52,57 @@
         usage: "/special set\nspecial:[reverse | slow | fast | faster | lowpitch | highpitch | nightcore]\n\n/special reset",
         examples: [
             {
-<<<<<<< HEAD
                 example: "`/special set special:reverse`",
-                explanation: LocalizationManager.localizer.translate(
-=======
-                example: "`,special reverse`",
-                explanation: i18n.translate(
->>>>>>> ce02c812
+                explanation: i18n.translate(
                     guildID,
                     "command.special.help.example.reverse"
                 ),
             },
             {
-<<<<<<< HEAD
                 example: "`/special set special:slow`",
-                explanation: LocalizationManager.localizer.translate(
-=======
-                example: "`,special slow`",
-                explanation: i18n.translate(
->>>>>>> ce02c812
+                explanation: i18n.translate(
                     guildID,
                     "command.special.help.example.slow"
                 ),
             },
             {
-<<<<<<< HEAD
                 example: "`/special set special:fast`",
-                explanation: LocalizationManager.localizer.translate(
-=======
-                example: "`,special fast`",
-                explanation: i18n.translate(
->>>>>>> ce02c812
+                explanation: i18n.translate(
                     guildID,
                     "command.special.help.example.fast"
                 ),
             },
             {
-<<<<<<< HEAD
                 example: "`/special set special:faster`",
-                explanation: LocalizationManager.localizer.translate(
-=======
-                example: "`,special faster`",
-                explanation: i18n.translate(
->>>>>>> ce02c812
+                explanation: i18n.translate(
                     guildID,
                     "command.special.help.example.faster"
                 ),
             },
             {
-<<<<<<< HEAD
                 example: "`/special set special:lowpitch`",
-                explanation: LocalizationManager.localizer.translate(
-=======
-                example: "`,special lowpitch`",
-                explanation: i18n.translate(
->>>>>>> ce02c812
+                explanation: i18n.translate(
                     guildID,
                     "command.special.help.example.lowPitch"
                 ),
             },
             {
-<<<<<<< HEAD
                 example: "`/special set special:highpitch`",
-                explanation: LocalizationManager.localizer.translate(
-=======
-                example: "`,special highpitch`",
-                explanation: i18n.translate(
->>>>>>> ce02c812
+                explanation: i18n.translate(
                     guildID,
                     "command.special.help.example.highPitch"
                 ),
             },
             {
-<<<<<<< HEAD
                 example: "`/special set special:nightcore`",
-                explanation: LocalizationManager.localizer.translate(
-=======
-                example: "`,special nightcore`",
-                explanation: i18n.translate(
->>>>>>> ce02c812
+                explanation: i18n.translate(
                     guildID,
                     "command.special.help.example.nightcore"
                 ),
             },
             {
-<<<<<<< HEAD
                 example: "`/special reset`",
-                explanation: LocalizationManager.localizer.translate(
-=======
-                example: "`,special`",
-                explanation: i18n.translate(
->>>>>>> ce02c812
+                explanation: i18n.translate(
                     guildID,
                     "command.special.help.example.reset"
                 ),
