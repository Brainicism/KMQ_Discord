--- conflicted
+++ resolved
@@ -1,27 +1,16 @@
 import BaseCommand, { CommandArgs, Help } from "../interfaces/base_command";
 import {
-<<<<<<< HEAD
     getDebugLogHeader,
     sendErrorMessage,
-=======
->>>>>>> 1440f120
     sendOptionsMessage,
-    getDebugLogHeader,
 } from "../../helpers/discord_utils";
-<<<<<<< HEAD
 import { getGuildPreference, isUserPremium } from "../../helpers/game_utils";
 import { state } from "../../kmq_worker";
 import { IPCLogger } from "../../logger";
 import GuildPreference from "../../structures/guild_preference";
-import MessageContext from "../../structures/message_context";
-=======
-import { getGuildPreference } from "../../helpers/game_utils";
-import { IPCLogger } from "../../logger";
->>>>>>> 1440f120
 import { GameOption } from "../../types";
 import MessageContext from "../../structures/message_context";
 import CommandPrechecks from "../../command_prechecks";
-import { state } from "../../kmq_worker";
 
 const logger = new IPCLogger("special");
 
