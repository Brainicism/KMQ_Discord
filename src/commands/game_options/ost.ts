import { DEFAULT_OST_PREFERENCE, OptionAction } from "../../constants";
import { IPCLogger } from "../../logger";
import {
    getDebugLogHeader,
    getInteractionValue,
    sendOptionsMessage,
} from "../../helpers/discord_utils";
import CommandPrechecks from "../../command_prechecks";
import Eris from "eris";
import GameOption from "../../enums/game_option_name";
import GuildPreference from "../../structures/guild_preference";
import LocaleType from "../../enums/locale_type";
import MessageContext from "../../structures/message_context";
import OstPreference from "../../enums/option_types/ost_preference";
import Session from "../../structures/session";
import i18n from "../../helpers/localization_manager";
import type { DefaultSlashCommand } from "../interfaces/base_command";
import type BaseCommand from "../interfaces/base_command";
import type CommandArgs from "../../interfaces/command_args";
import type HelpDocumentation from "../../interfaces/help";

const logger = new IPCLogger("ost");

export default class OstCommand implements BaseCommand {
    preRunChecks = [
        { checkFn: CommandPrechecks.competitionPrecheck },
        { checkFn: CommandPrechecks.notSpotifyPrecheck },
    ];

    aliases = ["osts"];

    validations = {
        minArgCount: 0,
        maxArgCount: 1,
        arguments: [
            {
                name: "ostPreference",
                type: "enum" as const,
                enums: Object.values(OstPreference),
            },
        ],
    };

    help = (guildID: string): HelpDocumentation => ({
        name: "ost",
<<<<<<< HEAD
        description: LocalizationManager.localizer.translate(
            guildID,
            "command.ost.help.description"
        ),
        usage: "/ost set\nost:[include | exclude | exclusive]\n\n/ost reset",
        examples: [
            {
                example: "`/ost set ost:include`",
                explanation: LocalizationManager.localizer.translate(
=======
        description: i18n.translate(guildID, "command.ost.help.description"),
        usage: ",ost [include | exclude | exclusive]",
        examples: [
            {
                example: "`,ost include`",
                explanation: i18n.translate(
>>>>>>> ce02c812
                    guildID,
                    "command.ost.help.example.include"
                ),
            },
            {
<<<<<<< HEAD
                example: "`/ost set ost:exclude`",
                explanation: LocalizationManager.localizer.translate(
=======
                example: "`,ost exclude`",
                explanation: i18n.translate(
>>>>>>> ce02c812
                    guildID,
                    "command.ost.help.example.exclude"
                ),
            },
            {
<<<<<<< HEAD
                example: "`/ost set ost:exclusive`",
                explanation: LocalizationManager.localizer.translate(
=======
                example: "`,ost exclusive`",
                explanation: i18n.translate(
>>>>>>> ce02c812
                    guildID,
                    "command.ost.help.example.exclusive"
                ),
            },
            {
<<<<<<< HEAD
                example: "`/ost reset`",
                explanation: LocalizationManager.localizer.translate(
=======
                example: "`,ost`",
                explanation: i18n.translate(
>>>>>>> ce02c812
                    guildID,
                    "command.ost.help.example.reset",
                    { defaultOst: `\`${DEFAULT_OST_PREFERENCE}\`` }
                ),
            },
        ],
        priority: 130,
    });

    slashCommands = (): Array<
        DefaultSlashCommand | Eris.ChatInputApplicationCommandStructure
    > => [
        {
            type: Eris.Constants.ApplicationCommandTypes.CHAT_INPUT,
            options: [
                {
                    name: OptionAction.SET,
                    description: i18n.translate(
                        LocaleType.EN,
                        "command.ost.help.description"
                    ),
                    type: Eris.Constants.ApplicationCommandOptionTypes
                        .SUB_COMMAND,
                    options: [
                        {
                            name: "ost",
                            description: i18n.translate(
                                LocaleType.EN,
                                "command.ost.interaction.ost"
                            ),
                            type: Eris.Constants.ApplicationCommandOptionTypes
                                .STRING,
                            required: true,
                            choices: Object.values(OstPreference).map(
                                (ostPreference) => ({
                                    name: ostPreference,
                                    value: ostPreference,
                                })
                            ),
                        },
                    ],
                },
                {
                    name: OptionAction.RESET,
                    description: i18n.translate(
                        LocaleType.EN,
                        "misc.interaction.resetOption",
                        { optionName: "ost" }
                    ),
                    type: Eris.Constants.ApplicationCommandOptionTypes
                        .SUB_COMMAND,
                    options: [],
                },
            ],
        },
    ];

    call = async ({ message, parsedMessage }: CommandArgs): Promise<void> => {
        let ostPreference: OstPreference;

        if (parsedMessage.components.length === 0) {
            ostPreference = null;
        } else {
            ostPreference =
                parsedMessage.components[0].toLowerCase() as OstPreference;
        }

        await OstCommand.updateOption(
            MessageContext.fromMessage(message),
            ostPreference,
            null,
            ostPreference == null
        );
    };

    static async updateOption(
        messageContext: MessageContext,
        ostPreference: OstPreference,
        interaction?: Eris.CommandInteraction,
        reset = false
    ): Promise<void> {
        const guildPreference = await GuildPreference.getGuildPreference(
            messageContext.guildID
        );

        if (reset) {
            await guildPreference.reset(GameOption.OST_PREFERENCE);
            logger.info(
                `${getDebugLogHeader(messageContext)} | OST preference reset.`
            );
        } else {
            await guildPreference.setOstPreference(ostPreference);
            logger.info(
                `${getDebugLogHeader(
                    messageContext
                )} | OST preference set to ${ostPreference}`
            );
        }

        await sendOptionsMessage(
            Session.getSession(messageContext.guildID),
            messageContext,
            guildPreference,
            [{ option: GameOption.OST_PREFERENCE, reset }],
            null,
            null,
            null,
            interaction
        );
    }

    /**
     * @param interaction - The interaction
     * @param messageContext - The message context
     */
    async processChatInputInteraction(
        interaction: Eris.CommandInteraction,
        messageContext: MessageContext
    ): Promise<void> {
        const { interactionName, interactionOptions } =
            getInteractionValue(interaction);

        let ostValue: OstPreference;

        const action = interactionName as OptionAction;
        if (action === OptionAction.RESET) {
            ostValue = null;
        } else if (action === OptionAction.SET) {
            ostValue = interactionOptions["ost"] as OstPreference;
        } else {
            logger.error(`Unexpected interaction name: ${interactionName}`);
            ostValue = null;
        }

        await OstCommand.updateOption(
            messageContext,
            ostValue,
            interaction,
            ostValue == null
        );
    }
}<|MERGE_RESOLUTION|>--- conflicted
+++ resolved
@@ -43,60 +43,33 @@
 
     help = (guildID: string): HelpDocumentation => ({
         name: "ost",
-<<<<<<< HEAD
-        description: LocalizationManager.localizer.translate(
-            guildID,
-            "command.ost.help.description"
-        ),
+        description: i18n.translate(guildID, "command.ost.help.description"),
         usage: "/ost set\nost:[include | exclude | exclusive]\n\n/ost reset",
         examples: [
             {
                 example: "`/ost set ost:include`",
-                explanation: LocalizationManager.localizer.translate(
-=======
-        description: i18n.translate(guildID, "command.ost.help.description"),
-        usage: ",ost [include | exclude | exclusive]",
-        examples: [
-            {
-                example: "`,ost include`",
-                explanation: i18n.translate(
->>>>>>> ce02c812
+                explanation: i18n.translate(
                     guildID,
                     "command.ost.help.example.include"
                 ),
             },
             {
-<<<<<<< HEAD
                 example: "`/ost set ost:exclude`",
-                explanation: LocalizationManager.localizer.translate(
-=======
-                example: "`,ost exclude`",
-                explanation: i18n.translate(
->>>>>>> ce02c812
+                explanation: i18n.translate(
                     guildID,
                     "command.ost.help.example.exclude"
                 ),
             },
             {
-<<<<<<< HEAD
                 example: "`/ost set ost:exclusive`",
-                explanation: LocalizationManager.localizer.translate(
-=======
-                example: "`,ost exclusive`",
-                explanation: i18n.translate(
->>>>>>> ce02c812
+                explanation: i18n.translate(
                     guildID,
                     "command.ost.help.example.exclusive"
                 ),
             },
             {
-<<<<<<< HEAD
                 example: "`/ost reset`",
-                explanation: LocalizationManager.localizer.translate(
-=======
-                example: "`,ost`",
-                explanation: i18n.translate(
->>>>>>> ce02c812
+                explanation: i18n.translate(
                     guildID,
                     "command.ost.help.example.reset",
                     { defaultOst: `\`${DEFAULT_OST_PREFERENCE}\`` }
