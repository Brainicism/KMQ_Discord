import BaseCommand, { CommandArgs, Help } from "../interfaces/base_command";
import {
    sendOptionsMessage,
    getDebugLogHeader,
    sendErrorMessage,
} from "../../helpers/discord_utils";
import {
    getGuildPreference,
    getMatchingGroupNames,
} from "../../helpers/game_utils";
import { IPCLogger } from "../../logger";
import { GameOption } from "../../types";
import MessageContext from "../../structures/message_context";
import CommandPrechecks from "../../command_prechecks";
<<<<<<< HEAD
import { state } from "../../kmq_worker";
=======
import { GROUP_LIST_URL } from "../../constants";
>>>>>>> cec945ac

const logger = new IPCLogger("includes");

export default class IncludeCommand implements BaseCommand {
    aliases = ["includes"];

    helpPriority = 130;

    preRunChecks = [{ checkFn: CommandPrechecks.competitionPrecheck }];

    help = (guildID: string): Help => ({
        name: "include",
<<<<<<< HEAD
        description: state.localizer.translate(
            guildID,
            "include.help.description",
            {
                gender: `\`${GameOption.GENDER}\``,
                artisttype: `\`${GameOption.ARTIST_TYPE}\``,
                groupsLink: `http://${process.env.WEB_SERVER_IP}:${process.env.WEB_SERVER_PORT}/groups`,
            }
        ),
=======
        description: `Select as many groups that you would like to forcefully include, ignoring other filters (\`gender\`, \`artisttype\`, etc), separated by commas. A list of group names can be found [here](${GROUP_LIST_URL})`,
>>>>>>> cec945ac
        usage: ",include [group1],{group2}",
        examples: [
            {
                example: "`,include blackpink`",
                explanation: state.localizer.translate(
                    guildID,
                    "include.help.example.singleGroup",
                    { group: "Blackpink" }
                ),
            },
            {
                example: "`,include blackpink, bts, red velvet`",
                explanation: state.localizer.translate(
                    guildID,
                    "include.help.example.multipleGroups",
                    {
                        groupOne: "Blackpink",
                        groupTwo: "BTS",
                        groupThree: "Red Velvet",
                    }
                ),
            },
            {
                example: "`,include`",
                explanation: state.localizer.translate(
                    guildID,
                    "include.help.example.reset"
                ),
            },
        ],
<<<<<<< HEAD
    });
=======
        priority: 130,
        actionRowComponents: [
            {
                style: 5 as const,
                url: GROUP_LIST_URL,
                type: 2 as const,
                label: "Full List of Groups",
            },
        ],
    };

    aliases = ["includes"];
>>>>>>> cec945ac

    call = async ({ message, parsedMessage }: CommandArgs): Promise<void> => {
        const guildPreference = await getGuildPreference(message.guildID);
        if (parsedMessage.components.length === 0) {
            await guildPreference.reset(GameOption.INCLUDE);
            await sendOptionsMessage(
                MessageContext.fromMessage(message),
                guildPreference,
                [{ option: GameOption.INCLUDE, reset: true }]
            );
            logger.info(`${getDebugLogHeader(message)} | Includes reset.`);
            return;
        }

        let includeWarning = "";
        if (parsedMessage.components.length > 1) {
            if (["add", "remove"].includes(parsedMessage.components[0])) {
                includeWarning = state.localizer.translate(
                    message.guildID,
                    "misc.warning.addRemoveOrdering.footer",
                    {
                        addOrRemove: `${process.env.BOT_PREFIX}${parsedMessage.components[0]}`,
                        command: "include",
                    }
                );
            }
        }

        if (guildPreference.isGroupsMode()) {
            logger.warn(
                `${getDebugLogHeader(
                    message
                )} | Game option conflict between include and groups.`
            );

            sendErrorMessage(MessageContext.fromMessage(message), {
                title: state.localizer.translate(
                    message.guildID,
                    "misc.failure.gameOptionConflict.title"
                ),
                description: state.localizer.translate(
                    message.guildID,
                    "misc.failure.gameOptionConflict.description",
                    {
                        optionOne: `\`${GameOption.GROUPS}\``,
                        optionTwo: `\`${GameOption.INCLUDE}\``,
                        optionOneCommand: `\`${process.env.BOT_PREFIX}${GameOption.GROUPS}\``,
                    }
                ),
            });
            return;
        }

        const groupNames = parsedMessage.argument
            .split(",")
            .map((groupName) => groupName.trim());

        const { matchedGroups, unmatchedGroups } = await getMatchingGroupNames(
            groupNames
        );

        if (unmatchedGroups.length) {
            logger.info(
                `${getDebugLogHeader(
                    message
                )} | Attempted to set unknown includes. includes =  ${unmatchedGroups.join(
                    ", "
                )}`
            );

            await sendErrorMessage(MessageContext.fromMessage(message), {
                title: state.localizer.translate(
                    message.guildID,
                    "misc.failure.unrecognizedGroups.title"
                ),
                description: state.localizer.translate(
                    message.guildID,
                    "misc.failure.unrecognizedGroups.description",
                    {
                        matchedGroupsAction: state.localizer.translate(
                            message.guildID,
                            "include.failure.unrecognizedGroups.included"
                        ),
                        helpGroups: `\`${process.env.BOT_PREFIX}help groups\``,
                        unmatchedGroups: unmatchedGroups.join(", "),
                        solution: state.localizer.translate(
                            message.guildID,
                            "misc.failure.unrecognizedGroups.solution",
                            { command: `\`${process.env.BOT_PREFIX}add\`` }
                        ),
                    }
                ),
                footerText: includeWarning,
            });
        }

        if (matchedGroups.length === 0) {
            return;
        }

        await guildPreference.setIncludes(matchedGroups);
        await sendOptionsMessage(
            MessageContext.fromMessage(message),
            guildPreference,
            [{ option: GameOption.INCLUDE, reset: false }]
        );

        logger.info(
            `${getDebugLogHeader(
                message
            )} | Includes set to ${guildPreference.getDisplayedIncludesGroupNames()}`
        );
    };
}<|MERGE_RESOLUTION|>--- conflicted
+++ resolved
@@ -12,11 +12,8 @@
 import { GameOption } from "../../types";
 import MessageContext from "../../structures/message_context";
 import CommandPrechecks from "../../command_prechecks";
-<<<<<<< HEAD
 import { state } from "../../kmq_worker";
-=======
 import { GROUP_LIST_URL } from "../../constants";
->>>>>>> cec945ac
 
 const logger = new IPCLogger("includes");
 
@@ -29,19 +26,15 @@
 
     help = (guildID: string): Help => ({
         name: "include",
-<<<<<<< HEAD
         description: state.localizer.translate(
             guildID,
             "include.help.description",
             {
                 gender: `\`${GameOption.GENDER}\``,
                 artisttype: `\`${GameOption.ARTIST_TYPE}\``,
-                groupsLink: `http://${process.env.WEB_SERVER_IP}:${process.env.WEB_SERVER_PORT}/groups`,
+                groupsLink: GROUP_LIST_URL,
             }
         ),
-=======
-        description: `Select as many groups that you would like to forcefully include, ignoring other filters (\`gender\`, \`artisttype\`, etc), separated by commas. A list of group names can be found [here](${GROUP_LIST_URL})`,
->>>>>>> cec945ac
         usage: ",include [group1],{group2}",
         examples: [
             {
@@ -72,22 +65,18 @@
                 ),
             },
         ],
-<<<<<<< HEAD
-    });
-=======
-        priority: 130,
         actionRowComponents: [
             {
                 style: 5 as const,
                 url: GROUP_LIST_URL,
                 type: 2 as const,
-                label: "Full List of Groups",
+                label: state.localizer.translate(
+                    guildID,
+                    "misc.interaction.fullGroupsList"
+                ),
             },
         ],
-    };
-
-    aliases = ["includes"];
->>>>>>> cec945ac
+    });
 
     call = async ({ message, parsedMessage }: CommandArgs): Promise<void> => {
         const guildPreference = await getGuildPreference(message.guildID);
