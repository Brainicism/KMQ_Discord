import { IPCLogger } from "../../logger";
import {
    getDebugLogHeader,
    getInteractionValue,
    sendErrorMessage,
    sendOptionsMessage,
} from "../../helpers/discord_utils";
import CommandPrechecks from "../../command_prechecks";
import Eris from "eris";
import GameOption from "../../enums/game_option_name";
import GuildPreference from "../../structures/guild_preference";
import LocaleType from "../../enums/locale_type";
import MessageContext from "../../structures/message_context";
import Session from "../../structures/session";
import i18n from "../../helpers/localization_manager";
import type { DefaultSlashCommand } from "../interfaces/base_command";
import type BaseCommand from "../interfaces/base_command";
import type CommandArgs from "../../interfaces/command_args";
import type HelpDocumentation from "../../interfaces/help";

const logger = new IPCLogger("duration");

enum DurationAction {
    ADD = "add",
    REMOVE = "remove",
}

enum DurationActionInternal {
    ADD = "add",
    REMOVE = "remove",
    RESET = "reset",
    SET = "set",
}

const DURATION_DELTA_MIN = 2;
const DURATION_DELTA_MAX = 600;

export default class DurationCommand implements BaseCommand {
    preRunChecks = [{ checkFn: CommandPrechecks.competitionPrecheck }];

    validations = {
        minArgCount: 0,
        maxArgCount: 2,
        arguments: [
            {
                name: "duration",
                type: "number" as const,
                minValue: DURATION_DELTA_MIN,
                maxValue: DURATION_DELTA_MAX,
            },
            {
                name: "action",
                type: "enum" as const,
                enums: Object.values(DurationAction),
            },
        ],
    };

    help = (guildID: string): HelpDocumentation => ({
        name: "duration",
        description: i18n.translate(
            guildID,
            "command.duration.help.description"
        ),
<<<<<<< HEAD
        usage: `/duration set\nduration:[${LocalizationManager.localizer.translate(
=======
        usage: `,duration [${i18n.translate(
>>>>>>> ce02c812
            guildID,
            "command.duration.help.usage.minutes"
        )}]\n\n/duration add\nduration:[${LocalizationManager.localizer.translate(
            guildID,
            "command.duration.help.usage.minutes"
        )}]\n\n/duration remove\nduration:[${LocalizationManager.localizer.translate(
            guildID,
            "command.duration.help.usage.minutes"
        )}]\n\n/duration reset`,
        examples: [
            {
<<<<<<< HEAD
                example: "`/duration set duration:15`",
                explanation: LocalizationManager.localizer.translate(
=======
                example: "`,duration 15`",
                explanation: i18n.translate(
>>>>>>> ce02c812
                    guildID,
                    "command.duration.help.example.set",
                    {
                        duration: String(15),
                    }
                ),
            },
            {
<<<<<<< HEAD
                example: "`/duration add duration:5`",
                explanation: LocalizationManager.localizer.translate(
=======
                example: "`,duration 5 add`",
                explanation: i18n.translate(
>>>>>>> ce02c812
                    guildID,
                    "command.duration.help.example.increment",
                    {
                        duration: String(5),
                    }
                ),
            },
            {
<<<<<<< HEAD
                example: "`/duration remove duration:5`",
                explanation: LocalizationManager.localizer.translate(
=======
                example: "`,duration 5 remove`",
                explanation: i18n.translate(
>>>>>>> ce02c812
                    guildID,
                    "command.duration.help.example.decrement",
                    {
                        duration: String(5),
                    }
                ),
            },
            {
<<<<<<< HEAD
                example: "`/duration reset`",
                explanation: LocalizationManager.localizer.translate(
=======
                example: "`,duration`",
                explanation: i18n.translate(
>>>>>>> ce02c812
                    guildID,
                    "command.duration.help.example.reset"
                ),
            },
        ],
        priority: 110,
    });

    slashCommands = (): Array<
        DefaultSlashCommand | Eris.ChatInputApplicationCommandStructure
    > => [
        {
            type: Eris.Constants.ApplicationCommandTypes.CHAT_INPUT,
            options: [
                {
                    name: DurationActionInternal.SET,
                    description: i18n.translate(
                        LocaleType.EN,
                        "command.duration.help.example.set",
                        { duration: "[duration]" }
                    ),
                    type: Eris.Constants.ApplicationCommandOptionTypes
                        .SUB_COMMAND,
                    options: [
                        {
                            name: "duration",
                            description: i18n.translate(
                                LocaleType.EN,
                                "command.duration.interaction.durationSet"
                            ),
                            required: true,
                            min_value: DURATION_DELTA_MIN,
                            max_value: DURATION_DELTA_MAX,
                            type: Eris.Constants.ApplicationCommandOptionTypes
                                .INTEGER,
                        } as any,
                    ],
                },
                {
                    name: DurationActionInternal.ADD,
                    description: i18n.translate(
                        LocaleType.EN,
                        "command.duration.help.example.increment",
                        { duration: "[duration]" }
                    ),
                    type: Eris.Constants.ApplicationCommandOptionTypes
                        .SUB_COMMAND,
                    options: [
                        {
                            name: "duration",
                            description: i18n.translate(
                                LocaleType.EN,
                                "command.duration.interaction.durationAdd"
                            ),
                            required: true,
                            min_value: DURATION_DELTA_MIN,
                            max_value: DURATION_DELTA_MAX,
                            type: Eris.Constants.ApplicationCommandOptionTypes
                                .INTEGER,
                        },
                    ],
                },
                {
                    name: DurationActionInternal.REMOVE,
                    description: i18n.translate(
                        LocaleType.EN,
                        "command.duration.help.example.decrement",
                        { duration: "[duration]" }
                    ),
                    type: Eris.Constants.ApplicationCommandOptionTypes
                        .SUB_COMMAND,
                    options: [
                        {
                            name: "duration",
                            description: i18n.translate(
                                LocaleType.EN,
                                "command.duration.interaction.durationRemove"
                            ),
                            required: true,
                            min_value: DURATION_DELTA_MIN,
                            max_value: DURATION_DELTA_MAX,
                            type: Eris.Constants.ApplicationCommandOptionTypes
                                .INTEGER,
                        },
                    ],
                },
                {
                    name: DurationActionInternal.RESET,
                    description: i18n.translate(
                        LocaleType.EN,
                        "misc.interaction.resetOption",
                        { optionName: "duration" }
                    ),
                    type: Eris.Constants.ApplicationCommandTypes.CHAT_INPUT,
                },
            ],
        },
    ];

    call = async ({ message, parsedMessage }: CommandArgs): Promise<void> => {
        let durationActionInternal: DurationActionInternal = null;
        let durationValue: number = null;

        if (parsedMessage.components.length === 0) {
            durationActionInternal = DurationActionInternal.RESET;
        } else {
            durationActionInternal =
                (parsedMessage.components[1] as DurationActionInternal) ??
                DurationActionInternal.SET;
            durationValue = parseInt(parsedMessage.components[0], 10);
        }

        await DurationCommand.updateOption(
            MessageContext.fromMessage(message),
            durationActionInternal,
            durationValue,
            null,
            durationActionInternal === DurationActionInternal.RESET
        );
    };

    static async updateOption(
        messageContext: MessageContext,
        action: DurationActionInternal,
        durationValue?: number,
        interaction?: Eris.CommandInteraction,
        reset = false
    ): Promise<void> {
        const guildPreference = await GuildPreference.getGuildPreference(
            messageContext.guildID
        );

        let finalDuration: number = null;
        if (reset) {
            await guildPreference.reset(GameOption.DURATION);
            logger.info(
                `${getDebugLogHeader(messageContext)} | Duration disabled.`
            );
        } else {
            const currentDuration = guildPreference.gameOptions.duration;
            if (action === DurationActionInternal.ADD) {
                if (!guildPreference.isDurationSet()) {
                    finalDuration = durationValue;
                } else {
                    finalDuration = currentDuration + durationValue;
                }
            } else if (action === DurationActionInternal.REMOVE) {
                if (!guildPreference.isDurationSet()) {
                    sendErrorMessage(
                        messageContext,
                        {
                            title: i18n.translate(
                                messageContext.guildID,
                                "command.duration.failure.removingDuration.title"
                            ),
                            description: i18n.translate(
                                messageContext.guildID,
                                "command.duration.failure.removingDuration.notSet.description"
                            ),
                        },
                        interaction
                    );
                    return;
                }

                finalDuration = currentDuration - durationValue;
                if (finalDuration < 2) {
                    sendErrorMessage(
                        messageContext,
                        {
                            title: i18n.translate(
                                messageContext.guildID,
                                "command.duration.failure.removingDuration.title"
                            ),
                            description: i18n.translate(
                                messageContext.guildID,
                                "command.duration.failure.removingDuration.tooShort.description"
                            ),
                        },
                        interaction
                    );
                    return;
                }
            } else if (action === DurationActionInternal.SET) {
                finalDuration = durationValue;
            }

            logger.info(
                `${getDebugLogHeader(messageContext)} | Duration set to ${
                    guildPreference.gameOptions.duration
                }`
            );
        }

        await guildPreference.setDuration(finalDuration);
        await sendOptionsMessage(
            Session.getSession(messageContext.guildID),
            messageContext,
            guildPreference,
            [{ option: GameOption.DURATION, reset: false }],
            null,
            null,
            null,
            interaction
        );
    }

    async processChatInputInteraction(
        interaction: Eris.CommandInteraction,
        messageContext: MessageContext
    ): Promise<void> {
        const { interactionName, interactionOptions } =
            getInteractionValue(interaction);

        const action = interactionName as DurationActionInternal;
        let durationValue: number;

        if (action === DurationActionInternal.RESET) {
            durationValue = null;
        } else if (
            [
                DurationActionInternal.ADD,
                DurationActionInternal.REMOVE,
                DurationActionInternal.SET,
            ].includes(action)
        ) {
            durationValue = interactionOptions["duration"];
        } else {
            logger.error(`Unexpected interaction name: ${interactionName}`);
            durationValue = null;
        }

        await DurationCommand.updateOption(
            messageContext,
            action,
            durationValue,
            interaction,
            action === DurationActionInternal.RESET
        );
    }
}<|MERGE_RESOLUTION|>--- conflicted
+++ resolved
@@ -62,29 +62,20 @@
             guildID,
             "command.duration.help.description"
         ),
-<<<<<<< HEAD
-        usage: `/duration set\nduration:[${LocalizationManager.localizer.translate(
-=======
-        usage: `,duration [${i18n.translate(
->>>>>>> ce02c812
+        usage: `/duration set\nduration:[${i18n.translate(
             guildID,
             "command.duration.help.usage.minutes"
-        )}]\n\n/duration add\nduration:[${LocalizationManager.localizer.translate(
+        )}]\n\n/duration add\nduration:[${i18n.translate(
             guildID,
             "command.duration.help.usage.minutes"
-        )}]\n\n/duration remove\nduration:[${LocalizationManager.localizer.translate(
+        )}]\n\n/duration remove\nduration:[${i18n.translate(
             guildID,
             "command.duration.help.usage.minutes"
         )}]\n\n/duration reset`,
         examples: [
             {
-<<<<<<< HEAD
                 example: "`/duration set duration:15`",
-                explanation: LocalizationManager.localizer.translate(
-=======
-                example: "`,duration 15`",
                 explanation: i18n.translate(
->>>>>>> ce02c812
                     guildID,
                     "command.duration.help.example.set",
                     {
@@ -93,13 +84,8 @@
                 ),
             },
             {
-<<<<<<< HEAD
                 example: "`/duration add duration:5`",
-                explanation: LocalizationManager.localizer.translate(
-=======
-                example: "`,duration 5 add`",
                 explanation: i18n.translate(
->>>>>>> ce02c812
                     guildID,
                     "command.duration.help.example.increment",
                     {
@@ -108,13 +94,8 @@
                 ),
             },
             {
-<<<<<<< HEAD
                 example: "`/duration remove duration:5`",
-                explanation: LocalizationManager.localizer.translate(
-=======
-                example: "`,duration 5 remove`",
                 explanation: i18n.translate(
->>>>>>> ce02c812
                     guildID,
                     "command.duration.help.example.decrement",
                     {
@@ -123,13 +104,8 @@
                 ),
             },
             {
-<<<<<<< HEAD
                 example: "`/duration reset`",
-                explanation: LocalizationManager.localizer.translate(
-=======
-                example: "`,duration`",
                 explanation: i18n.translate(
->>>>>>> ce02c812
                     guildID,
                     "command.duration.help.example.reset"
                 ),
