import { IPCLogger } from "../../logger";
import { OptionAction, SPOTIFY_BASE_URL } from "../../constants";
import {
    getDebugLogHeader,
    getInteractionValue,
    sendErrorMessage,
    sendInfoMessage,
    sendOptionsMessage,
} from "../../helpers/discord_utils";
import { isPremiumRequest } from "../../helpers/game_utils";
import { isValidURL } from "../../helpers/utils";
import CommandPrechecks from "../../command_prechecks";
import Eris from "eris";
import GameOption from "../../enums/game_option_name";
import GuildPreference from "../../structures/guild_preference";
import LimitCommand from "./limit";
import LocaleType from "../../enums/locale_type";
import MessageContext from "../../structures/message_context";
import Session from "../../structures/session";
import SongSelector from "../../structures/song_selector";
import State from "../../state";
import i18n from "../../helpers/localization_manager";
import type { DefaultSlashCommand } from "../interfaces/base_command";
import type { MatchedPlaylist } from "../../helpers/spotify_manager";
import type BaseCommand from "../interfaces/base_command";
import type CommandArgs from "../../interfaces/command_args";
import type HelpDocumentation from "../../interfaces/help";

const logger = new IPCLogger("spotify");

export default class SpotifyCommand implements BaseCommand {
    aliases = ["playlist"];

    preRunChecks = [{ checkFn: CommandPrechecks.competitionPrecheck }];

    validations = {
        minArgCount: 0,
        maxArgCount: 1,
        arguments: [
            {
                name: "playlist_url",
                type: "string" as const,
            },
        ],
    };

    slashCommands = (): Array<
        DefaultSlashCommand | Eris.ChatInputApplicationCommandStructure
    > => [
        {
            type: Eris.Constants.ApplicationCommandTypes.CHAT_INPUT,
            options: [
                {
<<<<<<< HEAD
                    name: OptionAction.SET,
                    description: LocalizationManager.localizer.translate(
=======
                    name: "playlist_url",
                    description: i18n.translate(
>>>>>>> ce02c812
                        LocaleType.EN,
                        "command.spotify.help.description"
                    ),
                    type: Eris.Constants.ApplicationCommandOptionTypes
                        .SUB_COMMAND,
                    options: [
                        {
                            name: "playlist_url",
                            description:
                                LocalizationManager.localizer.translate(
                                    LocaleType.EN,
                                    "command.spotify.help.interaction.playlistURL"
                                ),
                            type: Eris.Constants.ApplicationCommandOptionTypes
                                .STRING,
                            required: true,
                        },
                    ],
                },
                {
                    name: OptionAction.RESET,
                    description: LocalizationManager.localizer.translate(
                        LocaleType.EN,
                        "misc.interaction.resetOption",
                        { optionName: "spotify" }
                    ),
                    type: Eris.Constants.ApplicationCommandOptionTypes
                        .SUB_COMMAND,
                    options: [],
                },
            ],
        },
    ];

    help = (guildID: string): HelpDocumentation => ({
        name: "spotify",
        description: i18n.translate(
            guildID,
            "command.spotify.help.description"
        ),
        usage: "/spotify set\nplaylist_url:{playlist_url}\n\n/spotify reset",
        examples: [
            {
<<<<<<< HEAD
                example: `\`/spotify playlist_url:${SPOTIFY_BASE_URL}...\``,
                explanation: LocalizationManager.localizer.translate(
=======
                example: `\`,spotify ${SPOTIFY_BASE_URL}...\``,
                explanation: i18n.translate(
>>>>>>> ce02c812
                    guildID,
                    "command.spotify.help.example.playlistURL"
                ),
            },
            {
<<<<<<< HEAD
                example: "`/spotify`",
                explanation: LocalizationManager.localizer.translate(
=======
                example: "`,spotify`",
                explanation: i18n.translate(
>>>>>>> ce02c812
                    guildID,
                    "command.spotify.help.example.reset"
                ),
            },
        ],
        priority: 130,
    });

    call = async ({ message, parsedMessage }: CommandArgs): Promise<void> => {
        let playlistURL: string = null;
        if (
            parsedMessage.components.length > 0 &&
            isValidURL(parsedMessage.components[0])
        ) {
            playlistURL = parsedMessage.components[0];
        }

        if (playlistURL || parsedMessage.components.length === 0) {
            await SpotifyCommand.updateOption(
                MessageContext.fromMessage(message),
                playlistURL,
                null,
                playlistURL == null
            );
        } else {
            sendErrorMessage(MessageContext.fromMessage(message), {
                title: i18n.translate(
                    message.guildID,
                    "command.spotify.invalidURL.title"
                ),
                description: i18n.translate(
                    message.guildID,
                    "command.spotify.invalidURL.description"
                ),
            });
        }
    };

    static async updateOption(
        messageContext: MessageContext,
        playlistURL: string,
        interaction?: Eris.CommandInteraction,
        reset = false
    ): Promise<void> {
        const guildID = messageContext.guildID;
        const guildPreference = await GuildPreference.getGuildPreference(
            guildID
        );

        const gameSession = State.gameSessions[guildID];
        if (reset) {
            await guildPreference.reset(GameOption.SPOTIFY_PLAYLIST_METADATA);
            logger.info(
                `${getDebugLogHeader(messageContext)} | Spotify playlist reset.`
            );
        } else if (
            isValidURL(playlistURL) &&
            new RegExp(`^${SPOTIFY_BASE_URL}.+`).test(playlistURL)
        ) {
            let playlistID = playlistURL.split(SPOTIFY_BASE_URL)[1];
            if (playlistID.includes("?si=")) {
                playlistID = playlistID.split("?si=")[0];
            }

            const premiumRequest = await isPremiumRequest(
                gameSession,
                messageContext.author.id
            );

            if (interaction) {
                await sendInfoMessage(
                    messageContext,
                    {
                        title: i18n.translate(
                            guildID,
                            "command.spotify.parsing"
                        ),
                    },
                    false,
                    null,
                    [],
                    interaction
                );

                interaction = null;
            }

            let matchedPlaylist: MatchedPlaylist;
            if (gameSession) {
                matchedPlaylist = await gameSession.songSelector.reloadSongs(
                    guildPreference,
                    premiumRequest,
                    playlistID
                );
            } else {
                matchedPlaylist = await new SongSelector().reloadSongs(
                    guildPreference,
                    premiumRequest,
                    playlistID
                );
            }

            logger.info(
                `${getDebugLogHeader(messageContext)} | Matched ${
                    matchedPlaylist.metadata.matchedSongsLength
                }/${matchedPlaylist.metadata.playlistLength} Spotify songs`
            );

            if (matchedPlaylist.matchedSongs.length === 0) {
                sendErrorMessage(messageContext, {
                    title: i18n.translate(
                        guildID,
                        "command.spotify.noMatches.title"
                    ),
                    description: i18n.translate(
                        guildID,
                        "command.spotify.noMatches.description"
                    ),
                });

                return;
            }

            await guildPreference.setSpotifyPlaylistMetadata(
                matchedPlaylist.metadata
            );

            await LimitCommand.updateOption(
                messageContext,
                0,
                matchedPlaylist.metadata.matchedSongsLength,
                null,
                false
            );

            logger.info(
                `${getDebugLogHeader(
                    messageContext
                )} | Spotify playlist set to ${playlistID}`
            );

            await sendInfoMessage(messageContext, {
                title: i18n.translate(
                    guildID,
                    "command.spotify.matched.title",
                    {
                        playlistName: matchedPlaylist.metadata.playlistName,
                    }
                ),
                description: i18n.translate(
                    guildID,
                    "command.spotify.matched.description",
                    {
                        matchedCount: String(
                            matchedPlaylist.matchedSongs.length
                        ),
                        totalCount: String(
                            matchedPlaylist.metadata.playlistLength
                        ),
                    }
                ),
                url: playlistURL,
                thumbnailUrl: matchedPlaylist.metadata.thumbnailUrl,
            });
        } else {
            sendErrorMessage(
                messageContext,
                {
                    title: i18n.translate(
                        messageContext.guildID,
                        "command.spotify.invalidURL.title"
                    ),
                    description: i18n.translate(
                        messageContext.guildID,
                        "command.spotify.invalidURL.description"
                    ),
                },
                interaction
            );
            return;
        }

        await sendOptionsMessage(
            Session.getSession(guildID),
            messageContext,
            guildPreference,
            [{ option: GameOption.SPOTIFY_PLAYLIST_METADATA, reset }],
            null,
            null,
            null,
            interaction
        );
    }

    /**
     * @param interaction - The interaction
     * @param messageContext - The message context
     */
    async processChatInputInteraction(
        interaction: Eris.CommandInteraction,
        messageContext: MessageContext
    ): Promise<void> {
        const { interactionName, interactionOptions } =
            getInteractionValue(interaction);

        let playlistURL: string;
        const action = interactionName as OptionAction;
        if (action === OptionAction.RESET) {
            playlistURL = null;
        } else if (action === OptionAction.SET) {
            playlistURL = interactionOptions["playlist_url"];
        }

        await SpotifyCommand.updateOption(
            messageContext,
            playlistURL,
            interaction,
            playlistURL == null
        );
    }
}<|MERGE_RESOLUTION|>--- conflicted
+++ resolved
@@ -51,13 +51,8 @@
             type: Eris.Constants.ApplicationCommandTypes.CHAT_INPUT,
             options: [
                 {
-<<<<<<< HEAD
                     name: OptionAction.SET,
-                    description: LocalizationManager.localizer.translate(
-=======
-                    name: "playlist_url",
                     description: i18n.translate(
->>>>>>> ce02c812
                         LocaleType.EN,
                         "command.spotify.help.description"
                     ),
@@ -66,11 +61,10 @@
                     options: [
                         {
                             name: "playlist_url",
-                            description:
-                                LocalizationManager.localizer.translate(
-                                    LocaleType.EN,
-                                    "command.spotify.help.interaction.playlistURL"
-                                ),
+                            description: i18n.translate(
+                                LocaleType.EN,
+                                "command.spotify.help.interaction.playlistURL"
+                            ),
                             type: Eris.Constants.ApplicationCommandOptionTypes
                                 .STRING,
                             required: true,
@@ -79,7 +73,7 @@
                 },
                 {
                     name: OptionAction.RESET,
-                    description: LocalizationManager.localizer.translate(
+                    description: i18n.translate(
                         LocaleType.EN,
                         "misc.interaction.resetOption",
                         { optionName: "spotify" }
@@ -101,25 +95,15 @@
         usage: "/spotify set\nplaylist_url:{playlist_url}\n\n/spotify reset",
         examples: [
             {
-<<<<<<< HEAD
                 example: `\`/spotify playlist_url:${SPOTIFY_BASE_URL}...\``,
-                explanation: LocalizationManager.localizer.translate(
-=======
-                example: `\`,spotify ${SPOTIFY_BASE_URL}...\``,
                 explanation: i18n.translate(
->>>>>>> ce02c812
                     guildID,
                     "command.spotify.help.example.playlistURL"
                 ),
             },
             {
-<<<<<<< HEAD
                 example: "`/spotify`",
-                explanation: LocalizationManager.localizer.translate(
-=======
-                example: "`,spotify`",
                 explanation: i18n.translate(
->>>>>>> ce02c812
                     guildID,
                     "command.spotify.help.example.reset"
                 ),
