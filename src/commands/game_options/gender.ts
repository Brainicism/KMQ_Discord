import { IPCLogger } from "../../logger";
import { OptionAction } from "../../constants";
import {
    getDebugLogHeader,
    getInteractionValue,
    sendErrorMessage,
    sendOptionsMessage,
} from "../../helpers/discord_utils";
import CommandPrechecks from "../../command_prechecks";
import Eris from "eris";
import GameOption from "../../enums/game_option_name";
import Gender from "../../enums/option_types/gender";
import GuildPreference from "../../structures/guild_preference";
import LocaleType from "../../enums/locale_type";
import MessageContext from "../../structures/message_context";
import Session from "../../structures/session";
import i18n from "../../helpers/localization_manager";
import type { DefaultSlashCommand } from "../interfaces/base_command";
import type BaseCommand from "../interfaces/base_command";
import type CommandArgs from "../../interfaces/command_args";
import type HelpDocumentation from "../../interfaces/help";

const logger = new IPCLogger("gender");

export default class GenderCommand implements BaseCommand {
    preRunChecks = [
        { checkFn: CommandPrechecks.competitionPrecheck },
        { checkFn: CommandPrechecks.notSpotifyPrecheck },
    ];

    validations = {
        minArgCount: 0,
        maxArgCount: 3,
        arguments: [
            {
                name: "gender_1",
                type: "enum" as const,
                enums: Object.values(Gender),
            },
            {
                name: "gender_2",
                type: "enum" as const,
                enums: Object.values(Gender).slice(0, 3),
            },
            {
                name: "gender_3",
                type: "enum" as const,
                enums: Object.values(Gender).slice(0, 3),
            },
        ],
    };

    help = (guildID: string): HelpDocumentation => ({
        name: "gender",
        description: i18n.translate(
            guildID,
            "command.gender.help.description",
            {
                male: `\`${Gender.MALE}\``,
                female: `\`${Gender.FEMALE}\``,
                coed: `\`${Gender.COED}\``,
                genderAlternating: "`/gender alternating`",
            }
        ),
        usage: "/gender set\ngender_1:[gender]\ngender_2:{gender}\ngender_3:{gender}\n\n/gender reset",
        examples: [
            {
<<<<<<< HEAD
                example: "`/gender set female`",
                explanation: LocalizationManager.localizer.translate(
=======
                example: "`,gender female`",
                explanation: i18n.translate(
>>>>>>> ce02c812
                    guildID,
                    "command.gender.help.example.female"
                ),
            },
            {
<<<<<<< HEAD
                example: "`/gender set gender_1:male gender_2:female`",
                explanation: LocalizationManager.localizer.translate(
=======
                example: "`,gender male female`",
                explanation: i18n.translate(
>>>>>>> ce02c812
                    guildID,
                    "command.gender.help.example.maleFemale"
                ),
            },
            {
<<<<<<< HEAD
                example: "`/gender set gender_1:coed`",
                explanation: LocalizationManager.localizer.translate(
=======
                example: "`,gender coed`",
                explanation: i18n.translate(
>>>>>>> ce02c812
                    guildID,
                    "command.gender.help.example.coed"
                ),
            },
            {
<<<<<<< HEAD
                example: "`/gender set gender_1:alternating`",
                explanation: LocalizationManager.localizer.translate(
=======
                example: "`,gender`",
                explanation: i18n.translate(
>>>>>>> ce02c812
                    guildID,
                    "command.gender.help.example.alternating"
                ),
            },
            {
<<<<<<< HEAD
                example: "`/gender reset`",
                explanation: LocalizationManager.localizer.translate(
=======
                example: "`,gender alternating`",
                explanation: i18n.translate(
>>>>>>> ce02c812
                    guildID,
                    "command.gender.help.example.reset"
                ),
            },
        ],
        priority: 150,
    });

    slashCommands = (): Array<
        DefaultSlashCommand | Eris.ChatInputApplicationCommandStructure
    > => [
        {
            type: Eris.Constants.ApplicationCommandTypes.CHAT_INPUT,
            options: [
                {
                    name: OptionAction.SET,
                    description: i18n.translate(
                        LocaleType.EN,
                        "command.gender.help.interaction.description"
                    ),
                    type: Eris.Constants.ApplicationCommandOptionTypes
                        .SUB_COMMAND,
                    options: [...Array(3).keys()].map((x) => ({
                        name: `gender_${x + 1}`,
                        description: i18n.translate(
                            LocaleType.EN,
                            "command.gender.help.interaction.gender"
                        ),
                        type: Eris.Constants.ApplicationCommandOptionTypes
                            .STRING,
                        choices: Object.values(Gender)
                            .filter(
                                (gender) =>
                                    x === 0 || gender !== Gender.ALTERNATING
                            )
                            .map((gender) => ({
                                name: gender,
                                value: gender,
                            })),
                        required: x === 0,
                    })),
                },
                {
                    name: OptionAction.RESET,
                    description: i18n.translate(
                        LocaleType.EN,
                        "misc.interaction.resetOption",
                        { optionName: "gender" }
                    ),
                    type: Eris.Constants.ApplicationCommandOptionTypes
                        .SUB_COMMAND,
                    options: [],
                },
            ],
        },
    ];

    call = async ({ message, parsedMessage }: CommandArgs): Promise<void> => {
        const selectedGenders = parsedMessage.components as Array<Gender>;
        await GenderCommand.updateOption(
            MessageContext.fromMessage(message),
            selectedGenders,
            null,
            selectedGenders.length === 0
        );
    };

    static async updateOption(
        messageContext: MessageContext,
        selectedGenders: Array<Gender>,
        interaction?: Eris.CommandInteraction,
        reset = false
    ): Promise<void> {
        const guildPreference = await GuildPreference.getGuildPreference(
            messageContext.guildID
        );

        if (reset) {
            await guildPreference.reset(GameOption.GENDER);
            await sendOptionsMessage(
                Session.getSession(messageContext.guildID),
                messageContext,
                guildPreference,
                [{ option: GameOption.GENDER, reset: true }],
                null,
                null,
                null,
                interaction
            );

            logger.info(`${getDebugLogHeader(messageContext)} | Gender reset.`);
            return;
        }

        // ALTERNATING is mutually exclusive
        if (selectedGenders.includes(Gender.ALTERNATING)) {
            selectedGenders = [Gender.ALTERNATING];
        }

        if (guildPreference.isGroupsMode() && selectedGenders.length >= 1) {
            // Incompatibility between groups and gender doesn't exist in GENDER.ALTERNATING
            if (selectedGenders[0] !== Gender.ALTERNATING) {
                logger.warn(
                    `${getDebugLogHeader(
                        messageContext
                    )} | Game option conflict between gender and groups.`
                );

                sendErrorMessage(
                    messageContext,
                    {
                        title: i18n.translate(
                            messageContext.guildID,
                            "misc.failure.gameOptionConflict.title"
                        ),
                        description: i18n.translate(
                            messageContext.guildID,
                            "misc.failure.gameOptionConflict.description",
                            {
                                optionOne: "`groups`",
                                optionTwo: "`gender`",
                                optionOneCommand: "`/groups reset`",
                            }
                        ),
                    },
                    interaction
                );
                return;
            }
        }

        if (selectedGenders[0] === Gender.ALTERNATING) {
            if (
                guildPreference.isGroupsMode() &&
                guildPreference.getGroupIDs().length === 1
            ) {
                sendErrorMessage(
                    messageContext,
                    {
                        title: i18n.translate(
                            messageContext.guildID,
                            "command.gender.warning.gameOption.title"
                        ),
                        description: i18n.translate(
                            messageContext.guildID,
                            "command.gender.warning.gameOption.description",
                            {
                                alternatingGenderCommand:
                                    "`/gender alternating`",
                            }
                        ),
                    },
                    interaction
                );
                return;
            }

            await guildPreference.setGender([selectedGenders[0]]);
        } else {
            await guildPreference.setGender(selectedGenders);
        }

        await sendOptionsMessage(
            Session.getSession(messageContext.guildID),
            messageContext,
            guildPreference,
            [{ option: GameOption.GENDER, reset: false }],
            null,
            null,
            null,
            interaction
        );

        logger.info(
            `${getDebugLogHeader(
                messageContext
            )} | Genders set to ${guildPreference.gameOptions.gender.join(
                ", "
            )}`
        );
    }

    /**
     * @param interaction - The interaction
     * @param messageContext - The message context
     */
    async processChatInputInteraction(
        interaction: Eris.CommandInteraction,
        messageContext: MessageContext
    ): Promise<void> {
        const { interactionName, interactionOptions } =
            getInteractionValue(interaction);

        let selectedGenders: Array<Gender>;

        const action = interactionName as OptionAction;
        if (action === OptionAction.RESET) {
            selectedGenders = null;
        } else if (action === OptionAction.SET) {
            selectedGenders = Object.values(interactionOptions);
        } else {
            logger.error(`Unexpected interaction name: ${interactionName}`);
            selectedGenders = null;
        }

        await GenderCommand.updateOption(
            messageContext,
            selectedGenders,
            interaction,
            selectedGenders == null
        );
    }
}<|MERGE_RESOLUTION|>--- conflicted
+++ resolved
@@ -65,61 +65,36 @@
         usage: "/gender set\ngender_1:[gender]\ngender_2:{gender}\ngender_3:{gender}\n\n/gender reset",
         examples: [
             {
-<<<<<<< HEAD
                 example: "`/gender set female`",
-                explanation: LocalizationManager.localizer.translate(
-=======
-                example: "`,gender female`",
-                explanation: i18n.translate(
->>>>>>> ce02c812
+                explanation: i18n.translate(
                     guildID,
                     "command.gender.help.example.female"
                 ),
             },
             {
-<<<<<<< HEAD
                 example: "`/gender set gender_1:male gender_2:female`",
-                explanation: LocalizationManager.localizer.translate(
-=======
-                example: "`,gender male female`",
-                explanation: i18n.translate(
->>>>>>> ce02c812
+                explanation: i18n.translate(
                     guildID,
                     "command.gender.help.example.maleFemale"
                 ),
             },
             {
-<<<<<<< HEAD
                 example: "`/gender set gender_1:coed`",
-                explanation: LocalizationManager.localizer.translate(
-=======
-                example: "`,gender coed`",
-                explanation: i18n.translate(
->>>>>>> ce02c812
+                explanation: i18n.translate(
                     guildID,
                     "command.gender.help.example.coed"
                 ),
             },
             {
-<<<<<<< HEAD
                 example: "`/gender set gender_1:alternating`",
-                explanation: LocalizationManager.localizer.translate(
-=======
-                example: "`,gender`",
-                explanation: i18n.translate(
->>>>>>> ce02c812
+                explanation: i18n.translate(
                     guildID,
                     "command.gender.help.example.alternating"
                 ),
             },
             {
-<<<<<<< HEAD
                 example: "`/gender reset`",
-                explanation: LocalizationManager.localizer.translate(
-=======
-                example: "`,gender alternating`",
-                explanation: i18n.translate(
->>>>>>> ce02c812
+                explanation: i18n.translate(
                     guildID,
                     "command.gender.help.example.reset"
                 ),
@@ -142,7 +117,7 @@
                     ),
                     type: Eris.Constants.ApplicationCommandOptionTypes
                         .SUB_COMMAND,
-                    options: [...Array(3).keys()].map((x) => ({
+                    options: [...Array(4).keys()].map((x) => ({
                         name: `gender_${x + 1}`,
                         description: i18n.translate(
                             LocaleType.EN,
