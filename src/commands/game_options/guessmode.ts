--- conflicted
+++ resolved
@@ -50,49 +50,29 @@
         usage: "/guessmode set\nguessmode:[song | artist | both]\n\n/guessmode reset",
         examples: [
             {
-<<<<<<< HEAD
                 example: "`/guessmode set guessmode:song`",
-                explanation: LocalizationManager.localizer.translate(
-=======
-                example: "`,guessmode song`",
-                explanation: i18n.translate(
->>>>>>> ce02c812
+                explanation: i18n.translate(
                     guildID,
                     "command.guessmode.help.example.song"
                 ),
             },
             {
-<<<<<<< HEAD
                 example: "`/guessmode set guessmode:artist`",
-                explanation: LocalizationManager.localizer.translate(
-=======
-                example: "`,guessmode artist`",
-                explanation: i18n.translate(
->>>>>>> ce02c812
+                explanation: i18n.translate(
                     guildID,
                     "command.guessmode.help.example.artist"
                 ),
             },
             {
-<<<<<<< HEAD
                 example: "`/guessmode set guessmode:both`",
-                explanation: LocalizationManager.localizer.translate(
-=======
-                example: "`,guessmode both`",
-                explanation: i18n.translate(
->>>>>>> ce02c812
+                explanation: i18n.translate(
                     guildID,
                     "command.guessmode.help.example.both"
                 ),
             },
             {
-<<<<<<< HEAD
                 example: "`/guessmode reset`",
-                explanation: LocalizationManager.localizer.translate(
-=======
-                example: "`,guessmode`",
-                explanation: i18n.translate(
->>>>>>> ce02c812
+                explanation: i18n.translate(
                     guildID,
                     "command.guessmode.help.example.reset",
                     {
