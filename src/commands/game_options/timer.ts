--- conflicted
+++ resolved
@@ -44,41 +44,23 @@
 
     help = (guildID: string): HelpDocumentation => ({
         name: "timer",
-<<<<<<< HEAD
-        description: LocalizationManager.localizer.translate(
-            guildID,
-            "command.timer.help.description"
-        ),
-        usage: `/timer set\ntimer:[${LocalizationManager.localizer.translate(
-=======
         description: i18n.translate(guildID, "command.timer.help.description"),
-        usage: `,timer [${i18n.translate(
->>>>>>> ce02c812
+        usage: `/timer set\ntimer:[${i18n.translate(
             guildID,
             "command.timer.help.usage.seconds"
         )}]\n\n/timer reset`,
         examples: [
             {
-<<<<<<< HEAD
                 example: "`/timer set timer:15`",
-                explanation: LocalizationManager.localizer.translate(
-=======
-                example: "`,timer 15`",
                 explanation: i18n.translate(
->>>>>>> ce02c812
                     guildID,
                     "command.timer.help.example.set",
                     { timer: String(15) }
                 ),
             },
             {
-<<<<<<< HEAD
                 example: "`/timer reset`",
-                explanation: LocalizationManager.localizer.translate(
-=======
-                example: "`,timer`",
                 explanation: i18n.translate(
->>>>>>> ce02c812
                     guildID,
                     "command.timer.help.example.reset"
                 ),
