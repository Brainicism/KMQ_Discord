import { DEFAULT_RELEASE_TYPE, OptionAction } from "../../constants";
import { IPCLogger } from "../../logger";
import {
    getDebugLogHeader,
    getInteractionValue,
    sendOptionsMessage,
} from "../../helpers/discord_utils";
import CommandPrechecks from "../../command_prechecks";
import Eris from "eris";
import GameOption from "../../enums/game_option_name";
import GuildPreference from "../../structures/guild_preference";
import LocaleType from "../../enums/locale_type";
import MessageContext from "../../structures/message_context";
import ReleaseType from "../../enums/option_types/release_type";
import Session from "../../structures/session";
import i18n from "../../helpers/localization_manager";
import type { DefaultSlashCommand } from "../interfaces/base_command";
import type BaseCommand from "../interfaces/base_command";
import type CommandArgs from "../../interfaces/command_args";
import type HelpDocumentation from "../../interfaces/help";

const logger = new IPCLogger("release");

export default class ReleaseCommand implements BaseCommand {
    aliases = ["releases", "videotype"];

    preRunChecks = [
        { checkFn: CommandPrechecks.competitionPrecheck },
        { checkFn: CommandPrechecks.notSpotifyPrecheck },
    ];

    validations = {
        minArgCount: 0,
        maxArgCount: 1,
        arguments: [
            {
                name: "release",
                type: "enum" as const,
                enums: Object.values(ReleaseType),
            },
        ],
    };

    slashCommands = (): Array<
        DefaultSlashCommand | Eris.ChatInputApplicationCommandStructure
    > => [
        {
            type: Eris.Constants.ApplicationCommandTypes.CHAT_INPUT,
            options: [
                {
                    name: OptionAction.SET,
                    description: i18n.translate(
                        LocaleType.EN,
                        "command.release.help.interaction.description"
                    ),
                    type: Eris.Constants.ApplicationCommandOptionTypes
                        .SUB_COMMAND,
                    options: [
                        {
                            name: "release",
                            description: i18n.translate(
                                LocaleType.EN,
                                "command.release.help.interaction.release"
                            ),
                            type: Eris.Constants.ApplicationCommandOptionTypes
                                .STRING,
                            required: true,
                            choices: Object.values(ReleaseType).map(
                                (releaseType) => ({
                                    name: releaseType,
                                    value: releaseType,
                                })
                            ),
                        },
                    ],
                },
                {
                    name: OptionAction.RESET,
                    description: i18n.translate(
                        LocaleType.EN,
                        "misc.interaction.resetOption",
                        { optionName: "release" }
                    ),
                    type: Eris.Constants.ApplicationCommandOptionTypes
                        .SUB_COMMAND,
                    options: [],
                },
            ],
        },
    ];

    help = (guildID: string): HelpDocumentation => ({
        name: "release",
        description: i18n.translate(
            guildID,
            "command.release.help.description"
        ),
        usage: "/release set\nrelease:[official | all]\n\n/release reset",
        examples: [
            {
<<<<<<< HEAD
                example: "`/release set release:official`",
                explanation: LocalizationManager.localizer.translate(
=======
                example: "`,release official`",
                explanation: i18n.translate(
>>>>>>> ce02c812
                    guildID,
                    "command.release.help.example.official",
                    { official: `\`${ReleaseType.OFFICIAL}\`` }
                ),
            },
            {
<<<<<<< HEAD
                example: "`/release set release:all`",
                explanation: LocalizationManager.localizer.translate(
=======
                example: "`,release all`",
                explanation: i18n.translate(
>>>>>>> ce02c812
                    guildID,
                    "command.release.help.example.all"
                ),
            },
            {
<<<<<<< HEAD
                example: "`/release reset`",
                explanation: LocalizationManager.localizer.translate(
=======
                example: "`,release`",
                explanation: i18n.translate(
>>>>>>> ce02c812
                    guildID,
                    "command.release.help.example.reset",
                    { defaultRelease: `\`${DEFAULT_RELEASE_TYPE}\`` }
                ),
            },
        ],
        priority: 130,
    });

    call = async ({ message, parsedMessage }: CommandArgs): Promise<void> => {
        let releaseType: ReleaseType;
        if (parsedMessage.components.length === 0) {
            releaseType = null;
        } else {
            releaseType =
                parsedMessage.components[0].toLowerCase() as ReleaseType;
        }

        await ReleaseCommand.updateOption(
            MessageContext.fromMessage(message),
            releaseType,
            null,
            releaseType == null
        );
    };

    static async updateOption(
        messageContext: MessageContext,
        releaseType: ReleaseType,
        interaction?: Eris.CommandInteraction,
        reset = false
    ): Promise<void> {
        const guildPreference = await GuildPreference.getGuildPreference(
            messageContext.guildID
        );

        if (reset) {
            await guildPreference.reset(GameOption.RELEASE_TYPE);
            logger.info(
                `${getDebugLogHeader(messageContext)} | Release type reset.`
            );
        } else {
            await guildPreference.setReleaseType(releaseType);
            logger.info(
                `${getDebugLogHeader(
                    messageContext
                )} | Release type set to ${releaseType}`
            );
        }

        await sendOptionsMessage(
            Session.getSession(messageContext.guildID),
            messageContext,
            guildPreference,
            [{ option: GameOption.RELEASE_TYPE, reset }],
            null,
            null,
            null,
            interaction
        );
    }

    /**
     * @param interaction - The interaction
     * @param messageContext - The message context
     */
    async processChatInputInteraction(
        interaction: Eris.CommandInteraction,
        messageContext: MessageContext
    ): Promise<void> {
        const { interactionName, interactionOptions } =
            getInteractionValue(interaction);

        let releaseValue: ReleaseType;

        const action = interactionName as OptionAction;
        if (action === OptionAction.RESET) {
            releaseValue = null;
        } else if (action === OptionAction.SET) {
            releaseValue = interactionOptions["release"] as ReleaseType;
        } else {
            logger.error(`Unexpected interaction name: ${interactionName}`);
            releaseValue = null;
        }

        await ReleaseCommand.updateOption(
            messageContext,
            releaseValue,
            interaction,
            releaseValue == null
        );
    }
}<|MERGE_RESOLUTION|>--- conflicted
+++ resolved
@@ -98,38 +98,23 @@
         usage: "/release set\nrelease:[official | all]\n\n/release reset",
         examples: [
             {
-<<<<<<< HEAD
                 example: "`/release set release:official`",
-                explanation: LocalizationManager.localizer.translate(
-=======
-                example: "`,release official`",
                 explanation: i18n.translate(
->>>>>>> ce02c812
                     guildID,
                     "command.release.help.example.official",
                     { official: `\`${ReleaseType.OFFICIAL}\`` }
                 ),
             },
             {
-<<<<<<< HEAD
                 example: "`/release set release:all`",
-                explanation: LocalizationManager.localizer.translate(
-=======
-                example: "`,release all`",
                 explanation: i18n.translate(
->>>>>>> ce02c812
                     guildID,
                     "command.release.help.example.all"
                 ),
             },
             {
-<<<<<<< HEAD
                 example: "`/release reset`",
-                explanation: LocalizationManager.localizer.translate(
-=======
-                example: "`,release`",
                 explanation: i18n.translate(
->>>>>>> ce02c812
                     guildID,
                     "command.release.help.example.reset",
                     { defaultRelease: `\`${DEFAULT_RELEASE_TYPE}\`` }
