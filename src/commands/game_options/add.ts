import { EMBED_ERROR_COLOR, GROUP_LIST_URL, KmqImages } from "../../constants";
import { IPCLogger } from "../../logger";
import {
    generateOptionsMessage,
    getDebugLogHeader,
    sendErrorMessage,
    sendInfoMessage,
} from "../../helpers/discord_utils";
import {
    getMatchingGroupNames,
    getSimilarGroupNames,
} from "../../helpers/game_utils";
import { setIntersection } from "../../helpers/utils";
import CommandPrechecks from "../../command_prechecks";
import Eris from "eris";
import GameOption from "../../enums/game_option_name";
import GuildPreference from "../../structures/guild_preference";
import MessageContext from "../../structures/message_context";
import Session from "../../structures/session";
import State from "../../state";
import i18n from "../../helpers/localization_manager";
import type BaseCommand from "../interfaces/base_command";
import type CommandArgs from "../../interfaces/command_args";
import type EmbedPayload from "../../interfaces/embed_payload";
import type HelpDocumentation from "../../interfaces/help";

const logger = new IPCLogger("add");

export enum AddType {
    // Groups with aliases
    GROUPS = "groups",
    GROUP = "group",
    ARTIST = "artist",
    ARTISTS = "artists",

    // Exclude with aliases
    EXCLUDE = "exclude",
    EXCLUDES = "excludes",

    // Include with aliases
    INCLUDE = "include",
    INCLUDES = "includes",
}

export default class AddCommand implements BaseCommand {
    preRunChecks = [{ checkFn: CommandPrechecks.competitionPrecheck }];

    validations = {
        minArgCount: 2,
        arguments: [
            {
                name: "option",
                type: "enum" as const,
                enums: Object.values(AddType),
            },
        ],
    };

    help = (guildID: string): HelpDocumentation => ({
        name: "add",
<<<<<<< HEAD
        description: LocalizationManager.localizer.translate(
            guildID,
            "command.add.help.description",
            {
                groups: "`/groups`",
                exclude: "`/exclude`",
                include: "`/include`",
            }
        ),
        usage: `/groups add [${LocalizationManager.localizer.translate(
            guildID,
            "misc.listOfGroups"
        )}]\n\n/include add [${LocalizationManager.localizer.translate(
            guildID,
            "misc.listOfGroups"
        )}]\n\n/exclude add [${LocalizationManager.localizer.translate(
=======
        description: i18n.translate(guildID, "command.add.help.description", {
            groups: `\`${process.env.BOT_PREFIX}groups\``,
            exclude: `\`${process.env.BOT_PREFIX}exclude\``,
            include: `\`${process.env.BOT_PREFIX}include\``,
        }),
        usage: `,add [groups | exclude | include] [${i18n.translate(
>>>>>>> ce02c812
            guildID,
            "misc.listOfGroups"
        )}]`,
        examples: [
            {
<<<<<<< HEAD
                example: "`/groups add group_1:twice group_2:red velvet`",
                explanation: LocalizationManager.localizer.translate(
=======
                example: "`,add groups twice, red velvet`",
                explanation: i18n.translate(
>>>>>>> ce02c812
                    guildID,
                    "command.add.help.example.groups",
                    {
                        groupOne: "Twice",
                        groupTwo: "Red Velvet",
                        groups: "`/groups`",
                    }
                ),
            },
            {
<<<<<<< HEAD
                example:
                    "`/exclude add group_1:BESTie group_2:Dia group_3:iKON`",
                explanation: LocalizationManager.localizer.translate(
=======
                example: "`,add exclude BESTie, Dia, iKON`",
                explanation: i18n.translate(
>>>>>>> ce02c812
                    guildID,
                    "command.add.help.example.exclude",
                    {
                        groupOne: "BESTie",
                        groupTwo: "Dia",
                        groupThree: "IKON",
                        exclude: "`/exclude`",
                    }
                ),
            },
            {
<<<<<<< HEAD
                example: "`/include add group_1:exo`",
                explanation: LocalizationManager.localizer.translate(
=======
                example: "`,add include exo`",
                explanation: i18n.translate(
>>>>>>> ce02c812
                    guildID,
                    "command.add.help.example.include",
                    {
                        groupOne: "EXO",
                        include: "`/include`",
                    }
                ),
            },
        ],
        actionRowComponents: [
            {
                type: Eris.Constants.ComponentTypes.BUTTON,
                style: Eris.Constants.ButtonStyles.LINK,
                url: GROUP_LIST_URL,
                label: i18n.translate(
                    guildID,
                    "misc.interaction.fullGroupsList"
                ),
            },
        ],
        priority: 200,
    });

    call = async ({ message, parsedMessage }: CommandArgs): Promise<void> => {
        const newGroupNames = parsedMessage.argument
            .split(" ")
            .slice(1)
            .join(" ")
            .split(",")
            .map((groupName) => groupName.trim());

        const addType = parsedMessage.components[0] as AddType;
        await AddCommand.updateOption(
            MessageContext.fromMessage(message),
            addType,
            newGroupNames
        );
    };

    static async updateOption(
        messageContext: MessageContext,
        addType: AddType,
        newGroupNames: Array<string>,
        interaction?: Eris.CommandInteraction
    ): Promise<void> {
        const guildPreference = await GuildPreference.getGuildPreference(
            messageContext.guildID
        );

        const embeds: Array<EmbedPayload> = [];

        let groupNamesString: string;
        switch (addType) {
            case AddType.GROUPS:
            case AddType.GROUP:
            case AddType.ARTIST:
            case AddType.ARTISTS:
                groupNamesString = guildPreference.getDisplayedGroupNames(true);
                break;
            case AddType.INCLUDE:
            case AddType.INCLUDES:
                groupNamesString =
                    guildPreference.getDisplayedIncludesGroupNames(true);
                break;
            case AddType.EXCLUDE:
            case AddType.EXCLUDES:
                groupNamesString =
                    guildPreference.getDisplayedExcludesGroupNames(true);
                break;
            default:
        }

        const currentGroupNames = !groupNamesString
            ? []
            : groupNamesString.split(",");

        const groups = await getMatchingGroupNames(
            currentGroupNames.concat(newGroupNames)
        );

        let { matchedGroups } = groups;
        const { unmatchedGroups } = groups;
        if (unmatchedGroups.length) {
            logger.info(
                `${getDebugLogHeader(
                    messageContext
                )} | Attempted to set unknown groups. groups = ${unmatchedGroups.join(
                    ", "
                )}`
            );

            let suggestionsText: string = null;
            if (unmatchedGroups.length === 1) {
                const suggestions = await getSimilarGroupNames(
                    unmatchedGroups[0],
                    State.getGuildLocale(messageContext.guildID)
                );

                if (suggestions.length > 0) {
                    suggestionsText = i18n.translate(
                        messageContext.guildID,
                        "misc.failure.unrecognizedGroups.didYouMean",
                        {
                            suggestions: suggestions.join("\n"),
                        }
                    );
                }
            }

            const descriptionText = i18n.translate(
                messageContext.guildID,
                "misc.failure.unrecognizedGroups.description",
                {
<<<<<<< HEAD
                    matchedGroupsAction:
                        LocalizationManager.localizer.translate(
                            messageContext.guildID,
                            "misc.failure.unrecognizedGroups.added"
                        ),
                    helpGroups: "`/help groups`",
=======
                    matchedGroupsAction: i18n.translate(
                        messageContext.guildID,
                        "misc.failure.unrecognizedGroups.added"
                    ),
                    helpGroups: interaction
                        ? "`/help groups`"
                        : `\`${process.env.BOT_PREFIX}help groups\``,
>>>>>>> ce02c812
                    unmatchedGroups: unmatchedGroups.join(", "),
                    solution: "",
                }
            );

            embeds.push({
                color: EMBED_ERROR_COLOR,
                author: messageContext.author,
                title: i18n.translate(
                    messageContext.guildID,
                    "misc.failure.unrecognizedGroups.title"
                ),
                description: `${descriptionText}\n\n${suggestionsText || ""}`,
                thumbnailUrl: KmqImages.DEAD,
            });
        }

        // if none of the new groups were matched
        if (unmatchedGroups.length === newGroupNames.length) {
            if (embeds.length > 0) {
                await sendInfoMessage(
                    messageContext,
                    embeds[0],
                    false,
                    null,
                    embeds.slice(1),
                    interaction
                );
            }

            return;
        }

        let gameOption: GameOption;
        switch (addType) {
            case AddType.GROUPS:
            case AddType.GROUP:
            case AddType.ARTIST:
            case AddType.ARTISTS: {
                gameOption = GameOption.GROUPS;
                const intersection = setIntersection(
                    matchedGroups.map((x) => x.name),
                    guildPreference.getExcludesGroupNames()
                );

                matchedGroups = matchedGroups.filter(
                    (x) => !intersection.has(x.name)
                );
                if (intersection.size > 0) {
                    embeds.push({
                        color: EMBED_ERROR_COLOR,
                        author: messageContext.author,
                        title: i18n.translate(
                            messageContext.guildID,
                            "misc.failure.groupsExcludeConflict.title"
                        ),
                        description: i18n.translate(
                            messageContext.guildID,
                            "misc.failure.groupsExcludeConflict.description",
                            {
                                conflictingOptionOne: "`/groups`",
                                conflictingOptionTwo: "`/exclude`",
                                groupsList: [...intersection]
                                    .filter((x) => !x.includes("+"))
                                    .join(", "),
<<<<<<< HEAD
                                solutionStepOne: "`/exclude remove`",
                                solutionStepTwo: "`/groups add`",
                                allowOrPrevent:
                                    LocalizationManager.localizer.translate(
                                        messageContext.guildID,
                                        "misc.failure.groupsExcludeConflict.allow"
                                    ),
=======
                                solutionStepOne: interaction
                                    ? "`/exclude remove`"
                                    : `\`${process.env.BOT_PREFIX}remove exclude\``,
                                solutionStepTwo: interaction
                                    ? "`/groups add`"
                                    : `\`${process.env.BOT_PREFIX}add groups\``,
                                allowOrPrevent: i18n.translate(
                                    messageContext.guildID,
                                    "misc.failure.groupsExcludeConflict.allow"
                                ),
>>>>>>> ce02c812
                            }
                        ),
                        thumbnailUrl: KmqImages.DEAD,
                    });
                }

                if (matchedGroups.length === 0) {
                    if (embeds.length > 0) {
                        await sendInfoMessage(
                            messageContext,
                            embeds[0],
                            false,
                            null,
                            embeds.slice(1),
                            interaction
                        );
                    }

                    return;
                }

                await guildPreference.setGroups(matchedGroups);
                break;
            }

            case AddType.INCLUDE:
            case AddType.INCLUDES:
                gameOption = GameOption.INCLUDE;
                if (guildPreference.isGroupsMode()) {
                    logger.warn(
                        `${getDebugLogHeader(
                            messageContext
                        )} | Game option conflict between include and groups.`
                    );

                    sendErrorMessage(
                        messageContext,
                        {
                            title: i18n.translate(
                                messageContext.guildID,
                                "misc.failure.gameOptionConflict.title"
                            ),
<<<<<<< HEAD
                            description:
                                LocalizationManager.localizer.translate(
                                    messageContext.guildID,
                                    "misc.failure.gameOptionConflict.description",
                                    {
                                        optionOne: "`groups`",
                                        optionTwo: "`include`",
                                        optionOneCommand: "`/groups reset`",
                                    }
                                ),
=======
                            description: i18n.translate(
                                messageContext.guildID,
                                "misc.failure.gameOptionConflict.description",
                                {
                                    optionOne: "`groups`",
                                    optionTwo: "`include`",
                                    optionOneCommand: interaction
                                        ? "`/groups`"
                                        : `\`${process.env.BOT_PREFIX}groups\``,
                                }
                            ),
>>>>>>> ce02c812
                        },
                        interaction
                    );

                    return;
                }

                await guildPreference.setIncludes(matchedGroups);
                break;
            case AddType.EXCLUDE:
            case AddType.EXCLUDES: {
                gameOption = GameOption.EXCLUDE;
                const intersection = setIntersection(
                    matchedGroups.map((x) => x.name),
                    guildPreference.getGroupNames()
                );

                matchedGroups = matchedGroups.filter(
                    (x) => !intersection.has(x.name)
                );
                if (intersection.size > 0) {
                    embeds.push({
                        color: EMBED_ERROR_COLOR,
                        author: messageContext.author,
                        title: i18n.translate(
                            messageContext.guildID,
                            "misc.failure.groupsExcludeConflict.title"
                        ),
                        description: i18n.translate(
                            messageContext.guildID,
                            "misc.failure.groupsExcludeConflict.description",
                            {
                                conflictingOptionOne: "`/exclude`",
                                conflictingOptionTwo: "`/groups`",
                                groupsList: [...intersection]
                                    .filter((x) => !x.includes("+"))
                                    .join(", "),
<<<<<<< HEAD
                                solutionStepOne: "`/groups remove`",
                                solutionStepTwo: "`/exclude add`",
                                allowOrPrevent:
                                    LocalizationManager.localizer.translate(
                                        messageContext.guildID,
                                        "misc.failure.groupsExcludeConflict.prevent"
                                    ),
=======
                                solutionStepOne: interaction
                                    ? "`/groups remove`"
                                    : `\`${process.env.BOT_PREFIX}remove groups\``,
                                solutionStepTwo: interaction
                                    ? "`/exclude add`"
                                    : `\`${process.env.BOT_PREFIX}add exclude\``,
                                allowOrPrevent: i18n.translate(
                                    messageContext.guildID,
                                    "misc.failure.groupsExcludeConflict.prevent"
                                ),
>>>>>>> ce02c812
                            }
                        ),
                        thumbnailUrl: KmqImages.DEAD,
                    });
                }

                if (matchedGroups.length === 0) {
                    if (embeds.length > 0) {
                        await sendInfoMessage(
                            messageContext,
                            embeds[0],
                            false,
                            null,
                            embeds.slice(1),
                            interaction
                        );
                    }

                    return;
                }

                await guildPreference.setExcludes(matchedGroups);
                break;
            }

            default:
        }

        logger.info(
            `${getDebugLogHeader(
                messageContext
            )} | ${gameOption} added: ${guildPreference.getDisplayedGroupNames()}`
        );

        const optionsMessage = await generateOptionsMessage(
            Session.getSession(messageContext.guildID),
            messageContext,
            guildPreference,
            [{ option: gameOption, reset: false }],
            null,
            null,
            null
        );

        await sendInfoMessage(
            messageContext,
            optionsMessage,
            true,
            null,
            embeds,
            interaction
        );
    }
}<|MERGE_RESOLUTION|>--- conflicted
+++ resolved
@@ -58,43 +58,22 @@
 
     help = (guildID: string): HelpDocumentation => ({
         name: "add",
-<<<<<<< HEAD
-        description: LocalizationManager.localizer.translate(
-            guildID,
-            "command.add.help.description",
-            {
-                groups: "`/groups`",
-                exclude: "`/exclude`",
-                include: "`/include`",
-            }
-        ),
-        usage: `/groups add [${LocalizationManager.localizer.translate(
+        description: i18n.translate(guildID, "command.add.help.description", {
+            groups: "`/groups`",
+            exclude: "`/exclude`",
+            include: "`/include`",
+        }),
+        usage: `/groups add [${i18n.translate(
             guildID,
             "misc.listOfGroups"
-        )}]\n\n/include add [${LocalizationManager.localizer.translate(
+        )}]\n\n/include add [${i18n.translate(
             guildID,
             "misc.listOfGroups"
-        )}]\n\n/exclude add [${LocalizationManager.localizer.translate(
-=======
-        description: i18n.translate(guildID, "command.add.help.description", {
-            groups: `\`${process.env.BOT_PREFIX}groups\``,
-            exclude: `\`${process.env.BOT_PREFIX}exclude\``,
-            include: `\`${process.env.BOT_PREFIX}include\``,
-        }),
-        usage: `,add [groups | exclude | include] [${i18n.translate(
->>>>>>> ce02c812
-            guildID,
-            "misc.listOfGroups"
-        )}]`,
+        )}]\n\n/exclude add [${i18n.translate(guildID, "misc.listOfGroups")}]`,
         examples: [
             {
-<<<<<<< HEAD
                 example: "`/groups add group_1:twice group_2:red velvet`",
-                explanation: LocalizationManager.localizer.translate(
-=======
-                example: "`,add groups twice, red velvet`",
                 explanation: i18n.translate(
->>>>>>> ce02c812
                     guildID,
                     "command.add.help.example.groups",
                     {
@@ -105,14 +84,9 @@
                 ),
             },
             {
-<<<<<<< HEAD
                 example:
                     "`/exclude add group_1:BESTie group_2:Dia group_3:iKON`",
-                explanation: LocalizationManager.localizer.translate(
-=======
-                example: "`,add exclude BESTie, Dia, iKON`",
                 explanation: i18n.translate(
->>>>>>> ce02c812
                     guildID,
                     "command.add.help.example.exclude",
                     {
@@ -124,13 +98,8 @@
                 ),
             },
             {
-<<<<<<< HEAD
                 example: "`/include add group_1:exo`",
-                explanation: LocalizationManager.localizer.translate(
-=======
-                example: "`,add include exo`",
                 explanation: i18n.translate(
->>>>>>> ce02c812
                     guildID,
                     "command.add.help.example.include",
                     {
@@ -244,22 +213,11 @@
                 messageContext.guildID,
                 "misc.failure.unrecognizedGroups.description",
                 {
-<<<<<<< HEAD
-                    matchedGroupsAction:
-                        LocalizationManager.localizer.translate(
-                            messageContext.guildID,
-                            "misc.failure.unrecognizedGroups.added"
-                        ),
-                    helpGroups: "`/help groups`",
-=======
                     matchedGroupsAction: i18n.translate(
                         messageContext.guildID,
                         "misc.failure.unrecognizedGroups.added"
                     ),
-                    helpGroups: interaction
-                        ? "`/help groups`"
-                        : `\`${process.env.BOT_PREFIX}help groups\``,
->>>>>>> ce02c812
+                    helpGroups: "`/help groups`",
                     unmatchedGroups: unmatchedGroups.join(", "),
                     solution: "",
                 }
@@ -325,26 +283,12 @@
                                 groupsList: [...intersection]
                                     .filter((x) => !x.includes("+"))
                                     .join(", "),
-<<<<<<< HEAD
                                 solutionStepOne: "`/exclude remove`",
                                 solutionStepTwo: "`/groups add`",
-                                allowOrPrevent:
-                                    LocalizationManager.localizer.translate(
-                                        messageContext.guildID,
-                                        "misc.failure.groupsExcludeConflict.allow"
-                                    ),
-=======
-                                solutionStepOne: interaction
-                                    ? "`/exclude remove`"
-                                    : `\`${process.env.BOT_PREFIX}remove exclude\``,
-                                solutionStepTwo: interaction
-                                    ? "`/groups add`"
-                                    : `\`${process.env.BOT_PREFIX}add groups\``,
                                 allowOrPrevent: i18n.translate(
                                     messageContext.guildID,
                                     "misc.failure.groupsExcludeConflict.allow"
                                 ),
->>>>>>> ce02c812
                             }
                         ),
                         thumbnailUrl: KmqImages.DEAD,
@@ -387,30 +331,15 @@
                                 messageContext.guildID,
                                 "misc.failure.gameOptionConflict.title"
                             ),
-<<<<<<< HEAD
-                            description:
-                                LocalizationManager.localizer.translate(
-                                    messageContext.guildID,
-                                    "misc.failure.gameOptionConflict.description",
-                                    {
-                                        optionOne: "`groups`",
-                                        optionTwo: "`include`",
-                                        optionOneCommand: "`/groups reset`",
-                                    }
-                                ),
-=======
                             description: i18n.translate(
                                 messageContext.guildID,
                                 "misc.failure.gameOptionConflict.description",
                                 {
                                     optionOne: "`groups`",
                                     optionTwo: "`include`",
-                                    optionOneCommand: interaction
-                                        ? "`/groups`"
-                                        : `\`${process.env.BOT_PREFIX}groups\``,
+                                    optionOneCommand: "`/groups reset`",
                                 }
                             ),
->>>>>>> ce02c812
                         },
                         interaction
                     );
@@ -448,26 +377,12 @@
                                 groupsList: [...intersection]
                                     .filter((x) => !x.includes("+"))
                                     .join(", "),
-<<<<<<< HEAD
                                 solutionStepOne: "`/groups remove`",
                                 solutionStepTwo: "`/exclude add`",
-                                allowOrPrevent:
-                                    LocalizationManager.localizer.translate(
-                                        messageContext.guildID,
-                                        "misc.failure.groupsExcludeConflict.prevent"
-                                    ),
-=======
-                                solutionStepOne: interaction
-                                    ? "`/groups remove`"
-                                    : `\`${process.env.BOT_PREFIX}remove groups\``,
-                                solutionStepTwo: interaction
-                                    ? "`/exclude add`"
-                                    : `\`${process.env.BOT_PREFIX}add exclude\``,
                                 allowOrPrevent: i18n.translate(
                                     messageContext.guildID,
                                     "misc.failure.groupsExcludeConflict.prevent"
                                 ),
->>>>>>> ce02c812
                             }
                         ),
                         thumbnailUrl: KmqImages.DEAD,
