--- conflicted
+++ resolved
@@ -67,29 +67,20 @@
                 include: "`/include`",
             }
         ),
-<<<<<<< HEAD
-        usage: `/groups remove [${LocalizationManager.localizer.translate(
+        usage: `/groups remove [${i18n.translate(
             guildID,
             "misc.listOfGroups"
-        )}]\n\n/include remove [${LocalizationManager.localizer.translate(
+        )}]\n\n/include remove [${i18n.translate(
             guildID,
             "misc.listOfGroups"
-        )}]\n\n/exclude remove [${LocalizationManager.localizer.translate(
-=======
-        usage: `,remove [groups | exclude | include] [${i18n.translate(
->>>>>>> ce02c812
+        )}]\n\n/exclude remove [${i18n.translate(
             guildID,
             "misc.listOfGroups"
         )}]`,
         examples: [
             {
-<<<<<<< HEAD
                 example: "`/groups remove group_1:twice group_2:red velvet`",
-                explanation: LocalizationManager.localizer.translate(
-=======
-                example: "`,remove groups twice, red velvet`",
                 explanation: i18n.translate(
->>>>>>> ce02c812
                     guildID,
                     "command.remove.help.example.groups",
                     {
@@ -100,14 +91,9 @@
                 ),
             },
             {
-<<<<<<< HEAD
                 example:
                     "`/exclude remove group_1:BESTie group_2:Dia group_3:iKON`",
-                explanation: LocalizationManager.localizer.translate(
-=======
-                example: "`,remove exclude BESTie, Dia, iKON`",
                 explanation: i18n.translate(
->>>>>>> ce02c812
                     guildID,
                     "command.remove.help.example.exclude",
                     {
@@ -119,13 +105,8 @@
                 ),
             },
             {
-<<<<<<< HEAD
                 example: "`/include remove group_1:exo`",
-                explanation: LocalizationManager.localizer.translate(
-=======
-                example: "`,remove include exo`",
                 explanation: i18n.translate(
->>>>>>> ce02c812
                     guildID,
                     "command.remove.help.example.include",
                     {
@@ -254,22 +235,11 @@
                 messageContext.guildID,
                 "misc.failure.unrecognizedGroups.description",
                 {
-<<<<<<< HEAD
-                    matchedGroupsAction:
-                        LocalizationManager.localizer.translate(
-                            messageContext.guildID,
-                            "command.remove.failure.unrecognizedGroups.removed"
-                        ),
-                    helpGroups: "/help groups",
-=======
                     matchedGroupsAction: i18n.translate(
                         messageContext.guildID,
                         "command.remove.failure.unrecognizedGroups.removed"
                     ),
-                    helpGroups: interaction
-                        ? "/help groups"
-                        : `\`${process.env.BOT_PREFIX}help groups\``,
->>>>>>> ce02c812
+                    helpGroups: "/help groups",
                     unmatchedGroups: unmatchedGroups.join(", "),
                     solution: "",
                 }
