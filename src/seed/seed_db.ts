--- conflicted
+++ resolved
@@ -260,18 +260,14 @@
     }
 }
 
-<<<<<<< HEAD
 /**
  * @param db - The database context
  * @param bootstrap - Whether or not this is a bootstrap run
  */
-async function updateKpopDatabase(db: DatabaseContext, bootstrap = false): Promise<void> {
-=======
 async function updateKpopDatabase(
     db: DatabaseContext,
     bootstrap = false
 ): Promise<void> {
->>>>>>> d05228c3
     if (!options.skipPull && !bootstrap) {
         await downloadDb();
         await extractDb();
