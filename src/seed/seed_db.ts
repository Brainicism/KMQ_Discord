--- conflicted
+++ resolved
@@ -75,15 +75,9 @@
                 logger.info("Creating K-pop video database")
                 await db.query("CREATE DATABASE kpop_videos;");
                 logger.info("Seeding K-Pop video database");
-<<<<<<< HEAD
-                setSqlMode(seedFile);
-                execSync(`mysql -u ${config.dbUser} -p${config.dbPassword} kpop_videos < ${seedFile}`)
-                logger.info(`Imported database dump (${files[0]}) successfully. Make sure to run 'get-unclean-song-names' to check for new songss that may need aliasing`);
-=======
                 setSqlMode(seedFilePath);
                 execSync(`mysql -u ${config.dbUser} -p${config.dbPassword} kpop_videos < ${seedFilePath}`)
-                logger.info(`Imported database dump (${seedFile}) successfully`);
->>>>>>> b6b0c85b
+                logger.info(`Imported database dump (${seedFile}) successfully. Make sure to run 'get-unclean-song-names' to check for new songss that may need aliasing`);
                 logger.info("Creating K-pop Music Quiz database");
                 await db.query("CREATE DATABASE IF NOT EXISTS kmq");
                 //this is awful but idk why it won't end
