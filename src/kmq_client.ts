--- conflicted
+++ resolved
@@ -17,18 +17,13 @@
         this.registerCommands(true);
     }
 
-<<<<<<< HEAD
     /**
      * @param shouldReload - Whether to reload the commands
      * @returns a mapping of command name to command source file
      * */
-    public static getCommandFiles(shouldReload: boolean): { [commandName: string]: BaseCommand } {
-=======
-    /** @returns a mapping of command name to command source file */
     public static getCommandFiles(shouldReload: boolean): {
         [commandName: string]: BaseCommand;
     } {
->>>>>>> d05228c3
         const commandMap = {};
         try {
             let files: Array<string> = [];
