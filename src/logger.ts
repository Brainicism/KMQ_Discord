--- conflicted
+++ resolved
@@ -1,11 +1,7 @@
 import log4js from "log4js";
-<<<<<<< HEAD
-import logConfig from "./config/log_config.json";
-=======
 import { config } from "dotenv";
 import { resolve } from "path";
 config({ path: resolve(__dirname, "../../.env") })
->>>>>>> 843c893e
 
 export default (name: string): log4js.Logger => {
     log4js.configure({
