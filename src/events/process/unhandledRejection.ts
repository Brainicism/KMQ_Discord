import State from "../../state";
import { IPCLogger } from "../../logger";
import { EnvType } from "../../enums/env_type";

const logger = new IPCLogger("unhandledRejection");

/**
 * Handles the 'unhandledRejection' event
 * @param reason - Error object
 */
export default function unhandledRejectionHandler(reason: Error): void {
    logger.error(
        `Cluster Unhandled Rejection at: Reason: ${reason}. Trace: ${reason.stack}`
    );
    if (process.env.NODE_ENV === EnvType.CI) {
<<<<<<< HEAD
        State.ipc.admiralBroadcast("abort");
=======
        state.ipc.sendToAdmiral("abort");
>>>>>>> 5a13300c
    }
}<|MERGE_RESOLUTION|>--- conflicted
+++ resolved
@@ -13,10 +13,6 @@
         `Cluster Unhandled Rejection at: Reason: ${reason}. Trace: ${reason.stack}`
     );
     if (process.env.NODE_ENV === EnvType.CI) {
-<<<<<<< HEAD
-        State.ipc.admiralBroadcast("abort");
-=======
-        state.ipc.sendToAdmiral("abort");
->>>>>>> 5a13300c
+        State.ipc.sendToAdmiral("abort");
     }
 }