import Eris from "eris";
import { IPCLogger } from "../../logger";

const logger = new IPCLogger("unavailableGuildCreate");

<<<<<<< HEAD
/**
 * Handles the 'unavailableGuildCreate' event
 * @param guild - the guild object
 */
export default async function unavailableGuildCreateHandler(guild: Eris.UnavailableGuild): Promise<void> {
=======
export default async function unavailableGuildCreateHandler(
    guild: Eris.UnavailableGuild
): Promise<void> {
>>>>>>> d05228c3
    logger.info(`Guild now unavailable. gid = ${guild.id}`);
}<|MERGE_RESOLUTION|>--- conflicted
+++ resolved
@@ -3,16 +3,12 @@
 
 const logger = new IPCLogger("unavailableGuildCreate");
 
-<<<<<<< HEAD
 /**
  * Handles the 'unavailableGuildCreate' event
  * @param guild - the guild object
  */
-export default async function unavailableGuildCreateHandler(guild: Eris.UnavailableGuild): Promise<void> {
-=======
 export default async function unavailableGuildCreateHandler(
     guild: Eris.UnavailableGuild
 ): Promise<void> {
->>>>>>> d05228c3
     logger.info(`Guild now unavailable. gid = ${guild.id}`);
 }