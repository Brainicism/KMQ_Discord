import Eris from "eris";
import { IPCLogger } from "../../logger";
import { getDebugChannel, sendInfoMessage } from "../../helpers/discord_utils";
import MessageContext from "../../structures/message_context";

const logger = new IPCLogger("guildCreate");

<<<<<<< HEAD
/**
 * Handles the 'guildCreate' event
 * @param guild - The Guild object
 */
export default async function guildCreateHandler(guild: Eris.Guild): Promise<void> {
    logger.info(`New server joined: ${guild.id} with ${guild.memberCount} users`);
=======
export default async function guildCreateHandler(
    guild: Eris.Guild
): Promise<void> {
    logger.info(
        `New server joined: ${guild.id} with ${guild.memberCount} users`
    );
>>>>>>> d05228c3
    const kmqDebugChannel = await getDebugChannel();
    if (!kmqDebugChannel) return;
    const joinDate: Date = new Date(guild.joinedAt);
    await sendInfoMessage(new MessageContext(kmqDebugChannel.id), {
        author: {
            username: guild.name,
            avatarUrl: guild.iconURL,
        },
        title: "New Server Joined!",
        fields: [
            { name: "**Member Count**:", value: guild.memberCount.toString() },
            { name: "**Language**:", value: guild.preferredLocale },
            {
                name: "**Nitro Boosts**:",
                value: guild.premiumSubscriptionCount.toString(),
            },
        ],
        footerText: `gid: ${
            guild.id
        } | Joined at: ${joinDate.toLocaleDateString(
            "en-US"
        )} ${joinDate.toLocaleTimeString("en-US")}`,
    });
}<|MERGE_RESOLUTION|>--- conflicted
+++ resolved
@@ -5,21 +5,16 @@
 
 const logger = new IPCLogger("guildCreate");
 
-<<<<<<< HEAD
 /**
  * Handles the 'guildCreate' event
  * @param guild - The Guild object
  */
-export default async function guildCreateHandler(guild: Eris.Guild): Promise<void> {
-    logger.info(`New server joined: ${guild.id} with ${guild.memberCount} users`);
-=======
 export default async function guildCreateHandler(
     guild: Eris.Guild
 ): Promise<void> {
     logger.info(
         `New server joined: ${guild.id} with ${guild.memberCount} users`
     );
->>>>>>> d05228c3
     const kmqDebugChannel = await getDebugChannel();
     if (!kmqDebugChannel) return;
     const joinDate: Date = new Date(guild.joinedAt);
