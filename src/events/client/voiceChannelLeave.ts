--- conflicted
+++ resolved
@@ -31,14 +31,11 @@
         return;
     }
 
-<<<<<<< HEAD
-    gameSession.updateOwner();
-    if (await isUserPremium(member.id)) {
-        gameSession.updatePremiumStatus(false);
-=======
     if (!gameSession.finished) {
         gameSession.updateOwner();
         gameSession.setPlayerInVC(member.id, false);
->>>>>>> 8ca7c7b9
+        if (await isUserPremium(member.id)) {
+            gameSession.updatePremiumStatus(false);
+        }
     }
 }