import { BOOKMARK_COMMAND_NAME, PROFILE_COMMAND_NAME } from "../../constants";
import { IPCLogger } from "../../logger";
import {
    tryCreateInteractionErrorAcknowledgement,
    tryInteractionAcknowledge,
} from "../../helpers/discord_utils";
import Eris from "eris";
import ExpCommand from "../../commands/game_commands/exp";
import GroupsCommand from "../../commands/game_options/groups";
import KmqMember from "../../structures/kmq_member";
import LocalizationManager from "../../helpers/localization_manager";
import MessageContext from "../../structures/message_context";
import OptionsCommand from "../../commands/game_commands/options";
import ProfileCommand from "../../commands/game_commands/profile";
import ReleaseCommand from "../../commands/game_options/release";
import Session from "../../structures/session";
import StatsCommand from "../../commands/admin/stats";
import VoteCommand from "../../commands/game_commands/vote";

const logger = new IPCLogger("interactionCreate");

const CHAT_INPUT_COMMAND_INTERACTION_HANDLERS: {
    [command: string]: (
        interaction: Eris.CommandInteraction,
        messageContext: MessageContext
    ) => Promise<void>;
} = {
    exp: ExpCommand.processChatInputInteraction,
    groups: GroupsCommand.processChatInputInteraction,
    options: OptionsCommand.processChatInputInteraction,
    profile: ProfileCommand.processChatInputInteraction,
    release: ReleaseCommand.processChatInputInteraction,
    stats: StatsCommand.processChatInputInteraction,
<<<<<<< HEAD
=======
    options: OptionsCommand.processChatInputInteraction,
    vote: VoteCommand.processChatInputInteraction,
    exp: ExpCommand.processChatInputInteraction,
>>>>>>> b0e583b8
};

const AUTO_COMPLETE_COMMAND_INTERACTION_HANDLERS: {
    [command: string]: (
        interaction: Eris.AutocompleteInteraction
    ) => Promise<void>;
} = {
    groups: GroupsCommand.processAutocompleteInteraction,
};

/**
 * Handles the 'interactionCreate' event
 * @param interaction - The originating Interaction
 */
export default async function interactionCreateHandler(
    interaction:
        | Eris.CommandInteraction
        | Eris.ComponentInteraction
        | Eris.AutocompleteInteraction
): Promise<void> {
    const messageContext = new MessageContext(
        interaction.channel.id,
        new KmqMember(interaction.member.id),
        interaction.guildID
    );

    if (interaction instanceof Eris.ComponentInteraction) {
        const session = Session.getSession(interaction.guildID);
        if (
            !session ||
            (!session.round && interaction.data.custom_id !== "bookmark")
        ) {
            tryInteractionAcknowledge(interaction);
            return;
        }

        await session.handleComponentInteraction(interaction, messageContext);
        return;
    }

    if (interaction instanceof Eris.CommandInteraction) {
        if (
            interaction.data.type ===
            Eris.Constants.ApplicationCommandTypes.CHAT_INPUT
        ) {
            logger.info(
                `CHAT_INPUT CommandInteraction received for '${interaction.data.name}'`
            );
            const chatInputInteractionHandler =
                CHAT_INPUT_COMMAND_INTERACTION_HANDLERS[interaction.data.name];

            if (chatInputInteractionHandler) {
                await chatInputInteractionHandler(interaction, messageContext);
                return;
            }
        }
    } else if (interaction instanceof Eris.AutocompleteInteraction) {
        const autocompleteInteractionHandler =
            AUTO_COMPLETE_COMMAND_INTERACTION_HANDLERS[interaction.data.name];

        if (autocompleteInteractionHandler) {
            await autocompleteInteractionHandler(interaction);
            return;
        }
    }

    switch (interaction.data.name) {
        case PROFILE_COMMAND_NAME: {
            interaction = interaction as Eris.CommandInteraction;
            if (
                interaction.data.type ===
                Eris.Constants.ApplicationCommandTypes.USER
            ) {
                ProfileCommand.handleProfileInteraction(
                    interaction as Eris.CommandInteraction,
                    interaction.data.target_id,
                    true
                );
            } else if (
                interaction.data.type ===
                Eris.Constants.ApplicationCommandTypes.MESSAGE
            ) {
                const messageID = interaction.data.target_id;
                const authorID = (
                    interaction as Eris.CommandInteraction
                ).data.resolved["messages"].get(messageID).author.id;

                ProfileCommand.handleProfileInteraction(
                    interaction,
                    authorID,
                    true
                );
            }

            break;
        }

        case BOOKMARK_COMMAND_NAME: {
            const session = Session.getSession(interaction.guildID);
            if (!session) {
                tryCreateInteractionErrorAcknowledgement(
                    interaction as Eris.CommandInteraction,
                    LocalizationManager.localizer.translate(
                        interaction.guildID,
                        "misc.failure.interaction.bookmarkOutsideGame"
                    )
                );
                return;
            }

            session.handleBookmarkInteraction(
                interaction as Eris.CommandInteraction
            );
            break;
        }

        default: {
            break;
        }
    }
}<|MERGE_RESOLUTION|>--- conflicted
+++ resolved
@@ -31,12 +31,7 @@
     profile: ProfileCommand.processChatInputInteraction,
     release: ReleaseCommand.processChatInputInteraction,
     stats: StatsCommand.processChatInputInteraction,
-<<<<<<< HEAD
-=======
-    options: OptionsCommand.processChatInputInteraction,
     vote: VoteCommand.processChatInputInteraction,
-    exp: ExpCommand.processChatInputInteraction,
->>>>>>> b0e583b8
 };
 
 const AUTO_COMPLETE_COMMAND_INTERACTION_HANDLERS: {
