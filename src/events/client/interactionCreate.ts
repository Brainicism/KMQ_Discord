--- conflicted
+++ resolved
@@ -30,12 +30,9 @@
     release: ReleaseCommand.processChatInputInteraction,
     stats: StatsCommand.processChatInputInteraction,
     options: OptionsCommand.processChatInputInteraction,
-<<<<<<< HEAD
     skip: SkipCommand.processChatInputInteraction,
-=======
     vote: VoteCommand.processChatInputInteraction,
     exp: ExpCommand.processChatInputInteraction,
->>>>>>> b0e583b8
 };
 
 const AUTO_COMPLETE_COMMAND_INTERACTION_HANDLERS: {
