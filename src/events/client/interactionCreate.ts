import { BOOKMARK_COMMAND_NAME, PROFILE_COMMAND_NAME } from "../../constants";
import { IPCLogger } from "../../logger";
import { handleProfileInteraction } from "../../commands/game_commands/profile";
import {
    tryCreateInteractionErrorAcknowledgement,
    tryInteractionAcknowledge,
} from "../../helpers/discord_utils";
import Eris from "eris";
import ExpCommand from "../../commands/game_commands/exp";
import GroupsCommand from "../../commands/game_options/groups";
import KmqMember from "../../structures/kmq_member";
import LocalizationManager from "../../helpers/localization_manager";
import MessageContext from "../../structures/message_context";
import OptionsCommand from "../../commands/game_commands/options";
import ReleaseCommand from "../../commands/game_options/release";
import Session from "../../structures/session";
import StatsCommand from "../../commands/admin/stats";
import VoteCommand from "../../commands/game_commands/vote";

const logger = new IPCLogger("interactionCreate");

const CHAT_INPUT_COMMAND_INTERACTION_HANDLERS: {
    [command: string]: (
        interaction: Eris.CommandInteraction,
        messageContext: MessageContext
    ) => Promise<void>;
} = {
    groups: GroupsCommand.processChatInputInteraction,
    release: ReleaseCommand.processChatInputInteraction,
    stats: StatsCommand.processChatInputInteraction,
    options: OptionsCommand.processChatInputInteraction,
<<<<<<< HEAD
    vote: VoteCommand.processChatInputInteraction,
=======
    exp: ExpCommand.processChatInputInteraction,
>>>>>>> 41e03cfb
};

const AUTO_COMPLETE_COMMAND_INTERACTION_HANDLERS: {
    [command: string]: (
        interaction: Eris.AutocompleteInteraction
    ) => Promise<void>;
} = {
    groups: GroupsCommand.processAutocompleteInteraction,
};

/**
 * Handles the 'interactionCreate' event
 * @param interaction - The originating Interaction
 */
export default async function interactionCreateHandler(
    interaction:
        | Eris.CommandInteraction
        | Eris.ComponentInteraction
        | Eris.AutocompleteInteraction
): Promise<void> {
    const messageContext = new MessageContext(
        interaction.channel.id,
        new KmqMember(interaction.member.id),
        interaction.guildID
    );

    if (interaction instanceof Eris.ComponentInteraction) {
        const session = Session.getSession(interaction.guildID);
        if (
            !session ||
            (!session.round && interaction.data.custom_id !== "bookmark")
        ) {
            tryInteractionAcknowledge(interaction);
            return;
        }

        await session.handleComponentInteraction(interaction, messageContext);
        return;
    }

    if (interaction instanceof Eris.CommandInteraction) {
        if (
            interaction.data.type ===
            Eris.Constants.ApplicationCommandTypes.CHAT_INPUT
        ) {
            logger.info(
                `CHAT_INPUT CommandInteraction received for '${interaction.data.name}'`
            );
            const chatInputInteractionHandler =
                CHAT_INPUT_COMMAND_INTERACTION_HANDLERS[interaction.data.name];

            if (chatInputInteractionHandler) {
                await chatInputInteractionHandler(interaction, messageContext);
                return;
            }
        }
    } else if (interaction instanceof Eris.AutocompleteInteraction) {
        const autocompleteInteractionHandler =
            AUTO_COMPLETE_COMMAND_INTERACTION_HANDLERS[interaction.data.name];

        if (autocompleteInteractionHandler) {
            await autocompleteInteractionHandler(interaction);
            return;
        }
    }

    switch (interaction.data.name) {
        case PROFILE_COMMAND_NAME: {
            interaction = interaction as Eris.CommandInteraction;
            if (
                interaction.data.type ===
                Eris.Constants.ApplicationCommandTypes.USER
            ) {
                handleProfileInteraction(
                    interaction as Eris.CommandInteraction,
                    interaction.data.target_id
                );
            } else if (
                interaction.data.type ===
                Eris.Constants.ApplicationCommandTypes.MESSAGE
            ) {
                const messageID = interaction.data.target_id;
                const authorID = (
                    interaction as Eris.CommandInteraction
                ).data.resolved["messages"].get(messageID).author.id;

                handleProfileInteraction(interaction, authorID);
            }

            break;
        }

        case BOOKMARK_COMMAND_NAME: {
            const session = Session.getSession(interaction.guildID);
            if (!session) {
                tryCreateInteractionErrorAcknowledgement(
                    interaction as Eris.CommandInteraction,
                    LocalizationManager.localizer.translate(
                        interaction.guildID,
                        "misc.failure.interaction.bookmarkOutsideGame"
                    )
                );
                return;
            }

            session.handleBookmarkInteraction(
                interaction as Eris.CommandInteraction
            );
            break;
        }

        default: {
            break;
        }
    }
}<|MERGE_RESOLUTION|>--- conflicted
+++ resolved
@@ -29,11 +29,8 @@
     release: ReleaseCommand.processChatInputInteraction,
     stats: StatsCommand.processChatInputInteraction,
     options: OptionsCommand.processChatInputInteraction,
-<<<<<<< HEAD
     vote: VoteCommand.processChatInputInteraction,
-=======
     exp: ExpCommand.processChatInputInteraction,
->>>>>>> 41e03cfb
 };
 
 const AUTO_COMPLETE_COMMAND_INTERACTION_HANDLERS: {
