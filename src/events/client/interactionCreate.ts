--- conflicted
+++ resolved
@@ -24,16 +24,12 @@
         messageContext: MessageContext
     ) => Promise<void>;
 } = {
+    exp: ExpCommand.processChatInputInteraction,
     groups: GroupsCommand.processChatInputInteraction,
     options: OptionsCommand.processChatInputInteraction,
     profile: ProfileCommand.processChatInputInteraction,
     release: ReleaseCommand.processChatInputInteraction,
     stats: StatsCommand.processChatInputInteraction,
-<<<<<<< HEAD
-=======
-    options: OptionsCommand.processChatInputInteraction,
-    exp: ExpCommand.processChatInputInteraction,
->>>>>>> 41e03cfb
 };
 
 const AUTO_COMPLETE_COMMAND_INTERACTION_HANDLERS: {
