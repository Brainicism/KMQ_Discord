--- conflicted
+++ resolved
@@ -42,9 +42,7 @@
     stats: StatsCommand.processChatInputInteraction,
     hint: HintCommand.processChatInputInteraction,
     options: OptionsCommand.processChatInputInteraction,
-<<<<<<< HEAD
     artisttype: ArtistTypeCommand.processChatInputInteraction,
-=======
     skip: SkipCommand.processChatInputInteraction,
     vote: VoteCommand.processChatInputInteraction,
     exp: ExpCommand.processChatInputInteraction,
@@ -57,7 +55,6 @@
     language: LanguageCommand.processChatInputInteraction,
     ost: OstCommand.processChatInputInteraction,
     special: SpecialCommand.processChatInputInteraction,
->>>>>>> 2a2c2c4e
 };
 
 const AUTO_COMPLETE_COMMAND_INTERACTION_HANDLERS: {
