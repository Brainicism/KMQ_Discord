import { BOOKMARK_COMMAND_NAME, PROFILE_COMMAND_NAME } from "../../constants";
import { IPCLogger } from "../../logger";
import {
    tryCreateInteractionErrorAcknowledgement,
    tryInteractionAcknowledge,
} from "../../helpers/discord_utils";
import Eris from "eris";
import GroupsCommand from "../../commands/game_options/groups";
import KmqMember from "../../structures/kmq_member";
import LocalizationManager from "../../helpers/localization_manager";
import MessageContext from "../../structures/message_context";
<<<<<<< HEAD
import MultiGuessCommand from "../../commands/game_options/multiguess";
import OptionsCommand from "../../commands/game_commands/options";
import OstCommand from "../../commands/game_options/ost";
import PlayCommand from "../../commands/game_commands/play";
=======
>>>>>>> c7b7d67d
import ProfileCommand from "../../commands/game_commands/profile";
import Session from "../../structures/session";
import State from "../../state";

const logger = new IPCLogger("interactionCreate");

<<<<<<< HEAD
const CHAT_INPUT_COMMAND_INTERACTION_HANDLERS: {
    [command: string]: (
        interaction: Eris.CommandInteraction,
        messageContext: MessageContext
    ) => Promise<void>;
} = {
    exp: ExpCommand.processChatInputInteraction,
    groups: GroupsCommand.processChatInputInteraction,
    options: OptionsCommand.processChatInputInteraction,
    profile: ProfileCommand.processChatInputInteraction,
    release: ReleaseCommand.processChatInputInteraction,
    stats: StatsCommand.processChatInputInteraction,
    end: EndCommand.processChatInputInteraction,
    hint: HintCommand.processChatInputInteraction,
    artisttype: ArtistTypeCommand.processChatInputInteraction,
    skip: SkipCommand.processChatInputInteraction,
    vote: VoteCommand.processChatInputInteraction,
    answer: AnswerCommand.processChatInputInteraction,
    multiguess: MultiGuessCommand.processChatInputInteraction,
    reset: ResetCommand.processChatInputInteraction,
    guessmode: GuessModeCommand.processChatInputInteraction,
    seek: SeekCommand.processChatInputInteraction,
    subunits: SubunitsCommand.processChatInputInteraction,
    shuffle: ShuffleCommand.processChatInputInteraction,
    language: LanguageCommand.processChatInputInteraction,
    ost: OstCommand.processChatInputInteraction,
    special: SpecialCommand.processChatInputInteraction,
    play: PlayCommand.processChatInputInteraction,
};

=======
>>>>>>> c7b7d67d
const AUTO_COMPLETE_COMMAND_INTERACTION_HANDLERS: {
    [command: string]: (
        interaction: Eris.AutocompleteInteraction
    ) => Promise<void>;
} = {
    groups: GroupsCommand.processAutocompleteInteraction,
};

/**
 * Handles the 'interactionCreate' event
 * @param interaction - The originating Interaction
 */
export default async function interactionCreateHandler(
    interaction:
        | Eris.CommandInteraction
        | Eris.ComponentInteraction
        | Eris.AutocompleteInteraction
): Promise<void> {
    const messageContext = new MessageContext(
        interaction.channel.id,
        new KmqMember(interaction.member.id),
        interaction.guildID
    );

    const session = Session.getSession(interaction.guildID);

    if (interaction instanceof Eris.ComponentInteraction) {
        if (
            !session ||
            (!session.round && interaction.data.custom_id !== "bookmark")
        ) {
            tryInteractionAcknowledge(interaction);
            return;
        }

        await session.handleComponentInteraction(interaction, messageContext);
        return;
    }

    if (interaction instanceof Eris.CommandInteraction) {
        if (
            interaction.data.type ===
            Eris.Constants.ApplicationCommandTypes.CHAT_INPUT
        ) {
            logger.info(
                `CHAT_INPUT CommandInteraction received for '${interaction.data.name}'`
            );
            const commandInteractionHandler =
                State.client.commands[interaction.data.name];

            if (commandInteractionHandler?.processChatInputInteraction) {
                if (commandInteractionHandler.preRunChecks) {
                    for (const precheck of commandInteractionHandler.preRunChecks) {
                        if (
                            // eslint-disable-next-line no-await-in-loop
                            !(await precheck.checkFn({
                                messageContext,
                                session,
                                errorMessage: precheck.errorMessage,
                                interaction,
                            }))
                        ) {
                            return;
                        }
                    }
                }

                await commandInteractionHandler.processChatInputInteraction(
                    interaction,
                    messageContext
                );
            } else {
                logger.error(
                    `No handler found for CHAT_INPUT CommandInteraction: ${interaction.data.name}`
                );
            }

            return;
        }
    } else if (interaction instanceof Eris.AutocompleteInteraction) {
        const autocompleteInteractionHandler =
            AUTO_COMPLETE_COMMAND_INTERACTION_HANDLERS[interaction.data.name];

        if (autocompleteInteractionHandler) {
            await autocompleteInteractionHandler(interaction);
            return;
        }
    }

    switch (interaction.data.name) {
        case PROFILE_COMMAND_NAME: {
            interaction = interaction as Eris.CommandInteraction;
            if (
                interaction.data.type ===
                Eris.Constants.ApplicationCommandTypes.USER
            ) {
                ProfileCommand.handleProfileInteraction(
                    interaction as Eris.CommandInteraction,
                    interaction.data.target_id,
                    true
                );
            } else if (
                interaction.data.type ===
                Eris.Constants.ApplicationCommandTypes.MESSAGE
            ) {
                const messageID = interaction.data.target_id;
                const authorID = (
                    interaction as Eris.CommandInteraction
                ).data.resolved["messages"].get(messageID).author.id;

                ProfileCommand.handleProfileInteraction(
                    interaction,
                    authorID,
                    true
                );
            }

            break;
        }

        case BOOKMARK_COMMAND_NAME: {
            if (!session) {
                tryCreateInteractionErrorAcknowledgement(
                    interaction as Eris.CommandInteraction,
                    null,
                    LocalizationManager.localizer.translate(
                        interaction.guildID,
                        "misc.failure.interaction.bookmarkOutsideGame"
                    )
                );
                return;
            }

            session.handleBookmarkInteraction(
                interaction as Eris.CommandInteraction
            );
            break;
        }

        default: {
            break;
        }
    }
}<|MERGE_RESOLUTION|>--- conflicted
+++ resolved
@@ -9,52 +9,12 @@
 import KmqMember from "../../structures/kmq_member";
 import LocalizationManager from "../../helpers/localization_manager";
 import MessageContext from "../../structures/message_context";
-<<<<<<< HEAD
-import MultiGuessCommand from "../../commands/game_options/multiguess";
-import OptionsCommand from "../../commands/game_commands/options";
-import OstCommand from "../../commands/game_options/ost";
-import PlayCommand from "../../commands/game_commands/play";
-=======
->>>>>>> c7b7d67d
 import ProfileCommand from "../../commands/game_commands/profile";
 import Session from "../../structures/session";
 import State from "../../state";
 
 const logger = new IPCLogger("interactionCreate");
 
-<<<<<<< HEAD
-const CHAT_INPUT_COMMAND_INTERACTION_HANDLERS: {
-    [command: string]: (
-        interaction: Eris.CommandInteraction,
-        messageContext: MessageContext
-    ) => Promise<void>;
-} = {
-    exp: ExpCommand.processChatInputInteraction,
-    groups: GroupsCommand.processChatInputInteraction,
-    options: OptionsCommand.processChatInputInteraction,
-    profile: ProfileCommand.processChatInputInteraction,
-    release: ReleaseCommand.processChatInputInteraction,
-    stats: StatsCommand.processChatInputInteraction,
-    end: EndCommand.processChatInputInteraction,
-    hint: HintCommand.processChatInputInteraction,
-    artisttype: ArtistTypeCommand.processChatInputInteraction,
-    skip: SkipCommand.processChatInputInteraction,
-    vote: VoteCommand.processChatInputInteraction,
-    answer: AnswerCommand.processChatInputInteraction,
-    multiguess: MultiGuessCommand.processChatInputInteraction,
-    reset: ResetCommand.processChatInputInteraction,
-    guessmode: GuessModeCommand.processChatInputInteraction,
-    seek: SeekCommand.processChatInputInteraction,
-    subunits: SubunitsCommand.processChatInputInteraction,
-    shuffle: ShuffleCommand.processChatInputInteraction,
-    language: LanguageCommand.processChatInputInteraction,
-    ost: OstCommand.processChatInputInteraction,
-    special: SpecialCommand.processChatInputInteraction,
-    play: PlayCommand.processChatInputInteraction,
-};
-
-=======
->>>>>>> c7b7d67d
 const AUTO_COMPLETE_COMMAND_INTERACTION_HANDLERS: {
     [command: string]: (
         interaction: Eris.AutocompleteInteraction
