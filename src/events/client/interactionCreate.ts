import { BOOKMARK_COMMAND_NAME, PROFILE_COMMAND_NAME } from "../../constants";
import { IPCLogger } from "../../logger";
import {
    tryCreateInteractionErrorAcknowledgement,
    tryInteractionAcknowledge,
} from "../../helpers/discord_utils";
import Eris from "eris";
import GroupsCommand from "../../commands/game_options/groups";
import KmqMember from "../../structures/kmq_member";
import LocalizationManager from "../../helpers/localization_manager";
import MessageContext from "../../structures/message_context";
<<<<<<< HEAD
import ProfileCommand from "../../commands/game_commands/profile";
=======
import OptionsCommand from "../../commands/game_commands/options";
import ReleaseCommand from "../../commands/game_options/release";
>>>>>>> ca1690d4
import Session from "../../structures/session";
import StatsCommand from "../../commands/admin/stats";

const logger = new IPCLogger("interactionCreate");

const CHAT_INPUT_COMMAND_INTERACTION_HANDLERS: {
    [command: string]: (
        interaction: Eris.CommandInteraction,
        messageContext: MessageContext
    ) => Promise<void>;
} = {
    groups: GroupsCommand.processChatInputInteraction,
    release: ReleaseCommand.processChatInputInteraction,
    stats: StatsCommand.processChatInputInteraction,
    options: OptionsCommand.processChatInputInteraction,
};

const AUTO_COMPLETE_COMMAND_INTERACTION_HANDLERS: {
    [command: string]: (
        interaction: Eris.AutocompleteInteraction
    ) => Promise<void>;
} = {
    groups: GroupsCommand.processAutocompleteInteraction,
};

/**
 * Handles the 'interactionCreate' event
 * @param interaction - The originating Interaction
 */
export default async function interactionCreateHandler(
    interaction:
        | Eris.CommandInteraction
        | Eris.ComponentInteraction
        | Eris.AutocompleteInteraction
): Promise<void> {
    const messageContext = new MessageContext(
        interaction.channel.id,
        new KmqMember(interaction.member.id),
        interaction.guildID
    );

    if (interaction instanceof Eris.ComponentInteraction) {
        const session = Session.getSession(interaction.guildID);
        if (
            !session ||
            (!session.round && interaction.data.custom_id !== "bookmark")
        ) {
            tryInteractionAcknowledge(interaction);
            return;
        }

        await session.handleComponentInteraction(interaction, messageContext);
        return;
    }

    if (interaction instanceof Eris.CommandInteraction) {
        if (
            interaction.data.type ===
            Eris.Constants.ApplicationCommandTypes.CHAT_INPUT
        ) {
            logger.info(
                `CHAT_INPUT CommandInteraction received for '${interaction.data.name}'`
            );
            const chatInputInteractionHandler =
                CHAT_INPUT_COMMAND_INTERACTION_HANDLERS[interaction.data.name];

            if (chatInputInteractionHandler) {
                await chatInputInteractionHandler(interaction, messageContext);
                return;
            }
        }
    } else if (interaction instanceof Eris.AutocompleteInteraction) {
        const autocompleteInteractionHandler =
            AUTO_COMPLETE_COMMAND_INTERACTION_HANDLERS[interaction.data.name];

        if (autocompleteInteractionHandler) {
            await autocompleteInteractionHandler(interaction);
            return;
        }
    }

<<<<<<< HEAD
        case "profile": {
            if (interaction instanceof Eris.CommandInteraction) {
                await ProfileCommand.processChatInputInteraction(
                    interaction,
                    messageContext
                );
            }

            break;
        }

=======
    switch (interaction.data.name) {
>>>>>>> ca1690d4
        case PROFILE_COMMAND_NAME: {
            interaction = interaction as Eris.CommandInteraction;
            if (
                interaction.data.type ===
                Eris.Constants.ApplicationCommandTypes.USER
            ) {
                ProfileCommand.handleProfileInteraction(
                    interaction as Eris.CommandInteraction,
                    interaction.data.target_id
                );
            } else if (
                interaction.data.type ===
                Eris.Constants.ApplicationCommandTypes.MESSAGE
            ) {
                const messageID = interaction.data.target_id;
                const authorID = (
                    interaction as Eris.CommandInteraction
                ).data.resolved["messages"].get(messageID).author.id;

                ProfileCommand.handleProfileInteraction(interaction, authorID);
            }

            break;
        }

        case BOOKMARK_COMMAND_NAME: {
            const session = Session.getSession(interaction.guildID);
            if (!session) {
                tryCreateInteractionErrorAcknowledgement(
                    interaction as Eris.CommandInteraction,
                    LocalizationManager.localizer.translate(
                        interaction.guildID,
                        "misc.failure.interaction.bookmarkOutsideGame"
                    )
                );
                return;
            }

            session.handleBookmarkInteraction(
                interaction as Eris.CommandInteraction
            );
            break;
        }

        default: {
            break;
        }
    }
}<|MERGE_RESOLUTION|>--- conflicted
+++ resolved
@@ -9,12 +9,9 @@
 import KmqMember from "../../structures/kmq_member";
 import LocalizationManager from "../../helpers/localization_manager";
 import MessageContext from "../../structures/message_context";
-<<<<<<< HEAD
+import OptionsCommand from "../../commands/game_commands/options";
 import ProfileCommand from "../../commands/game_commands/profile";
-=======
-import OptionsCommand from "../../commands/game_commands/options";
 import ReleaseCommand from "../../commands/game_options/release";
->>>>>>> ca1690d4
 import Session from "../../structures/session";
 import StatsCommand from "../../commands/admin/stats";
 
@@ -27,9 +24,10 @@
     ) => Promise<void>;
 } = {
     groups: GroupsCommand.processChatInputInteraction,
+    options: OptionsCommand.processChatInputInteraction,
+    profile: ProfileCommand.processChatInputInteraction,
     release: ReleaseCommand.processChatInputInteraction,
     stats: StatsCommand.processChatInputInteraction,
-    options: OptionsCommand.processChatInputInteraction,
 };
 
 const AUTO_COMPLETE_COMMAND_INTERACTION_HANDLERS: {
@@ -96,21 +94,7 @@
         }
     }
 
-<<<<<<< HEAD
-        case "profile": {
-            if (interaction instanceof Eris.CommandInteraction) {
-                await ProfileCommand.processChatInputInteraction(
-                    interaction,
-                    messageContext
-                );
-            }
-
-            break;
-        }
-
-=======
     switch (interaction.data.name) {
->>>>>>> ca1690d4
         case PROFILE_COMMAND_NAME: {
             interaction = interaction as Eris.CommandInteraction;
             if (
