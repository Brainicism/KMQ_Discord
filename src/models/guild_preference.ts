import Knex from "knex";
import { BEGINNING_SEARCH_YEAR } from "../commands/game_options/cutoff";
import { DEFAULT_LIMIT } from "../commands/game_options/limit";
import { GENDER } from "../commands/game_options/gender";
import { SeekType } from "../commands/game_options/seek";
import { ShuffleType } from "../commands/game_options/shuffle";
import _logger from "../logger";
import dbContext from "../database_context";
import { ModeType } from "../commands/game_options/mode";
import state from "../kmq";

// eslint-disable-next-line @typescript-eslint/no-unused-vars
const logger = _logger("guild_preference");

const DEFAULT_OPTIONS = {
    beginningYear: BEGINNING_SEARCH_YEAR,
    endYear: (new Date()).getFullYear(),
    gender: [GENDER.FEMALE, GENDER.MALE, GENDER.COED],
    limit: DEFAULT_LIMIT,
    seekType: SeekType.RANDOM,
    modeType: ModeType.SONG_NAME,
    shuffleType: ShuffleType.RANDOM,
    groups: null,
    goal: null,
    guessTimeout: null,
};

interface GameOptions {
    beginningYear: number;
    endYear: number;
    gender: GENDER[];
    limit: number;
    seekType: SeekType;
    modeType: ModeType;
    shuffleType: ShuffleType;
    groups: { id: number, name: string }[];
    goal: number;
    guessTimeout: number;
}

export default class GuildPreference {
    private guildID: string;
    private gameOptions: GameOptions;

    constructor(guildID: string, json?: GuildPreference) {
        this.guildID = guildID;
        if (!json) {
            this.gameOptions = DEFAULT_OPTIONS;
            return;
        }
        this.gameOptions = json.gameOptions;
        // apply default game option for empty
        let gameOptionModified = false;
        for (const defaultOption in DEFAULT_OPTIONS) {
            if (!(defaultOption in this.gameOptions)) {
                this.gameOptions[defaultOption] = DEFAULT_OPTIONS[defaultOption];
                gameOptionModified = true;
            }
        }

        // extraneous keys
        for (const option in this.gameOptions) {
            if (!(option in DEFAULT_OPTIONS)) {
                delete this.gameOptions[option];
                gameOptionModified = true;
            }
        }
        if (gameOptionModified) {
            this.updateGuildPreferences(dbContext.kmq);
        }
    }

    setLimit(limit: number) {
        this.gameOptions.limit = limit;
        this.updateGuildPreferences(dbContext.kmq);
    }

    resetLimit() {
        this.gameOptions.limit = DEFAULT_LIMIT;
        this.updateGuildPreferences(dbContext.kmq);
    }

    getLimit(): number {
        return this.gameOptions.limit;
    }

    setBeginningCutoffYear(year: number) {
        this.gameOptions.beginningYear = year;
        this.updateGuildPreferences(dbContext.kmq);
    }

    resetBeginningCutoffYear() {
        this.gameOptions.beginningYear = BEGINNING_SEARCH_YEAR;
        this.updateGuildPreferences(dbContext.kmq);
    }

    getBeginningCutoffYear(): number {
        return this.gameOptions.beginningYear;
    }

    setEndCutoffYear(year: number) {
        this.gameOptions.endYear = year;
        this.updateGuildPreferences(dbContext.kmq);
    }

    resetEndCutoffYear() {
        this.gameOptions.endYear = (new Date()).getFullYear();
        this.updateGuildPreferences(dbContext.kmq);
    }

    getEndCutoffYear(): number {
        return this.gameOptions.endYear;
    }

    setGroups(groupIds: { id: number, name: string }[]) {
        this.gameOptions.groups = groupIds;
        this.updateGuildPreferences(dbContext.kmq);
    }

    resetGroups() {
        this.gameOptions.groups = null;
        this.updateGuildPreferences(dbContext.kmq);
    }

    getGroupIds(): number[] {
        if (this.gameOptions.groups === null) return null;
        return this.gameOptions.groups.map((x) => x.id);
    }

    getDisplayedGroupNames(): string {
        if (this.gameOptions.groups === null) return null;
        let displayedGroupNames = this.gameOptions.groups.map((x) => x.name).join(", ");
        if (displayedGroupNames.length > 400) {
            displayedGroupNames = `${displayedGroupNames.substr(0, 400)} and many others...`;
        }
        return displayedGroupNames;
    }

    resetGender() {
        this.gameOptions.gender = [GENDER.FEMALE];
        this.updateGuildPreferences(dbContext.kmq);
    }

    setGender(genderArr: GENDER[]): Array<string> {
        this.gameOptions.gender = [...new Set(genderArr)];
        this.updateGuildPreferences(dbContext.kmq);
        return this.gameOptions.gender;
    }

    getSQLGender(): string {
        return this.gameOptions.gender.join(",");
    }

    setSeekType(seekType: SeekType) {
        this.gameOptions.seekType = seekType;
        this.updateGuildPreferences(dbContext.kmq);
    }

    getSeekType(): SeekType {
        return this.gameOptions.seekType;
    }

    setModeType(modeType: ModeType) {
        this.gameOptions.modeType = modeType as ModeType;
        this.updateGuildPreferences(dbContext.kmq);
    }

    getModeType(): ModeType {
        return this.gameOptions.modeType;
    }

    setGoal(goal: number) {
        this.gameOptions.goal = goal;
        this.updateGuildPreferences(dbContext.kmq);
    }

    getGoal(): number {
        return this.gameOptions.goal;
    }

    resetGoal() {
        this.gameOptions.goal = null;
        this.updateGuildPreferences(dbContext.kmq);
    }

    isGoalSet(): boolean {
        return this.gameOptions.goal !== null;
    }

    setGuessTimeout(guessTimeout: number) {
        this.gameOptions.guessTimeout = guessTimeout;
        this.updateGuildPreferences(dbContext.kmq);
    }

    getGuessTimeout(): number {
        return this.gameOptions.guessTimeout;
    }

    resetGuessTimeout() {
        this.gameOptions.guessTimeout = null;
        this.updateGuildPreferences(dbContext.kmq);
    }

    isGuessTimeoutSet(): boolean {
        return this.gameOptions.guessTimeout !== null;
    }

<<<<<<< HEAD
    resetToDefault() {
        this.gameOptions = DEFAULT_OPTIONS;
        this.updateGuildPreferences(dbContext.kmq);
    }

=======
    setShuffleType(shuffleType: ShuffleType) {
        this.gameOptions.shuffleType = shuffleType;
        this.updateGuildPreferences(dbContext.kmq);
    }

    getShuffleType(): ShuffleType {
        return this.gameOptions.shuffleType;
    }

    isShuffleUnique(): boolean {
        return this.gameOptions.shuffleType === ShuffleType.UNIQUE;
    }

>>>>>>> 275ae0e2
    async updateGuildPreferences(_db: Knex) {
        await _db("guild_preferences")
            .where({ guild_id: this.guildID })
            .update({ guild_preference: JSON.stringify(this) });
        const gameSession = state.gameSessions[this.guildID];
        if (gameSession) gameSession.resetLastPlayedSongsQueue();
    }
}<|MERGE_RESOLUTION|>--- conflicted
+++ resolved
@@ -205,13 +205,11 @@
         return this.gameOptions.guessTimeout !== null;
     }
 
-<<<<<<< HEAD
     resetToDefault() {
         this.gameOptions = DEFAULT_OPTIONS;
         this.updateGuildPreferences(dbContext.kmq);
     }
 
-=======
     setShuffleType(shuffleType: ShuffleType) {
         this.gameOptions.shuffleType = shuffleType;
         this.updateGuildPreferences(dbContext.kmq);
@@ -225,7 +223,6 @@
         return this.gameOptions.shuffleType === ShuffleType.UNIQUE;
     }
 
->>>>>>> 275ae0e2
     async updateGuildPreferences(_db: Knex) {
         await _db("guild_preferences")
             .where({ guild_id: this.guildID })
