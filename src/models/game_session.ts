import Scoreboard from "./scoreboard";
import { StreamDispatcher, VoiceConnection, TextChannel, Message } from "discord.js"
import _logger from "../logger";
import { Databases } from "types";
import GameRound from "./game_round";

const logger = _logger("game_session");

export default class GameSession {
<<<<<<< HEAD
    private readonly startedAt: number;

=======
    private song: string;
    private songAliases: Array<string>;
    private artist: string;
    private videoID: string;
    public roundActive: boolean;
    private skippers: Set<string>;
>>>>>>> 7212a0db
    public scoreboard: Scoreboard;
    public dispatcher: StreamDispatcher;
    public connection: VoiceConnection;
    public finished: boolean;
    public lastActive: number;
    public textChannel: TextChannel;
    public gameRound: GameRound;

    private guessTimes: Array<number>;
    private participants: Set<string>;
    private roundsPlayed: number;

    constructor(textChannel: TextChannel) {
<<<<<<< HEAD
=======
        this.song = null;
        this.artist = null;
        this.videoID = null;
        this.roundActive = false;
        this.skipAchieved = false;
        this.skippers = new Set();
>>>>>>> 7212a0db
        this.scoreboard = new Scoreboard();
        this.lastActive = Date.now();
        this.startedAt = Date.now();
        this.participants = new Set();
        this.roundsPlayed = 0;
        this.guessTimes = [];
        this.dispatcher = null;
        this.connection = null;
        this.finished = false;
        this.textChannel = textChannel;
    }

<<<<<<< HEAD
    startRound(song: string, artist: string, videoID: string) {
        this.gameRound = new GameRound(song, artist, videoID);
        this.roundsPlayed++;
    }

    endRound(guessed: boolean) {
        if (guessed) {
            this.guessTimes.push(Date.now() - this.gameRound.startedAt);
        }
        if (this.dispatcher) {
            this.dispatcher.removeAllListeners();
            this.dispatcher.end();
            this.dispatcher = null;
        }
        this.gameRound.finished = true;
=======
    startRound(song: string, artist: string, link: string) {
        this.song = song;
        this.songAliases = songAliasesList[link] || [];
        this.artist = artist;
        this.videoID = link;
        this.roundActive = true;
        this.skipAchieved = false;
        this.roundStartedAt = Date.now();
    }

    endRound(guessed: boolean): Promise<void> {
        return new Promise((resolve) => {
            this.song = null;
            this.artist = null;
            this.videoID = null;
            this.roundActive = false;
            this.skippers.clear();
            if (guessed) {
                this.guessTimes.push(Date.now() - this.roundStartedAt);
            }
            this.roundsPlayed++;
            if (this.dispatcher) {
                this.dispatcher.removeAllListeners();
                this.dispatcher.end();
                this.dispatcher = null;
            }
            resolve();
        })
>>>>>>> 7212a0db
    }

    endSession = async (gameSessions: { [guildId: string]: GameSession }, db: Databases): Promise<void> => {
        const guildId = this.textChannel.guild.id;
        const gameSession = gameSessions[guildId];
        gameSession.finished = true;
        gameSession.endRound(false);
        if (gameSession.connection) {
            gameSession.connection.disconnect();
        }
        await db.kmq("guild_preferences")
            .where("guild_id", guildId)
            .increment("games_played", 1);

        const sessionLength = (Date.now() - this.startedAt) / (1000 * 60);
        const averageGuessTime = this.guessTimes.length > 0 ? this.guessTimes.reduce((a, b) => a + b, 0) / (this.guessTimes.length * 1000) : -1;
        await db.kmq("game_sessions")
            .insert({
                start_date: new Date(this.startedAt).toISOString().slice(0, 19).replace('T', ' '),
                guild_id: this.textChannel.guild.id,
                num_participants: this.participants.size,
                avg_guess_time: averageGuessTime,
                session_length: sessionLength,
                rounds_played: this.roundsPlayed
            })

        logger.info(`gid: ${guildId} | Game session ended. rounds_played = ${this.roundsPlayed}. session_length = ${sessionLength}`);
        delete gameSessions[guildId];
    }

<<<<<<< HEAD
    gameInSession(): boolean {
        return (this.gameRound) && this.gameRound.inSession;
=======
    getSong(): string {
        return this.song;
    }

    getSongAliases(): string[] {
        return this.songAliases;
    }

    getArtist(): string {
        return this.artist;
    }

    getVideoID(): string {
        return this.videoID;
    }

    roundIsActive(): boolean {
        return this.roundActive;
    }

    setRoundActive(active: boolean): void {
        this.roundActive = active;
    }

    userSkipped(userId: string) {
        this.skippers.add(userId);
    }

    getNumSkippers(): number {
        return this.skippers.size;
>>>>>>> 7212a0db
    }

    getDebugSongDetails(): string {
        return `${this.gameRound.song}:${this.gameRound.artist}:${this.gameRound.videoID}`;
    }

    checkGuess(message: Message): boolean {
        this.participants.add(message.author.id);
        return this.gameRound.checkGuess(message);
    }

    async lastActiveNow(db: Databases): Promise<void> {
        this.lastActive = Date.now();
        await db.kmq("guild_preferences")
            .where({ guild_id: this.textChannel.guild.id })
            .update({ last_active: new Date() });
    }
};<|MERGE_RESOLUTION|>--- conflicted
+++ resolved
@@ -7,17 +7,9 @@
 const logger = _logger("game_session");
 
 export default class GameSession {
-<<<<<<< HEAD
     private readonly startedAt: number;
 
-=======
-    private song: string;
-    private songAliases: Array<string>;
-    private artist: string;
-    private videoID: string;
-    public roundActive: boolean;
-    private skippers: Set<string>;
->>>>>>> 7212a0db
+    public sessionInitialized: boolean;
     public scoreboard: Scoreboard;
     public dispatcher: StreamDispatcher;
     public connection: VoiceConnection;
@@ -31,17 +23,9 @@
     private roundsPlayed: number;
 
     constructor(textChannel: TextChannel) {
-<<<<<<< HEAD
-=======
-        this.song = null;
-        this.artist = null;
-        this.videoID = null;
-        this.roundActive = false;
-        this.skipAchieved = false;
-        this.skippers = new Set();
->>>>>>> 7212a0db
         this.scoreboard = new Scoreboard();
         this.lastActive = Date.now();
+        this.sessionInitialized = false;
         this.startedAt = Date.now();
         this.participants = new Set();
         this.roundsPlayed = 0;
@@ -50,11 +34,12 @@
         this.connection = null;
         this.finished = false;
         this.textChannel = textChannel;
+        this.gameRound = null;
     }
 
-<<<<<<< HEAD
     startRound(song: string, artist: string, videoID: string) {
         this.gameRound = new GameRound(song, artist, videoID);
+        this.sessionInitialized = true;
         this.roundsPlayed++;
     }
 
@@ -67,41 +52,26 @@
             this.dispatcher.end();
             this.dispatcher = null;
         }
-        this.gameRound.finished = true;
-=======
-    startRound(song: string, artist: string, link: string) {
-        this.song = song;
-        this.songAliases = songAliasesList[link] || [];
-        this.artist = artist;
-        this.videoID = link;
-        this.roundActive = true;
-        this.skipAchieved = false;
-        this.roundStartedAt = Date.now();
+        if (this.gameRound) {
+            this.gameRound.finished = true;
+        }
+        this.sessionInitialized = false;
     }
 
-    endRound(guessed: boolean): Promise<void> {
-        return new Promise((resolve) => {
-            this.song = null;
-            this.artist = null;
-            this.videoID = null;
-            this.roundActive = false;
-            this.skippers.clear();
-            if (guessed) {
-                this.guessTimes.push(Date.now() - this.roundStartedAt);
-            }
-            this.roundsPlayed++;
-            if (this.dispatcher) {
-                this.dispatcher.removeAllListeners();
-                this.dispatcher.end();
-                this.dispatcher = null;
-            }
-            resolve();
-        })
->>>>>>> 7212a0db
+    setSessionInitialized(active: boolean) {
+        this.sessionInitialized = active;
+    }
+
+    sessionIsInitialized(): boolean {
+        return this.sessionInitialized;
     }
 
     endSession = async (gameSessions: { [guildId: string]: GameSession }, db: Databases): Promise<void> => {
         const guildId = this.textChannel.guild.id;
+        if (!(guildId in gameSessions)) {
+            logger.debug(`gid: ${guildId} | GameSession already ended`);
+            return;
+        }
         const gameSession = gameSessions[guildId];
         gameSession.finished = true;
         gameSession.endRound(false);
@@ -114,6 +84,10 @@
 
         const sessionLength = (Date.now() - this.startedAt) / (1000 * 60);
         const averageGuessTime = this.guessTimes.length > 0 ? this.guessTimes.reduce((a, b) => a + b, 0) / (this.guessTimes.length * 1000) : -1;
+
+        logger.info(`gid: ${guildId} | Game session ended. rounds_played = ${this.roundsPlayed}. session_length = ${sessionLength}`);
+        delete gameSessions[guildId];
+
         await db.kmq("game_sessions")
             .insert({
                 start_date: new Date(this.startedAt).toISOString().slice(0, 19).replace('T', ' '),
@@ -124,52 +98,18 @@
                 rounds_played: this.roundsPlayed
             })
 
-        logger.info(`gid: ${guildId} | Game session ended. rounds_played = ${this.roundsPlayed}. session_length = ${sessionLength}`);
-        delete gameSessions[guildId];
-    }
-
-<<<<<<< HEAD
-    gameInSession(): boolean {
-        return (this.gameRound) && this.gameRound.inSession;
-=======
-    getSong(): string {
-        return this.song;
-    }
-
-    getSongAliases(): string[] {
-        return this.songAliases;
-    }
-
-    getArtist(): string {
-        return this.artist;
-    }
-
-    getVideoID(): string {
-        return this.videoID;
-    }
-
-    roundIsActive(): boolean {
-        return this.roundActive;
-    }
-
-    setRoundActive(active: boolean): void {
-        this.roundActive = active;
-    }
-
-    userSkipped(userId: string) {
-        this.skippers.add(userId);
-    }
-
-    getNumSkippers(): number {
-        return this.skippers.size;
->>>>>>> 7212a0db
+        await db.kmq("guild_preferences")
+            .where("guild_id", guildId)
+            .increment("games_played", 1);
     }
 
     getDebugSongDetails(): string {
+        if (!this.gameRound) return;
         return `${this.gameRound.song}:${this.gameRound.artist}:${this.gameRound.videoID}`;
     }
 
     checkGuess(message: Message): boolean {
+        if (!this.gameRound) return;
         this.participants.add(message.author.id);
         return this.gameRound.checkGuess(message);
     }
