import * as cp from "child_process";
import * as util from "util";
import {
    EMBED_ERROR_COLOR,
    EMBED_SUCCESS_COLOR,
    IGNORED_WARNING_SUBSTRINGS,
    KmqImages,
} from "./constants";
import { Fleet } from "eris-fleet";
import { clearRestartNotification } from "./helpers/management_utils";
import { config } from "dotenv";
import { getInternalLogger } from "./logger";
import {
    isPrimaryInstance,
    measureExecutionTime,
    shouldSkipSeed,
    standardDateFormat,
} from "./helpers/utils";
import { seedAndDownloadNewSongs } from "./seed/seed_db";
import { sendDebugAlertWebhook } from "./helpers/discord_utils";
import { userVoted } from "./helpers/bot_listing_manager";
import EnvType from "./enums/env_type";
import Eris from "eris";
import KmqClient from "./kmq_client";
import _ from "lodash";
import backupKmqDatabase from "./scripts/backup-kmq-database";
import cluster from "cluster";
import dbContext from "./database_context";
import ejs from "ejs";
import fastify from "fastify";
import fastifyView from "@fastify/view";
import os from "os";
import path from "path";
import schedule from "node-schedule";
import storeDailyStats from "./scripts/store-daily-stats";
import type { Options, Stats } from "eris-fleet";

const exec = util.promisify(cp.exec);

const logger = getInternalLogger();

config({ path: path.resolve(__dirname, "../.env") });

enum HealthIndicator {
    HEALTHY = 0,
    WARNING = 1,
    UNHEALTHY = 2,
}

interface ClusterData {
    id: number;
    ram: string;
    apiLatency: string;
    uptime: string;
    version: string;
    voiceConnections: number;
    activeGameSessions: number;
    activePlayers: number;
    shardData: Array<ShardData>;
}

interface ShardData {
    latency: string;
    status: string;
    members: string;
    id: number;
    guilds: string;
    healthIndicator: HealthIndicator;
}

const ERIS_INTENTS = Eris.Constants.Intents;
const options: Options = {
    whatToLog: {
        blacklist: ["stats_update"],
    },
    services: [
        {
            name: "kmq_service",
            path: path.join(
                __dirname,
                process.env.NODE_ENV === EnvType.DEV_TS_NODE
                    ? "./kmq_service.ts"
                    : "./kmq_service.js"
            ),
        },
    ],
<<<<<<< HEAD
    path: path.join(__dirname, "./kmq_worker.js"),
    token: process.env.BOT_TOKEN as string,
=======
    path: path.join(
        __dirname,
        process.env.NODE_ENV === EnvType.DEV_TS_NODE
            ? "./kmq_worker.ts"
            : "./kmq_worker.js"
    ),
    token: process.env.BOT_TOKEN,
>>>>>>> c691e000
    clientOptions: {
        disableEvents: {
            CHANNEL_PINS_UPDATE: true,
            MESSAGE_UPDATE: true,
            MESSAGE_DELETE: true,
            MESSAGE_DELETE_BULK: true,
            MESSAGE_REACTION_REMOVE: true,
            MESSAGE_REACTION_REMOVE_ALL: true,
            MESSAGE_REACTION_REMOVE_EMOJI: true,
            GUILD_BAN_ADD: true,
            GUILD_BAN_REMOVE: true,
            TYPING_START: true,
        },
        restMode: true,
        maxShards: "auto" as const,
        messageLimit: 0,
        intents:
            ERIS_INTENTS.guilds ^
            ERIS_INTENTS.guildVoiceStates ^
            ERIS_INTENTS.guildMessages ^
            ERIS_INTENTS.guildMessageReactions,
    },
    fetchTimeout: 5000,
    customClient: KmqClient,
    guildsPerShard: process.env.GUILDS_PER_SHARD
        ? parseInt(process.env.GUILDS_PER_SHARD as string, 10)
        : 2000,
    useCentralRequestHandler: true,
    softKillNotificationPeriod: 3 * 60 * 1000,
};

function registerGlobalIntervals(fleet: Fleet): void {
    // every sunday at 1am UTC => 8pm saturday EST
    schedule.scheduleJob("0 1 * * 0", async () => {
        if (process.env.NODE_ENV !== EnvType.PROD) return;
        logger.info("Backing up kmq database");
        await backupKmqDatabase();
    });

    // everyday at 12am UTC => 7pm EST
    schedule.scheduleJob("0 0 * * *", async () => {
        if (await isPrimaryInstance()) {
            logger.info("Saving daily stats");
            storeDailyStats(fleet.stats?.guilds as number);
        }
    });

    // every minute
    schedule.scheduleJob("* * * * *", async () => {
        if (await isPrimaryInstance()) {
            await dbContext.kmq("system_stats").insert({
                stat_name: "request_latency",
                stat_value: fleet.eris.requestHandler.latencyRef.latency,
                date: new Date(),
            });
        }
    });

    // as defined in DAISUKI_SEED_CRON_JOB
    schedule.scheduleJob(
        process.env.DAISUKI_SEED_CRON_JOB ?? "15 3,15 * * *",
        async () => {
            if (process.env.NODE_ENV !== EnvType.PROD) return;
            if (!(await isPrimaryInstance()) || (await shouldSkipSeed())) {
                logger.info("Skipping scheduled Daisuki database seed");
                return;
            }

            logger.info("Performing regularly scheduled Daisuki database seed");

            try {
                await seedAndDownloadNewSongs(dbContext);
            } catch (e) {
                await sendDebugAlertWebhook(
                    "Download and seed failure",
                    e.toString(),
                    EMBED_ERROR_COLOR,
                    KmqImages.NOT_IMPRESSED
                );
            }
        }
    );
}

function registerProcessEvents(fleet: Fleet): void {
    process.on("unhandledRejection", (err: Error) => {
        logger.error(
            `Admiral Unhandled Rejection | Name: ${err.name}. Reason: ${err.message}. Trace: ${err.stack}}`
        );
    });

    process.on("uncaughtException", (err: Error) => {
        logger.error(
            `Admiral Uncaught Exception | Name: ${err.name}. Reason: ${err.message}. Trace: ${err.stack}}`
        );
    });

    process.on("SIGINT", () => {
        logger.info("Received SIGINT. Shutting down");
        fleet.totalShutdown(true);
    });
}

/**
 * @param fleet - The fleet instance
 * Starts web server
 * */
async function startWebServer(fleet: Fleet): Promise<void> {
    const httpServer = fastify({});
    httpServer.register(fastifyView, {
        engine: {
            ejs,
        },
    });

    httpServer.post("/announce-restart", {}, async (request, reply) => {
        if (request.ip !== "127.0.0.1") {
            logger.error("Announce restart attempted by non-allowed IP");
            reply.code(401).send();
            return;
        }

        const isSoftRestart = (request.body as any)["soft"] ? 1 : 0;

        if (isSoftRestart) {
            logger.info("Soft restart initiated");
            await exec("npx tsc");
            fleet.restartAllClusters(false);
        }

        const restartMinutes = (request.body as any)[
            "restartMinutes"
        ] as number;

        await fleet.ipc.allClustersCommand(
            `announce_restart|${isSoftRestart}|${restartMinutes}`
        );
        reply.code(200).send();
    });

    httpServer.post("/clear-restart", {}, async (request, reply) => {
        if (request.ip !== "127.0.0.1") {
            logger.error("Clear restart attempted by non-allowed IP");
            reply.code(401).send();
            return;
        }

        await fleet.ipc.allClustersCommand("clear_restart");
        reply.code(200).send();
    });

    httpServer.post("/voted", {}, async (request, reply) => {
        const requestAuthorizationToken = request.headers["authorization"];
        if (requestAuthorizationToken !== process.env.TOP_GG_WEBHOOK_AUTH) {
            logger.warn(
                "Webhook received with non-matching authorization token"
            );
            reply.code(401).send();
            return;
        }

        const userID = (request.body as any)["user"] as string;
        await userVoted(userID);
        reply.code(200).send();
    });

    // example: curl -X POST 127.0.0.1:5858/eval-central-request-handler  -H "Content-Type: text/plain" -d 'this.ratelimits
    httpServer.post(
        "/eval-central-request-handler",
        {},
        async (request, reply) => {
            if (request.ip !== "127.0.0.1") {
                logger.error("Clear restart attempted by non-allowed IP");
                reply.code(401).send();
                return;
            }

            const query = request.body as string;

            // eslint-disable-next-line @typescript-eslint/no-unused-vars
            const evalFunc = function executeEval(command: string) {
                try {
                    // eslint-disable-next-line no-eval
                    const result = eval(command);
                    reply.code(200).send({ result });
                } catch (e) {
                    reply.code(400).send(`Error: ${e.message}`);
                }
            }.call(fleet.eris.requestHandler, query);
        }
    );

    httpServer.get("/status", async (request, reply) => {
        if (fleet.stats?.guilds === 0) {
            return "KMQ is still starting up. Check back in a few minutes!";
        }

        let gameplayStats: Map<number, any>;
        let fleetStats: Stats;
        let workerVersions: Map<Number, string>;
        try {
            gameplayStats = (await fleet.ipc.allClustersCommand(
                "game_session_stats",
                true
            )) as Map<number, any>;

            workerVersions = (await fleet.ipc.allClustersCommand(
                "worker_version",
                true
            )) as Map<number, any>;

            fleetStats = await fleet.collectStats();
        } catch (e) {
            logger.error(`Error fetching stats for status page. err = ${e}`);
            return "Couldn't retrieve status information. Please try again later.";
        }

        const clusterData: Array<ClusterData> = [];
        for (let i = 0; i < fleetStats.clusters.length; i++) {
            const fleetCluster = fleetStats.clusters[i];
            const shardData: Array<ShardData> = fleetCluster.shards.map(
                (rawShardData) => {
                    let healthIndicator: HealthIndicator;
                    if (rawShardData.ready === false)
                        healthIndicator = HealthIndicator.UNHEALTHY;
                    else if (rawShardData.latency > 300)
                        healthIndicator = HealthIndicator.WARNING;
                    else healthIndicator = HealthIndicator.HEALTHY;
                    return {
                        latency: rawShardData.latency.toString() ?? "?",
                        status: rawShardData.status,
                        members: rawShardData.members.toLocaleString(),
                        id: rawShardData.id,
                        guilds: rawShardData.guilds.toLocaleString(),
                        healthIndicator,
                    };
                }
            );

            clusterData.push({
                id: fleetCluster.id,
                ram: Math.ceil(fleetCluster.ram).toLocaleString(),
                apiLatency: _.mean(
                    fleetCluster.shards.map((x) => x.latency)
                ).toLocaleString(),
                uptime: standardDateFormat(
                    new Date(Date.now() - fleetCluster.uptime)
                ),
                version: workerVersions.get(i) as string,
                voiceConnections: fleetCluster.voice,
                activeGameSessions: gameplayStats.get(i).activeGameSessions,
                activePlayers: gameplayStats.get(i).activePlayers,
                shardData,
            });
        }

        const databaseLatency = await measureExecutionTime(
            dbContext.kmq.raw("SELECT 1;")
        );

        let databaseLatencyHealthIndicator: HealthIndicator;
        if (databaseLatency < 10)
            databaseLatencyHealthIndicator = HealthIndicator.HEALTHY;
        else if (databaseLatency < 50)
            databaseLatencyHealthIndicator = HealthIndicator.WARNING;
        else databaseLatencyHealthIndicator = HealthIndicator.UNHEALTHY;

        const requestLatency =
            fleetStats.centralRequestHandlerLatencyRef?.latency ?? -1;

        let requestLatencyHealthIndicator: HealthIndicator;
        if (requestLatency < 500)
            requestLatencyHealthIndicator = HealthIndicator.HEALTHY;
        else if (requestLatency < 1000)
            requestLatencyHealthIndicator = HealthIndicator.WARNING;
        else requestLatencyHealthIndicator = HealthIndicator.UNHEALTHY;

        const loadAvg = os.loadavg();
        const cpuCount = os.cpus().length;
        let loadAvgHealthIndicator: HealthIndicator;
        if (loadAvg.some((x) => x > cpuCount))
            loadAvgHealthIndicator = HealthIndicator.UNHEALTHY;
        else if (loadAvg.some((x) => x > cpuCount / 2))
            loadAvgHealthIndicator = HealthIndicator.WARNING;
        else loadAvgHealthIndicator = HealthIndicator.HEALTHY;

        const overallStatsData = {
            requestLatency: {
                latency: requestLatency,
                healthIndicator: requestLatencyHealthIndicator,
            },
            databaseLatency: {
                latency: databaseLatency.toFixed(0),
                healthIndicator: databaseLatencyHealthIndicator,
            },
            loadAverage: {
                loadAverage: loadAvg.map((x) => x.toFixed(2)).join(", "),
                healthIndicator: loadAvgHealthIndicator,
            },
            cachedUsers: fleetStats.users.toLocaleString(),
            totalMembers: fleetStats.members.toLocaleString(),
            totalVoiceConnections: fleetStats.voice,
            totalRAM: Math.ceil(fleetStats.totalRam).toLocaleString(),
            lastUpdated: new Date(),
            shardCount: fleetStats.shardCount,
            totalActiveGameSessions: clusterData.reduce(
                (x, y) => x + y.activeGameSessions,
                0
            ),
            totalActivePlayers: clusterData.reduce(
                (x, y) => x + y.activePlayers,
                0
            ),
        };

        return reply.view("../templates/index.ejs", {
            clusterData,
            overallStatsData,
        });
    });

    try {
        if (!process.env.WEB_SERVER_PORT) {
            logger.warn(
                "WEB_SERVER_PORT not specified, not starting web server"
            );
        } else {
            await httpServer.listen({
                host: "0.0.0.0",
                port: parseInt(process.env.WEB_SERVER_PORT, 10),
            });
        }
    } catch (err) {
        logger.error(`Erroring starting HTTP server: ${err}`);
    }
}

(async () => {
    let fleet: Fleet;
    try {
        fleet = new Fleet(options);
    } catch (e) {
        logger.error(`Unable to start fleet. Error = ${e}`);
        process.exit(1);
    }

    if (cluster.isPrimary) {
        fleet.on("log", (m) => logger.info(m));
        fleet.on("debug", (m) => logger.debug(m));
        fleet.eris.on("debug", (m) => logger.debug(m));
        fleet.on("warn", (m) => {
            if (
                IGNORED_WARNING_SUBSTRINGS.some((warningSubstring) => {
                    if (m instanceof Error) {
                        return m.message.includes(warningSubstring);
                    }

                    return m.includes(warningSubstring);
                })
            ) {
                return;
            }

            logger.warn(m);
        });
        fleet.on("error", (m) => logger.error(m));
        fleet.on("abort", () => {
            logger.error("Cluster manager received abort...");
            process.exit(1);
        });

        fleet.on("ready", async () => {
            logger.info("All shards have connected.");
            await sendDebugAlertWebhook(
                "Bot started successfully",
                "Shards have connected!",
                EMBED_SUCCESS_COLOR,
                KmqImages.HAPPY
            );
        });

        if (process.env.NODE_ENV === EnvType.CI) return;
        logger.info("Starting web servers...");
        await startWebServer(fleet);

        logger.info("Registering process event handlers...");
        registerProcessEvents(fleet);

        logger.info("Clearing existing restart notifications...");
        clearRestartNotification();

        logger.info("Registering global intervals");
        registerGlobalIntervals(fleet);
    }
})();<|MERGE_RESOLUTION|>--- conflicted
+++ resolved
@@ -84,18 +84,13 @@
             ),
         },
     ],
-<<<<<<< HEAD
-    path: path.join(__dirname, "./kmq_worker.js"),
-    token: process.env.BOT_TOKEN as string,
-=======
     path: path.join(
         __dirname,
         process.env.NODE_ENV === EnvType.DEV_TS_NODE
             ? "./kmq_worker.ts"
             : "./kmq_worker.js"
     ),
-    token: process.env.BOT_TOKEN,
->>>>>>> c691e000
+    token: process.env.BOT_TOKEN as string,
     clientOptions: {
         disableEvents: {
             CHANNEL_PINS_UPDATE: true,
