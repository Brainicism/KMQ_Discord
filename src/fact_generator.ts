--- conflicted
+++ resolved
@@ -207,47 +207,6 @@
     );
 }
 
-<<<<<<< HEAD
-async function recentMilestone(lng: LocaleType): Promise<string[]> {
-    const twoWeeksPriorDate = new Date();
-    twoWeeksPriorDate.setDate(twoWeeksPriorDate.getDate() - 14);
-    const result = await dbContext
-        .kpopVideos("app_kpop_miles")
-        .select([
-            "app_kpop_miles.mvalue as milestone_views",
-            "app_kpop.name as song_name",
-            "app_kpop_group.name as artist_name",
-            "app_kpop.vlink as link",
-        ])
-        .where("date", ">", twoWeeksPriorDate)
-        .join("app_kpop", function join() {
-            this.on("app_kpop.id", "=", "app_kpop_miles.id_mv");
-        })
-        .join("app_kpop_group", function join() {
-            this.on("app_kpop.id_artist", "=", "app_kpop_group.id");
-        });
-
-    if (result.length === 0) {
-        logger.warn("recentMilestone generated no facts");
-        return [];
-    }
-
-    return result.map((x) =>
-        i18n.internalLocalizer.t("fact.fun.mvViewMilestone", {
-            hyperlink: generateSongArtistHyperlink(
-                lng,
-                x["song_name"],
-                x["artist_name"],
-                x["link"]
-            ),
-            views: friendlyFormattedNumber(x["milestone_views"]),
-            lng,
-        })
-    );
-}
-
-=======
->>>>>>> f0040106
 async function recentMusicShowWin(lng: LocaleType): Promise<string[]> {
     const twoWeeksPriorDate = new Date();
     twoWeeksPriorDate.setDate(twoWeeksPriorDate.getDate() - 7);
