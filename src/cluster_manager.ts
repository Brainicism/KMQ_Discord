import { isMaster } from "cluster";
import { config } from "dotenv";
import path from "path";
import { Fleet, Options } from "eris-fleet";
import fs from "fs";
import Eris from "eris";
import schedule from "node-schedule";
import { getInternalLogger } from "./logger";
import { clearClusterActivityStats, clearRestartNotification, startWebServer } from "./helpers/management_utils";
import storeDailyStats from "./scripts/store-daily-stats";
import dbContext from "./database_context";
import { reloadFactCache } from "./fact_generator";
import { EnvType } from "./types";
import { seedAndDownloadNewSongs } from "./seed/seed_db";
import { EMBED_ERROR_COLOR, EMBED_SUCCESS_COLOR, sendDebugAlertWebhook } from "./helpers/discord_utils";
import { KmqImages } from "./constants";
import KmqClient from "./kmq_client";
import backupKmqDatabase from "./scripts/backup-kmq-database";
<<<<<<< HEAD
import updatePremiumUsers from "./helpers/patreon_manager";
=======
import LeaderboardCommand, { LeaderboardDuration } from "./commands/game_commands/leaderboard";
>>>>>>> 410250e8

const logger = getInternalLogger();

config({ path: path.resolve(__dirname, "../.env") });
const ERIS_INTENTS = Eris.Constants.Intents;
const options: Options = {
    whatToLog: {
        blacklist: ["stats_update"],
    },
    path: path.join(__dirname, "./kmq.js"),
    token: process.env.BOT_TOKEN,
    clientOptions: {
        disableEvents: {
            GUILD_ROLE_DELETE: true,
            CHANNEL_PINS_UPDATE: true,
            MESSAGE_UPDATE: true,
            MESSAGE_DELETE: true,
            MESSAGE_DELETE_BULK: true,
            MESSAGE_REACTION_REMOVE: true,
            MESSAGE_REACTION_REMOVE_ALL: true,
            MESSAGE_REACTION_REMOVE_EMOJI: true,
            GUILD_BAN_ADD: true,
            GUILD_BAN_REMOVE: true,
            TYPING_START: true,
        },
        restMode: true,
        maxShards: "auto" as const,
        messageLimit: 0,
        intents: ERIS_INTENTS.guilds ^ ERIS_INTENTS.guildVoiceStates ^ ERIS_INTENTS.guildMessages ^ ERIS_INTENTS.guildMessageReactions,
    },
    customClient: KmqClient,
    useCentralRequestHandler: true,
};

function registerGlobalIntervals(fleet: Fleet) {
    // every first of the month at 12am UTC => 7pm EST
    schedule.scheduleJob("0 0 1 * *", async () => {
        LeaderboardCommand.sendDebugLeaderboard(LeaderboardDuration.MONTHLY);
    });

    // every sunday at 1am UTC => 8pm saturday EST
    schedule.scheduleJob("0 1 * * 0", async () => {
        if (process.env.NODE_ENV !== EnvType.PROD) return;
        logger.info("Backing up kmq database");
        await backupKmqDatabase();
    });

    // every sunday at 12am UTC => saturday 7pm EST
    schedule.scheduleJob("0 0 * * SUN", async () => {
        LeaderboardCommand.sendDebugLeaderboard(LeaderboardDuration.WEEKLY);
    });

    // everyday at 12am UTC => 7pm EST
    schedule.scheduleJob("0 0 * * *", async () => {
        LeaderboardCommand.sendDebugLeaderboard(LeaderboardDuration.DAILY);
        storeDailyStats(fleet.stats?.guilds);
        reloadFactCache();
    });

    // every hour
    schedule.scheduleJob("15 * * * *", async () => {
        if (process.env.NODE_ENV !== EnvType.PROD) return;
        logger.info("Performing regularly scheduled Daisuki database seed");
        const overrideFileExists = fs.existsSync(path.join(__dirname, "../../data/skip_seed"));
        if (overrideFileExists) {
            return;
        }

        try {
            await seedAndDownloadNewSongs(dbContext);
        } catch (e) {
            sendDebugAlertWebhook("Download and seed failure", e.toString(), EMBED_ERROR_COLOR, KmqImages.NOT_IMPRESSED);
        }
    });

    // every minute
    schedule.scheduleJob("* * * * *", async () => {
        await dbContext.kmq("system_stats")
            .insert({
                stat_name: "request_latency",
                stat_value: fleet.eris.requestHandler.latencyRef.latency,
                date: new Date(),
            });
    });
<<<<<<< HEAD

    // every sunday at 1am UTC => 8pm saturday EST
    schedule.scheduleJob("0 1 * * 0", async () => {
        if (process.env.NODE_ENV !== EnvType.PROD) return;
        logger.info("Backing up kmq database");
        await backupKmqDatabase();
    });

    if (process.env.PATREON_CREATOR_ACCESS_TOKEN && process.env.PATREON_CAMPAIGN_ID) {
        schedule.scheduleJob("*/5 * * * *", async () => {
            updatePremiumUsers();
        });
    }
=======
>>>>>>> 410250e8
}

function registerProcessEvents(fleet: Fleet) {
    process.on("unhandledRejection", (error: Error) => {
        logger.error(`Admiral Unhandled Rejection at: Reason: ${error.message}. Trace: ${error.stack}`);
    });

    process.on("uncaughtException", (err: Error) => {
        logger.error(`Admiral Uncaught Exception. Reason: ${err}. Trace: ${err.stack}`);
    });

    process.on("SIGINT", () => {
        logger.info("Received SIGINT. Shutting down");
        fleet.totalShutdown(false);
    });
}

(async () => {
    let fleet: Fleet;
    try {
        fleet = new Fleet(options);
    } catch (e) {
        logger.error(`Unable to start fleet. Error = ${e}`);
        process.exit(1);
    }

    if (isMaster) {
        fleet.on("log", (m) => logger.info(m));
        fleet.on("debug", (m) => logger.debug(m));
        fleet.eris.on("debug", (m) => logger.debug(m));
        fleet.on("warn", (m) => logger.warn(m));
        fleet.on("error", (m) => logger.error(m));
        fleet.on("abort", () => {
            logger.error("Cluster manager received abort...");
            process.exit(1);
        });

        fleet.on("ready", () => {
            logger.info("All shards have connected.");
            sendDebugAlertWebhook("Bot started successfully", "Shards have connected!", EMBED_SUCCESS_COLOR, KmqImages.HAPPY);
        });

        if (process.env.NODE_ENV === EnvType.CI) return;
        logger.info("Starting web servers...");
        await startWebServer();

        logger.info("Registering process event handlers...");
        registerProcessEvents(fleet);

        logger.info("Clearing existing restart notifications...");
        await clearRestartNotification();
        await clearClusterActivityStats();

        logger.info("Registering global intervals");
        registerGlobalIntervals(fleet);
    }
})();<|MERGE_RESOLUTION|>--- conflicted
+++ resolved
@@ -16,11 +16,8 @@
 import { KmqImages } from "./constants";
 import KmqClient from "./kmq_client";
 import backupKmqDatabase from "./scripts/backup-kmq-database";
-<<<<<<< HEAD
 import updatePremiumUsers from "./helpers/patreon_manager";
-=======
 import LeaderboardCommand, { LeaderboardDuration } from "./commands/game_commands/leaderboard";
->>>>>>> 410250e8
 
 const logger = getInternalLogger();
 
@@ -96,6 +93,12 @@
         }
     });
 
+    // every 5 minutes
+    schedule.scheduleJob("*/5 * * * *", async () => {
+        if (!process.env.PATREON_CREATOR_ACCESS_TOKEN || !process.env.PATREON_CAMPAIGN_ID) return;
+        updatePremiumUsers();
+    });
+
     // every minute
     schedule.scheduleJob("* * * * *", async () => {
         await dbContext.kmq("system_stats")
@@ -105,22 +108,6 @@
                 date: new Date(),
             });
     });
-<<<<<<< HEAD
-
-    // every sunday at 1am UTC => 8pm saturday EST
-    schedule.scheduleJob("0 1 * * 0", async () => {
-        if (process.env.NODE_ENV !== EnvType.PROD) return;
-        logger.info("Backing up kmq database");
-        await backupKmqDatabase();
-    });
-
-    if (process.env.PATREON_CREATOR_ACCESS_TOKEN && process.env.PATREON_CAMPAIGN_ID) {
-        schedule.scheduleJob("*/5 * * * *", async () => {
-            updatePremiumUsers();
-        });
-    }
-=======
->>>>>>> 410250e8
 }
 
 function registerProcessEvents(fleet: Fleet) {
