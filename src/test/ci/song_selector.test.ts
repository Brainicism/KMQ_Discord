/* eslint-disable no-await-in-loop */
import {
    FOREIGN_LANGUAGE_TAGS,
    LAST_PLAYED_SONG_QUEUE_SIZE,
} from "../../constants";
import { getMatchingGroupNames } from "../../helpers/game_utils";
import ArtistType from "../../enums/option_types/artist_type";
import Gender from "../../enums/option_types/gender";
import GuildPreference from "../../structures/guild_preference";
import LanguageType from "../../enums/option_types/language_type";
import OstPreference from "../../enums/option_types/ost_preference";
import ReleaseType from "../../enums/option_types/release_type";
import ShuffleType from "../../enums/option_types/shuffle_type";
import SongSelector from "../../structures/song_selector";
import SubunitsPreference from "../../enums/option_types/subunit_preference";
import _ from "lodash";
import assert from "assert";
import sinon from "sinon";
import type QueriedSong from "../../interfaces/queried_song";

async function getMockGuildPreference(): Promise<GuildPreference> {
    const guildPreference = new GuildPreference("test");
    sinon.stub(guildPreference, "updateGuildPreferences");
    await guildPreference.setSubunitPreference(SubunitsPreference.EXCLUDE);
    await guildPreference.setLimit(0, 99999);
    await guildPreference.setOstPreference(OstPreference.INCLUDE);
    await guildPreference.setReleaseType(ReleaseType.ALL);
    return guildPreference;
}

describe("song selector", () => {
    let guildPreference: GuildPreference;
    beforeEach(async () => {
        guildPreference = await getMockGuildPreference();
    });

    describe("getFilteredSongList", () => {
        describe("gender game option", () => {
            describe("single-select gender", () => {
                it("should only return the songs matching the specified gender", async () => {
                    for (const gender of [
                        Gender.MALE,
                        Gender.FEMALE,
                        Gender.COED,
                    ]) {
                        await guildPreference.setGender([gender]);
                        const { songs } =
                            await SongSelector.getFilteredSongList(
                                guildPreference,
                                true
                            );

                        assert.strictEqual(
                            Array.from(songs).every(
                                (song) => song.members === gender
                            ),
                            true,
                            `Gender query (${gender}) does not match with actual gender count`
                        );
                    }
                });
            });

            describe("multi-select gender", () => {
                it("should only return the songs matching the specified genders", async () => {
                    const genderSetting = [Gender.MALE, Gender.FEMALE];
                    await guildPreference.setGender(genderSetting);
                    const { songs } = await SongSelector.getFilteredSongList(
                        guildPreference,
                        true
                    );

                    assert.strictEqual(
                        Array.from(songs).every((song) =>
                            [Gender.MALE, Gender.FEMALE].includes(song.members)
                        ),
                        true
                    );
                });
            });
        });

        describe("groups", () => {
            beforeEach(async () => {
                await guildPreference.setGender([Gender.ALTERNATING]);
            });

            describe("single-selected group", () => {
                it("should only return the songs matching the specified group", async () => {
                    const selectedArtist = { id: 208, name: "Twice" };
                    await guildPreference.setGroups([selectedArtist]);
                    const { songs } = await SongSelector.getFilteredSongList(
                        guildPreference,
                        true
                    );

                    assert.strictEqual(
                        Array.from(songs).every(
                            (song) => song.artistID === selectedArtist.id
                        ),
                        true
                    );
                });
            });

            describe("multi-selected groups", () => {
                it("should only return the songs matching the specified groups", async () => {
                    const selectedArtists = [
                        { id: 208, name: "Twice" },
                        { id: 40, name: "BTS" },
                        { id: 61, name: "EXO" },
                    ];

                    await guildPreference.setGroups(selectedArtists);
                    const { songs } = await SongSelector.getFilteredSongList(
                        guildPreference,
                        true
                    );

                    assert.strictEqual(
                        Array.from(songs).every((song) =>
                            selectedArtists
                                .map((x) => x.id)
                                .includes(song.artistID)
                        ),
                        true
                    );
                });
            });
        });

        describe("includes", () => {
            const includedArtists = [
                { id: 208, name: "Twice" },
                { id: 40, name: "BTS" },
                { id: 61, name: "EXO" },
            ];

            describe("female gender, include 2 male groups", () => {
                it("should only return the songs matching the specified gender, and the explicitly included artists", async () => {
                    await guildPreference.setGender([Gender.FEMALE]);
                    await guildPreference.setIncludes(includedArtists);
                    const { songs } = await SongSelector.getFilteredSongList(
                        guildPreference,
                        true
                    );

                    assert.strictEqual(
                        Array.from(songs).every(
                            (song) =>
                                song.members === Gender.FEMALE ||
                                includedArtists
                                    .map((x) => x.id)
                                    .includes(song.artistID)
                        ),
                        true
                    );
                });
            });
        });

        describe("excludes", () => {
            const excludeArtists = [
                { id: 208, name: "Twice" },
                { id: 31, name: "Blackpink" },
            ];

            describe("female gender, exclude 2 female groups", () => {
                it("should only return the songs matching the specified gender, explicitly excluding excluded artists ", async () => {
                    await guildPreference.setGender([Gender.FEMALE]);
                    await guildPreference.setExcludes(excludeArtists);
                    const { songs } = await SongSelector.getFilteredSongList(
                        guildPreference,
                        true
                    );

                    assert.strictEqual(
                        Array.from(songs).every(
                            (song) =>
                                song.members === Gender.FEMALE &&
                                excludeArtists
                                    .map((x) => x.id)
                                    .every((x) => x !== song.artistID)
                        ),
                        true
                    );
                });
            });
        });

        describe("artist type", () => {
            describe("soloists", () => {
                it("should only return the songs by soloists", async () => {
                    await guildPreference.setArtistType(ArtistType.SOLOIST);
                    const { songs } = await SongSelector.getFilteredSongList(
                        guildPreference,
                        true
                    );

                    assert.strictEqual(
                        Array.from(songs).every((song) => song.isSolo === "y"),
                        true
                    );
                });
            });

            describe("groups", () => {
                it("should only return the songs by groups", async () => {
                    await guildPreference.setArtistType(ArtistType.GROUP);
                    const { songs } = await SongSelector.getFilteredSongList(
                        guildPreference,
                        true
                    );

                    assert.strictEqual(
                        Array.from(songs).every((song) => song.isSolo === "n"),
                        true
                    );
                });
            });
        });

        describe("cutoff", () => {
            describe("songs in or after 2016", () => {
                it("should only return the songs published in or after 2016", async () => {
                    await guildPreference.setBeginningCutoffYear(2016);
                    const { songs } = await SongSelector.getFilteredSongList(
                        guildPreference,
                        true
                    );

                    assert.strictEqual(
                        Array.from(songs).every(
                            (song) => song.publishDate >= new Date("2016-01-01")
                        ),
                        true
                    );
                });
            });

            describe("songs in or before 2015", () => {
                it("should only return the songs published in or before 2015", async () => {
                    await guildPreference.setEndCutoffYear(2015);
                    const { songs } = await SongSelector.getFilteredSongList(
                        guildPreference,
                        true
                    );

                    assert.strictEqual(
                        Array.from(songs).every(
                            (song) => song.publishDate < new Date("2016-01-01")
                        ),
                        true
                    );
                });
            });

            describe("songs between 2008 and 2018", () => {
                it("should only return the songs published between 2008 and 2018", async () => {
                    await guildPreference.setBeginningCutoffYear(2008);
                    await guildPreference.setEndCutoffYear(2018);
                    const { songs } = await SongSelector.getFilteredSongList(
                        guildPreference,
                        true
                    );

                    assert.strictEqual(
                        Array.from(songs).every(
                            (song) =>
                                song.publishDate >= new Date("2008-01-01") &&
                                song.publishDate < new Date("2019-01-01")
                        ),
                        true
                    );
                });
            });

            describe("songs in 2017", () => {
                it("sshould only return the songs published in 2017", async () => {
                    await guildPreference.setBeginningCutoffYear(2017);
                    await guildPreference.setEndCutoffYear(2017);
                    const { songs } = await SongSelector.getFilteredSongList(
                        guildPreference,
                        true
                    );

                    assert.strictEqual(
                        Array.from(songs).every(
                            (song) =>
                                song.publishDate >= new Date("2017-01-01") &&
                                song.publishDate < new Date("2018-01-01")
                        ),
                        true
                    );
                });
            });
        });

        describe("shuffle mode song weights", () => {
            beforeEach(async () => {
                await guildPreference.setLimit(0, 100);
            });

            describe("random shuffle mode", () => {
                it("should have all songs with equal weight", async () => {
                    const { songs } = await SongSelector.getFilteredSongList(
                        guildPreference,
                        true
                    );

                    assert.ok(
                        Array.from(songs).every(
                            (song) => song.selectionWeight === 1
                        )
                    );
                });
            });

            describe("weighted shuffle mode", () => {
                describe("weighted easy", () => {
                    it("should have decreasing weight values", async () => {
                        await guildPreference.setShuffleType(
                            ShuffleType.WEIGHTED_EASY
                        );
                        const { songs } =
                            await SongSelector.getFilteredSongList(
                                guildPreference,
                                true
                            );

                        const songsArray = Array.from(songs);
                        assert.ok(
                            songsArray[0].selectionWeight >
                                songsArray[songsArray.length - 1]
                                    .selectionWeight
                        );

                        for (let i = 1; i < songsArray.length - 1; i++) {
                            assert.ok(
                                songsArray[i - 1].selectionWeight >=
                                    songsArray[i].selectionWeight
                            );
                        }
                    });
                });

                describe("weighted hard", () => {
                    it("should have increasing weight values", async () => {
                        await guildPreference.setShuffleType(
                            ShuffleType.WEIGHTED_HARD
                        );
                        const { songs } =
                            await SongSelector.getFilteredSongList(
                                guildPreference,
                                true
                            );

                        const songsArray = Array.from(songs);
                        assert.ok(
                            songsArray[0].selectionWeight <
                                songsArray[songsArray.length - 1]
                                    .selectionWeight
                        );

                        for (let i = 1; i < songsArray.length - 1; i++) {
                            assert.ok(
                                songsArray[i - 1].selectionWeight <=
                                    songsArray[i].selectionWeight
                            );
                        }
                    });
                });
            });
        });

        describe("subunits", () => {
            const artists = [{ id: 16, name: "AOA" }];

            describe("exclude subunits", () => {
                it("should only return the songs by the specified group, excluding subunits", async () => {
                    await guildPreference.setGroups(artists);
                    await guildPreference.setSubunitPreference(
                        SubunitsPreference.EXCLUDE
                    );
                    const { songs } = await SongSelector.getFilteredSongList(
                        guildPreference,
                        true
                    );

                    assert.strictEqual(
                        Array.from(songs).every(
                            (song) => song.artistID === artists[0].id
                        ),
                        true
                    );
                });
            });

            describe("include subunits", () => {
                it("should only return the songs by the specified group, including subunits", async () => {
                    await guildPreference.setGroups(artists);
                    await guildPreference.setSubunitPreference(
                        SubunitsPreference.INCLUDE
                    );

                    const { songs } = await SongSelector.getFilteredSongList(
                        guildPreference,
                        true
                    );

                    const expectedSubunitIds = [17, 43, 105, 248];

                    // all songs must be one of the artist, or the subunit's
                    assert.strictEqual(
                        Array.from(songs).every((song) =>
                            [...expectedSubunitIds, artists[0].id].includes(
                                song.artistID
                            )
                        ),
                        true
                    );

                    // should have song from each one of the expected artists/subunits
                    assert.strictEqual(
                        new Set(Array.from(songs).map((song) => song.artistID))
                            .size ===
                            expectedSubunitIds.length + 1,
                        true
                    );
                });
            });

<<<<<<< HEAD
            describe("include subunits (and the subunit has a collab)", () => {
                it("should match the songs from the group, collabs of that group, and collabs of any subunits of that group", async () => {
                    const artistWithCollabingSubunit = {
                        name: "BIGBANG",
                        id: 28,
                    };

                    const subunitWithCollab = { name: "G-DRAGON", id: 68 };
                    const subunitCollabArtist = {
                        name: "G-DRAGON + TAEYANG",
                        id: 73,
                    };

                    const parentCollabArtist = {
                        name: "BIGBANG + 2NE1",
                        id: 29,
                    };

                    const expectedIds = [
                        artistWithCollabingSubunit.id,
                        subunitWithCollab.id,
                        subunitCollabArtist.id,
                        parentCollabArtist.id,
                    ];
=======
        describe("include subunits with shadowbanned artist", () => {
            it("should exclude the shadowbanned artist", async () => {
                await guildPreference.setGroups([
                    { id: 288, name: "Stray Kids" },
                ]);

                const shadowbannedArtists = [1177];

                await guildPreference.setSubunitPreference(
                    SubunitsPreference.INCLUDE
                );

                const { songs } = await SongSelector.getFilteredSongList(
                    guildPreference,
                    true,
                    shadowbannedArtists
                );

                // should not include shadow banned artist's songs
                assert.strictEqual(
                    Array.from(songs).every(
                        (song) => !shadowbannedArtists.includes(song.artistID)
                    ),
                    true
                );
            });
        });

        describe("include subunits (and the subunit has a collab)", () => {
            it("should match the songs from the group, collabs of that group, and collabs of any subunits of that group", async () => {
                const artistWithCollabingSubunit = { name: "BIGBANG", id: 28 };
                const subunitWithCollab = { name: "G-DRAGON", id: 68 };
                const subunitCollabArtist = {
                    name: "G-DRAGON + TAEYANG",
                    id: 73,
                };

                const parentCollabArtist = { name: "BIGBANG + 2NE1", id: 29 };

                const expectedIds = [
                    artistWithCollabingSubunit.id,
                    subunitWithCollab.id,
                    subunitCollabArtist.id,
                    parentCollabArtist.id,
                ];

                const { matchedGroups, unmatchedGroups } =
                    await getMatchingGroupNames([
                        artistWithCollabingSubunit.name,
                    ]);

                await guildPreference.setGroups(matchedGroups);
                await guildPreference.setSubunitPreference(
                    SubunitsPreference.INCLUDE
                );
>>>>>>> 7f878bf1

                    const { matchedGroups, unmatchedGroups } =
                        await getMatchingGroupNames([
                            artistWithCollabingSubunit.name,
                        ]);

                    await guildPreference.setGroups(matchedGroups);
                    await guildPreference.setSubunitPreference(
                        SubunitsPreference.INCLUDE
                    );

                    const { songs } = await SongSelector.getFilteredSongList(
                        guildPreference,
                        true
                    );

                    assert.strictEqual(unmatchedGroups.length, 0);

                    assert.strictEqual(
                        expectedIds.every((artistId) =>
                            Array.from(songs).some(
                                (song) => song.artistID === artistId
                            )
                        ),
                        true
                    );
                });
            });
        });

        describe("OSTs", () => {
            describe("exclude OSTs", () => {
                it("should only return songs, not including OSTs", async () => {
                    await guildPreference.setOstPreference(
                        OstPreference.EXCLUDE
                    );
                    const { songs } = await SongSelector.getFilteredSongList(
                        guildPreference,
                        true
                    );

                    assert.strictEqual(
                        Array.from(songs).every(
                            (song) => !song.tags.includes("o")
                        ),
                        true
                    );
                });
            });

            describe("include OSTs", () => {
                it("should only return songs including OSTs", async () => {
                    await guildPreference.setOstPreference(
                        OstPreference.INCLUDE
                    );
                    const { songs } = await SongSelector.getFilteredSongList(
                        guildPreference,
                        true
                    );

                    // should have both non osts and osts
                    assert.strictEqual(
                        Array.from(songs).filter((song) =>
                            song.tags.includes("o")
                        ).length > 0 &&
                            Array.from(songs).filter(
                                (song) => !song.tags.includes("o")
                            ).length > 0,
                        true
                    );
                });
            });

            describe("exclusive OSTs", () => {
                it("should only return songs which are exclusively OSTs", async () => {
                    await guildPreference.setOstPreference(
                        OstPreference.EXCLUSIVE
                    );
                    const { songs } = await SongSelector.getFilteredSongList(
                        guildPreference,
                        true
                    );

                    assert.strictEqual(
                        Array.from(songs).every((song) =>
                            song.tags.includes("o")
                        ),
                        true
                    );
                });
            });
        });

        describe("limit", () => {
            const limit = 17;
            beforeEach(async () => {
                await guildPreference.setGender([Gender.COED]);
            });

            describe("with limit", () => {
                it("should only return the top [x] number of songs", async () => {
                    const expectedSongCount = limit;
                    await guildPreference.setLimit(0, limit);
                    const { songs } = await SongSelector.getFilteredSongList(
                        guildPreference,
                        true
                    );

                    assert.strictEqual(songs.size, expectedSongCount);
                });
            });
        });

        describe("language", () => {
            describe("language is set to korean only", () => {
                it("should only return the korean songs", async () => {
                    await guildPreference.setLanguageType(LanguageType.KOREAN);
                    const { songs } = await SongSelector.getFilteredSongList(
                        guildPreference,
                        true
                    );

                    // there are no songs with language tags
                    assert.strictEqual(
                        Array.from(songs).every(
                            (song) =>
                                _.intersection(
                                    song.tags.split(""),
                                    FOREIGN_LANGUAGE_TAGS
                                ).length === 0
                        ),
                        true
                    );
                });
            });

            describe("language is set to all", () => {
                it("should return all songs regardless of language", async () => {
                    await guildPreference.setLanguageType(LanguageType.ALL);
                    const { songs } = await SongSelector.getFilteredSongList(
                        guildPreference,
                        true
                    );

                    // there is at least one song of each language
                    assert.strictEqual(
                        FOREIGN_LANGUAGE_TAGS.every((languageTag) =>
                            Array.from(songs).some((song) =>
                                song.tags.split("").includes(languageTag)
                            )
                        ),
                        true
                    );
                });
            });
        });

        describe("release type", () => {
            describe("release type is set to official only", () => {
                it("should return main music videos only", async () => {
                    await guildPreference.setReleaseType(ReleaseType.OFFICIAL);
                    const { songs } = await SongSelector.getFilteredSongList(
                        guildPreference,
                        true
                    );

                    assert.strictEqual(
                        Array.from(songs).every(
                            (song) => song.vtype === "main"
                        ),
                        true
                    );
                });
            });

            describe("release type is set to all", () => {
                it("should return music videos and audio-only", async () => {
                    await guildPreference.setReleaseType(ReleaseType.ALL);
                    const { songs } = await SongSelector.getFilteredSongList(
                        guildPreference,
                        true
                    );

                    assert.strictEqual(
                        Array.from(songs).filter(
                            (song) => song.vtype === "main"
                        ).length > 0 &&
                            Array.from(songs).filter(
                                (song) => song.vtype === "audio"
                            ).length > 0,
                        true
                    );
                });
            });
        });

        describe("force play", () => {
            describe("forced song exists", () => {
                it("should match that exact one song", async () => {
                    const songLink = "9bZkp7q19f0";
                    await guildPreference.setForcePlaySong(songLink);
                    const { songs } = await SongSelector.getFilteredSongList(
                        guildPreference,
                        true
                    );

                    assert.strictEqual(songs.size, 1);
                    assert.strictEqual([...songs][0].youtubeLink, songLink);
                });
            });

            describe("forced song does not exist", () => {
                it("should not match anything", async () => {
                    await guildPreference.setForcePlaySong(
                        "oppa gangnam style"
                    );
                    const { songs } = await SongSelector.getFilteredSongList(
                        guildPreference,
                        true
                    );

                    assert.strictEqual(songs.size, 0);
                });
            });
        });

        describe("premium", () => {
            describe("non-premium songs", () => {
                it("should only return non-premium songs", async () => {
                    const isPremium = false;
                    const { songs } = await SongSelector.getFilteredSongList(
                        guildPreference,
                        isPremium
                    );

                    assert.strictEqual(
                        Array.from(songs).every(
                            (song) =>
                                song.rank <=
                                Number(process.env.AUDIO_SONGS_PER_ARTIST)
                        ),
                        true
                    );
                });
            });

            describe("premium songs", () => {
                it("should return premium and non-premium songs", async () => {
                    const isPremium = true;
                    const { songs } = await SongSelector.getFilteredSongList(
                        guildPreference,
                        isPremium
                    );

                    assert.strictEqual(
                        Array.from(songs).every(
                            (song) =>
                                song.rank <=
                                Number(
                                    process.env.PREMIUM_AUDIO_SONGS_PER_ARTIST
                                )
                        ),
                        true
                    );
                });
            });
        });
    });

    describe("selectRandomSong", () => {
        describe("gender override", () => {
            beforeEach(async () => {
                await guildPreference.setGender([Gender.ALTERNATING]);
            });

            describe("override to female", () => {
                it("should only return female/coed songs", async () => {
                    const femaleOrCoedSongs = [];
                    const filteredSongs = (
                        await SongSelector.getFilteredSongList(
                            guildPreference,
                            true
                        )
                    ).songs;

                    for (let i = 0; i < 10; i++) {
                        femaleOrCoedSongs.push(
                            SongSelector.selectRandomSong(
                                filteredSongs,
                                new Set(
                                    femaleOrCoedSongs.map((x) => x.youtubeLink)
                                ),
                                Gender.FEMALE
                            )
                        );
                    }

                    assert.ok(
                        femaleOrCoedSongs.every((song) =>
                            [Gender.FEMALE, Gender.COED].includes(song.members)
                        )
                    );
                });
            });

            describe("override to male", () => {
                it("should only return male/coed songs", async () => {
                    const maleOrCoedSongs = [];
                    const filteredSongs = (
                        await SongSelector.getFilteredSongList(
                            guildPreference,
                            true
                        )
                    ).songs;

                    for (let i = 0; i < 10; i++) {
                        maleOrCoedSongs.push(
                            SongSelector.selectRandomSong(
                                filteredSongs,
                                new Set(
                                    maleOrCoedSongs.map((x) => x.youtubeLink)
                                ),
                                Gender.MALE
                            )
                        );
                    }

                    assert.ok(
                        maleOrCoedSongs.every((song) =>
                            [Gender.MALE, Gender.COED].includes(song.members)
                        )
                    );
                });
            });
        });

        describe("ignored songs", () => {
            describe("ignoring first 10 songs", () => {
                it("should return songs not including the ignored songs", async () => {
                    const numIgnored = 10;
                    await guildPreference.setLimit(0, 100);
                    const filteredSongs = (
                        await SongSelector.getFilteredSongList(
                            guildPreference,
                            true
                        )
                    ).songs;

                    const ignoredSongs = new Set(
                        Array.from(filteredSongs).slice(0, numIgnored)
                    );

                    const selectedSongs = [];
                    for (let i = 0; i < filteredSongs.size - numIgnored; i++) {
                        selectedSongs.push(
                            SongSelector.selectRandomSong(
                                filteredSongs,
                                new Set([...ignoredSongs, ...selectedSongs])
                            )
                        );
                    }

                    assert.strictEqual(
                        selectedSongs.length,
                        filteredSongs.size - numIgnored
                    );

                    assert.ok(
                        selectedSongs.every(
                            (song) => !ignoredSongs.has(song.youtubeLink)
                        )
                    );
                });
            });
        });
    });

    describe("queryRandomSong", () => {
        let songSelector: SongSelector;

        beforeEach(() => {
            songSelector = new SongSelector();
        });

        describe("normal case", () => {
            it("should return the random song", async () => {
                await songSelector.reloadSongs(guildPreference, true);
                const song = songSelector.queryRandomSong(guildPreference);
                assert(song);
            });
        });

        describe("selected song set smaller than last played history threshold", () => {
            it("should return null", async () => {
                await guildPreference.setLimit(0, 0);
                await songSelector.reloadSongs(guildPreference, true);
                const song = songSelector.queryRandomSong(guildPreference);
                assert.strictEqual(song, null);
            });
        });

        describe("unique shuffle mode", () => {
            it("should return the random song, and add it to the unique song history", async () => {
                await guildPreference.setShuffleType(ShuffleType.RANDOM);
                await songSelector.reloadSongs(guildPreference, true);
                const song = songSelector.queryRandomSong(guildPreference);
                assert(song);

                assert.strictEqual(songSelector.uniqueSongsPlayed.size, 1);
                assert.strictEqual(
                    [...songSelector.uniqueSongsPlayed][0],
                    song.youtubeLink
                );
            });
        });

        describe("popularity shuffle mode", () => {
            it("should have descending views", async () => {
                const limit = 100;
                await guildPreference.setShuffleType(ShuffleType.POPULARITY);
                await guildPreference.setLimit(0, limit);
                await songSelector.reloadSongs(guildPreference, true);

                const songs: Array<QueriedSong> = [];
                for (let i = 0; i < limit; i++) {
                    songs.push(songSelector.queryRandomSong(guildPreference));
                }

                for (let i = 1; i < songs.length - 1; i++) {
                    assert.ok(songs[i - 1].views > songs[i].views);
                }
            });
        });
    });

    describe("checkUniqueSongQueue", () => {
        let songSelector: SongSelector;
        const sandbox = sinon.createSandbox();
        let resetSpy: sinon.SinonSpy;

        beforeEach(() => {
            songSelector = new SongSelector();
            resetSpy = sandbox.spy(songSelector, "resetUniqueSongs");
        });

        afterEach(() => {
            sandbox.restore();
        });

        describe("random shuffle mode", () => {
            describe("selected songs doesn't change midway", () => {
                describe("not all songs have been played yet", () => {
                    it("should not reset the unique song queue", async () => {
                        const numberSongs = 5;
                        await guildPreference.setShuffleType(
                            ShuffleType.RANDOM
                        );
                        await guildPreference.setLimit(0, numberSongs);
                        await songSelector.reloadSongs(guildPreference, true);

                        // play all songs but one
                        for (let i = 0; i < numberSongs - 1; i++) {
                            assert(
                                songSelector.queryRandomSong(guildPreference)
                            );

                            assert.strictEqual(
                                songSelector.checkUniqueSongQueue(),
                                false
                            );
                        }

                        assert.strictEqual(resetSpy.called, false);
                    });
                });

                describe("all songs have been played", () => {
                    describe("limit greater than LAST_PLAYED_SONG_QUEUE_SIZE (Bug #1158)", () => {
                        it("should reset the unique song queue, queryRandomSong should not return null ", async () => {
                            const numberSongs = LAST_PLAYED_SONG_QUEUE_SIZE + 1;
                            await guildPreference.setShuffleType(
                                ShuffleType.RANDOM
                            );
                            await guildPreference.setLimit(0, numberSongs);
                            await songSelector.reloadSongs(
                                guildPreference,
                                true
                            );

                            // play all songs
                            for (let i = 0; i < numberSongs; i++) {
                                assert(
                                    songSelector.queryRandomSong(
                                        guildPreference
                                    )
                                );
                            }

                            assert.strictEqual(resetSpy.called, false);

                            assert.strictEqual(
                                songSelector.checkUniqueSongQueue(),
                                true
                            );

                            assert.strictEqual(resetSpy.called, true);
                            // play the first song after reset
                            assert(
                                songSelector.queryRandomSong(guildPreference)
                            );
                        });
                    });

                    describe("limit smaller than LAST_PLAYED_SONG_QUEUE_SIZE", () => {
                        it("should reset the unique song queue", async () => {
                            const numberSongs = 5;
                            await guildPreference.setShuffleType(
                                ShuffleType.RANDOM
                            );
                            await guildPreference.setLimit(0, numberSongs);
                            await songSelector.reloadSongs(
                                guildPreference,
                                true
                            );

                            // play all songs but one
                            for (let i = 0; i < numberSongs - 1; i++) {
                                assert(
                                    songSelector.queryRandomSong(
                                        guildPreference
                                    )
                                );

                                assert.strictEqual(
                                    songSelector.checkUniqueSongQueue(),
                                    false
                                );
                            }

                            assert.strictEqual(resetSpy.called, false);
                            // play the last song
                            assert(
                                songSelector.queryRandomSong(guildPreference)
                            );

                            assert.strictEqual(
                                songSelector.checkUniqueSongQueue(),
                                true
                            );
                            assert.strictEqual(resetSpy.called, true);
                        });
                    });
                });

                describe("all songs have been played, multiple times", () => {
                    it("should reset the unique song queue several times", async () => {
                        const numberSongs = 5;
                        const numberOfResets = 50;
                        await guildPreference.setShuffleType(
                            ShuffleType.RANDOM
                        );
                        await guildPreference.setLimit(0, numberSongs);
                        await songSelector.reloadSongs(guildPreference, true);

                        // play all songs but one
                        for (let i = 0; i < numberSongs * numberOfResets; i++) {
                            assert(
                                songSelector.queryRandomSong(guildPreference)
                            );
                            if (i > 0 && (i + 1) % numberSongs === 0) {
                                assert.strictEqual(
                                    songSelector.checkUniqueSongQueue(),
                                    true
                                );
                            } else {
                                assert.strictEqual(
                                    songSelector.checkUniqueSongQueue(),
                                    false
                                );
                            }
                        }

                        assert.strictEqual(resetSpy.callCount, numberOfResets);
                    });
                });
            });

            describe("selected songs changes midway", () => {
                describe("new selected song set is a subset of the original, new selected song set has already been played", () => {
                    it("should reset the unique song queue", async () => {
                        const numberSongs = 10;
                        const newNumberSongs = numberSongs / 2;
                        await guildPreference.setShuffleType(
                            ShuffleType.RANDOM
                        );
                        await guildPreference.setLimit(0, numberSongs);
                        await songSelector.reloadSongs(guildPreference, true);

                        // play more than enough songs for the new selected song set, but not enough for current
                        const songs = [...songSelector.getSongs().songs]
                            .map((x) => x.youtubeLink)
                            .slice(0, newNumberSongs + 1);

                        songSelector.uniqueSongsPlayed = new Set(songs);
                        assert.strictEqual(
                            songSelector.checkUniqueSongQueue(),
                            false
                        );
                        assert.strictEqual(resetSpy.called, false);

                        // reload for new selected song set
                        await guildPreference.setLimit(0, newNumberSongs);
                        await songSelector.reloadSongs(guildPreference, true);

                        // expect unique song queue to have been reset
                        assert.strictEqual(
                            songSelector.checkUniqueSongQueue(),
                            true
                        );
                        assert.strictEqual(resetSpy.called, true);
                    });
                });

                describe("new selected song set is a superset of the original, new selected song set has already been played", () => {
                    it("should reset the unique song queue", async () => {
                        const numberSongs = 10;
                        const newNumberSongs = numberSongs + 1;
                        await guildPreference.setShuffleType(
                            ShuffleType.RANDOM
                        );
                        await guildPreference.setLimit(0, numberSongs);
                        await songSelector.reloadSongs(guildPreference, true);
                        let songs = [...songSelector.getSongs().songs].map(
                            (x) => x.youtubeLink
                        );

                        // play all but one of the songs
                        songSelector.uniqueSongsPlayed = new Set(
                            songs.slice(0, -1)
                        );

                        assert.strictEqual(
                            songSelector.checkUniqueSongQueue(),
                            false
                        );

                        // update to superset song set
                        await guildPreference.setLimit(0, newNumberSongs);
                        await songSelector.reloadSongs(guildPreference, true);
                        assert.strictEqual(
                            songSelector.checkUniqueSongQueue(),
                            false
                        );
                        assert.strictEqual(resetSpy.called, false);

                        // play remaining two songs
                        songs = [...songSelector.getSongs().songs].map(
                            (x) => x.youtubeLink
                        );
                        songSelector.uniqueSongsPlayed = new Set(songs);

                        // expect unique song queue to have been reset
                        assert.strictEqual(
                            songSelector.checkUniqueSongQueue(),
                            true
                        );
                        assert.strictEqual(resetSpy.called, true);
                    });
                });

                describe("unique song history has songs not in the current selected song set", () => {
                    it("should reset the unique song queue", async () => {
                        const numberSongs = 10;
                        await guildPreference.setShuffleType(
                            ShuffleType.RANDOM
                        );
                        await guildPreference.setLimit(0, numberSongs);
                        await songSelector.reloadSongs(guildPreference, true);
                        const songs = [...songSelector.getSongs().songs].map(
                            (x) => x.youtubeLink
                        );

                        const songsNotInSet = ["AAAAAAA", "BBBBBB", "CCCCCCCC"];

                        // play songs in set (not enough to reset), with some songs not in set
                        songSelector.uniqueSongsPlayed = new Set(
                            songs
                                .slice(0, numberSongs - songsNotInSet.length)
                                .concat(songsNotInSet)
                        );

                        assert.strictEqual(
                            songSelector.checkUniqueSongQueue(),
                            false
                        );
                        assert.strictEqual(resetSpy.called, false);

                        // play songs in set (enough to reset)
                        songSelector.uniqueSongsPlayed = new Set(
                            songs.slice(0, numberSongs).concat(songsNotInSet)
                        );

                        assert.strictEqual(
                            songSelector.checkUniqueSongQueue(),
                            true
                        );
                        assert.strictEqual(resetSpy.called, true);
                    });
                });
            });
        });
    });

    describe("checkAlternatingGender", () => {
        let songSelector: SongSelector;

        beforeEach(() => {
            songSelector = new SongSelector();
        });

        describe("alternating gender is not set", () => {
            it("should set lastAlternatingGender to null", async () => {
                await guildPreference.setGender([Gender.MALE]);
                assert.strictEqual(songSelector.lastAlternatingGender, null);
            });
        });

        describe("alternating gender is set", () => {
            beforeEach(async () => {
                await guildPreference.setGender([Gender.ALTERNATING]);
            });

            describe("lastAlternatingGender is null", () => {
                it("should assign a value", () => {
                    songSelector.lastAlternatingGender = null;
                    songSelector.checkAlternatingGender(guildPreference);
                    assert(songSelector.lastAlternatingGender);
                });
            });

            describe("lastAlternatingGender is not null", () => {
                describe("lastAlternatingGender is male", () => {
                    it("should set lastAlternating Gender to female", () => {
                        songSelector.lastAlternatingGender = Gender.MALE;
                        songSelector.checkAlternatingGender(guildPreference);
                        assert.strictEqual(
                            songSelector.lastAlternatingGender,
                            Gender.FEMALE
                        );
                    });
                });

                describe("lastAlternatingGender is female", () => {
                    it("should set lastAlternating Gender to male", () => {
                        songSelector.lastAlternatingGender = Gender.FEMALE;
                        songSelector.checkAlternatingGender(guildPreference);
                        assert.strictEqual(
                            songSelector.lastAlternatingGender,
                            Gender.MALE
                        );
                    });
                });
            });
        });
    });
});<|MERGE_RESOLUTION|>--- conflicted
+++ resolved
@@ -430,7 +430,35 @@
                 });
             });
 
-<<<<<<< HEAD
+            describe("include subunits with shadowbanned artist", () => {
+                it("should exclude the shadowbanned artist", async () => {
+                    await guildPreference.setGroups([
+                        { id: 288, name: "Stray Kids" },
+                    ]);
+
+                    const shadowbannedArtists = [1177];
+
+                    await guildPreference.setSubunitPreference(
+                        SubunitsPreference.INCLUDE
+                    );
+
+                    const { songs } = await SongSelector.getFilteredSongList(
+                        guildPreference,
+                        true,
+                        shadowbannedArtists
+                    );
+
+                    // should not include shadow banned artist's songs
+                    assert.strictEqual(
+                        Array.from(songs).every(
+                            (song) =>
+                                !shadowbannedArtists.includes(song.artistID)
+                        ),
+                        true
+                    );
+                });
+            });
+
             describe("include subunits (and the subunit has a collab)", () => {
                 it("should match the songs from the group, collabs of that group, and collabs of any subunits of that group", async () => {
                     const artistWithCollabingSubunit = {
@@ -455,63 +483,6 @@
                         subunitCollabArtist.id,
                         parentCollabArtist.id,
                     ];
-=======
-        describe("include subunits with shadowbanned artist", () => {
-            it("should exclude the shadowbanned artist", async () => {
-                await guildPreference.setGroups([
-                    { id: 288, name: "Stray Kids" },
-                ]);
-
-                const shadowbannedArtists = [1177];
-
-                await guildPreference.setSubunitPreference(
-                    SubunitsPreference.INCLUDE
-                );
-
-                const { songs } = await SongSelector.getFilteredSongList(
-                    guildPreference,
-                    true,
-                    shadowbannedArtists
-                );
-
-                // should not include shadow banned artist's songs
-                assert.strictEqual(
-                    Array.from(songs).every(
-                        (song) => !shadowbannedArtists.includes(song.artistID)
-                    ),
-                    true
-                );
-            });
-        });
-
-        describe("include subunits (and the subunit has a collab)", () => {
-            it("should match the songs from the group, collabs of that group, and collabs of any subunits of that group", async () => {
-                const artistWithCollabingSubunit = { name: "BIGBANG", id: 28 };
-                const subunitWithCollab = { name: "G-DRAGON", id: 68 };
-                const subunitCollabArtist = {
-                    name: "G-DRAGON + TAEYANG",
-                    id: 73,
-                };
-
-                const parentCollabArtist = { name: "BIGBANG + 2NE1", id: 29 };
-
-                const expectedIds = [
-                    artistWithCollabingSubunit.id,
-                    subunitWithCollab.id,
-                    subunitCollabArtist.id,
-                    parentCollabArtist.id,
-                ];
-
-                const { matchedGroups, unmatchedGroups } =
-                    await getMatchingGroupNames([
-                        artistWithCollabingSubunit.name,
-                    ]);
-
-                await guildPreference.setGroups(matchedGroups);
-                await guildPreference.setSubunitPreference(
-                    SubunitsPreference.INCLUDE
-                );
->>>>>>> 7f878bf1
 
                     const { matchedGroups, unmatchedGroups } =
                         await getMatchingGroupNames([
