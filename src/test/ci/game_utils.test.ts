--- conflicted
+++ resolved
@@ -7,80 +7,8 @@
 import { state } from "../../kmq_worker";
 import GameSession from "../../structures/game_session";
 import { OstPreference } from "../../commands/game_options/ost";
-<<<<<<< HEAD
-import { NON_OFFICIAL_VIDEO_TAGS, ReleaseType } from "../../commands/game_options/release";
-
-const logger = new IPCLogger("test");
-
-async function setup(): Promise<void> {
-    await dbContext.kmq.raw("DROP TABLE IF EXISTS available_songs");
-    await dbContext.kmq.raw("DROP TABLE IF EXISTS kpop_groups");
-    await dbContext.kmq.raw(`CREATE TABLE available_songs (
-        song_name VARCHAR(255),
-        clean_song_name VARCHAR(255),
-        link VARCHAR(255),
-        artist_name VARCHAR(255),
-        members ENUM('male', 'female', 'coed'),
-        views BIGINT(19),
-        id_artist INT(10),
-        issolo ENUM('y', 'n'),
-        publishedon DATE,
-        id_parent_artist INT(10),
-        vtype ENUM('main', 'audio'),
-        tags VARCHAR(255)
-    )`);
-
-    await dbContext.kmq.raw(`CREATE TABLE kpop_groups(
-        id INT(10),
-        name VARCHAR(255),
-        members ENUM('male', 'female', 'coed'),
-        issolo ENUM('y', 'n'),
-        id_parentgroup INT(10),
-        id_artist1 INT(10),
-        id_artist2 INT(10),
-        id_artist3 INT(10),
-        id_artist4 INT(10)
-    )`);
-}
-
-const mockArtists = [
-    { id: 1, name: "A", members: "male", issolo: "n" },
-    { id: 2, name: "B", members: "male", issolo: "n" },
-    { id: 3, name: "C", members: "male", issolo: "n" },
-    { id: 4, name: "D", members: "male", issolo: "y" },
-    { id: 5, name: "E", members: "female", issolo: "n" },
-    { id: 6, name: "F", members: "female", issolo: "n", id_parentgroup: 5 },
-    { id: 7, name: "G", members: "female", issolo: "n" },
-    { id: 8, name: "H", members: "female", issolo: "y" },
-    { id: 9, name: "I", members: "female", issolo: "y", id_parentgroup: 8 },
-    { id: 10, name: "J", members: "coed", issolo: "n" },
-    { id: 11, name: "K", members: "coed", issolo: "n" },
-    { id: 12, name: "J + K", members: "coed", issolo: "n", id_artist1: 10, id_artist2: 11 },
-    { id: 13, name: "F + G", members: "female", issolo: "n", id_artist1: 6, id_artist2: 7 },
-    { id: 14, name: "E + H", members: "female", issolo: "n", id_artist1: 5, id_artist2: 8 },
-    { id: 15, name: "conflictingName", members: "coed", issolo: "n" },
-];
-
-const mockSongs = [...Array(1000).keys()].map((i) => {
-    const artist = mockArtists[md5Hash(i, 8) % mockArtists.length];
-    return {
-        song_name: `${crypto.randomBytes(8).toString("hex")}`,
-        link: crypto.randomBytes(4).toString("hex"),
-        artist_name: artist.name,
-        members: artist.members,
-        views: md5Hash(i, 16),
-        id_artist: artist.id,
-        issolo: artist.issolo,
-        publishedon: new Date(`${["2008", "2009", "2016", "2017", "2018"][md5Hash(i, 8) % 5]}-06-01`),
-        id_parent_artist: artist.id_parentgroup || 0,
-        vtype: Math.random() < 0.25 ? "audio" : "main",
-        tags: ["", "", "o", "c", "e", "drv", "ax", "ps"][md5Hash(i, 8) % 8],
-    };
-});
-=======
 import { ReleaseType } from "../../commands/game_options/release";
 import { mockSongs } from "../test_setup";
->>>>>>> dfea7ce0
 
 async function getMockGuildPreference(): Promise<GuildPreference> {
     const guildPreference = new GuildPreference("test");
