--- conflicted
+++ resolved
@@ -11,83 +11,8 @@
 import { state } from "../../kmq_worker";
 import GameSession from "../../structures/game_session";
 import { OstPreference } from "../../commands/game_options/ost";
-<<<<<<< HEAD
-import { NON_OFFICIAL_VIDEO_TAGS, ReleaseType } from "../../commands/game_options/release";
-
-const logger = new IPCLogger("test");
-
-async function setup() {
-    await dbContext.kmq.raw("DROP TABLE IF EXISTS available_songs");
-    await dbContext.kmq.raw("DROP TABLE IF EXISTS kpop_groups");
-    await dbContext.kmq.raw(`CREATE TABLE available_songs (
-        song_name VARCHAR(255),
-        clean_song_name VARCHAR(255),
-        link VARCHAR(255),
-        artist_name VARCHAR(255),
-        members ENUM('male', 'female', 'coed'),
-        views BIGINT(19),
-        id_artist INT(10),
-        issolo ENUM('y', 'n'),
-        publishedon DATE,
-        id_parent_artist INT(10),
-        vtype ENUM('main', 'audio'),
-        tags VARCHAR(255),
-        rank INT NOT NULL
-    )`);
-
-    await dbContext.kmq.raw(`CREATE TABLE kpop_groups(
-        id INT(10),
-        name VARCHAR(255),
-        members ENUM('male', 'female', 'coed'),
-        issolo ENUM('y', 'n'),
-        id_parentgroup INT(10),
-        id_artist1 INT(10),
-        id_artist2 INT(10),
-        id_artist3 INT(10),
-        id_artist4 INT(10)
-    )`);
-}
-
-const mockArtists = [
-    { id: 1, name: "A", members: "male", issolo: "n" },
-    { id: 2, name: "B", members: "male", issolo: "n" },
-    { id: 3, name: "C", members: "male", issolo: "n" },
-    { id: 4, name: "D", members: "male", issolo: "y" },
-    { id: 5, name: "E", members: "female", issolo: "n" },
-    { id: 6, name: "F", members: "female", issolo: "n", id_parentgroup: 5 },
-    { id: 7, name: "G", members: "female", issolo: "n" },
-    { id: 8, name: "H", members: "female", issolo: "y" },
-    { id: 9, name: "I", members: "female", issolo: "y", id_parentgroup: 8 },
-    { id: 10, name: "J", members: "coed", issolo: "n" },
-    { id: 11, name: "K", members: "coed", issolo: "n" },
-    { id: 12, name: "J + K", members: "coed", issolo: "n", id_artist1: 10, id_artist2: 11 },
-    { id: 13, name: "F + G", members: "female", issolo: "n", id_artist1: 6, id_artist2: 7 },
-    { id: 14, name: "E + H", members: "female", issolo: "n", id_artist1: 5, id_artist2: 8 },
-    { id: 15, name: "conflictingName", members: "coed", issolo: "n" },
-];
-
-const MOCK_SONG_COUNT = 1000;
-const mockSongs = [...Array(MOCK_SONG_COUNT).keys()].map((i) => {
-    const artist = mockArtists[md5Hash(i, 8) % mockArtists.length];
-    return {
-        song_name: `${crypto.randomBytes(8).toString("hex")}`,
-        link: crypto.randomBytes(4).toString("hex"),
-        artist_name: artist.name,
-        members: artist.members,
-        views: md5Hash(i, 16),
-        id_artist: artist.id,
-        issolo: artist.issolo,
-        publishedon: new Date(`${["2008", "2009", "2016", "2017", "2018"][md5Hash(i, 8) % 5]}-06-01`),
-        id_parent_artist: artist.id_parentgroup || 0,
-        vtype: Math.random() < 0.25 ? "audio" : "main",
-        tags: ["", "", "o", "c", "e", "drv", "ax", "ps"][md5Hash(i, 8) % 8],
-        rank: i < MOCK_SONG_COUNT / 2 ? process.env.AUDIO_SONGS_PER_ARTIST : process.env.PREMIUM_AUDIO_SONGS_PER_ARTIST,
-    };
-});
-=======
 import { ReleaseType } from "../../commands/game_options/release";
 import { mockSongs } from "../test_setup";
->>>>>>> db75202e
 
 async function getMockGuildPreference(): Promise<GuildPreference> {
     const guildPreference = new GuildPreference("test");
@@ -105,389 +30,6 @@
         guildPreference = await getMockGuildPreference();
     });
 
-<<<<<<< HEAD
-    describe("getFilteredSongList", () => {
-        describe("gender game option", () => {
-            const expectedSongCounts = {
-                [Gender.MALE]: mockSongs.filter((song) => song.members === "male").length,
-                [Gender.FEMALE]: mockSongs.filter((song) => song.members === "female").length,
-                [Gender.COED]: mockSongs.filter((song) => song.members === "coed").length,
-            };
-
-            describe("single-select gender", () => {
-                it("should match the expected song count", async () => {
-                    for (const gender of [Gender.MALE, Gender.FEMALE, Gender.COED]) {
-                        await guildPreference.setGender([gender]);
-                        const { songs } = await getFilteredSongList(guildPreference, true);
-                        assert.strictEqual(songs.size, expectedSongCounts[gender], `Gender query (${gender}) does not match with actual gender count`);
-                    }
-                });
-            });
-
-            describe("multi-select gender", () => {
-                it("should match the expected song count", async () => {
-                    await guildPreference.setGender([Gender.MALE, Gender.FEMALE]);
-                    const { songs } = await getFilteredSongList(guildPreference, true);
-                    assert.strictEqual(songs.size, expectedSongCounts[Gender.MALE] + expectedSongCounts[Gender.FEMALE]);
-                });
-            });
-        });
-
-        describe("groups", () => {
-            const expectedSongCounts = mockArtists.reduce((map, obj) => {
-                map[obj.id] = mockSongs.filter((song) => song.id_artist === obj.id).length;
-                return map;
-            }, {});
-
-            beforeEach(async () => {
-                await guildPreference.setGender([Gender.ALTERNATING]);
-            });
-
-            describe("single-selected group", () => {
-                it("should match the expected song count", async () => {
-                    for (const artist of mockArtists) {
-                        await guildPreference.setGroups([{ id: artist.id, name: artist.name }]);
-                        const { songs } = await getFilteredSongList(guildPreference, true);
-                        assert.strictEqual(songs.size, expectedSongCounts[artist.id]);
-                    }
-                });
-            });
-
-            describe("multi-selected groups", () => {
-                it("should match the expected song count", async () => {
-                    const mockArtistSubset = mockArtists.slice(0, 5);
-                    await guildPreference.setGroups(mockArtistSubset.map((artist) => ({ id: artist.id, name: artist.name })));
-                    const { songs } = await getFilteredSongList(guildPreference, true);
-                    const expectedMultiSongCount = mockArtistSubset.reduce((sum, artist) => sum + expectedSongCounts[artist.id], 0);
-                    assert.strictEqual(songs.size, expectedMultiSongCount);
-                });
-            });
-        });
-
-        describe("includes", () => {
-            const expectedFemaleCount = mockSongs.filter((song) => song.members === Gender.FEMALE).length;
-            const includedArtists = mockArtists.filter((artist) => artist.members === Gender.MALE).slice(0, 2);
-            const expectedIncludeCount = mockSongs.filter((song) => includedArtists.map((artist) => artist.id).includes(song.id_artist)).length;
-
-            describe("female gender, include 2 male groups", () => {
-                it("should match the expected song count", async () => {
-                    await guildPreference.setGender([Gender.FEMALE]);
-                    await guildPreference.setIncludes(includedArtists.map((artist) => ({ id: artist.id, name: artist.name })));
-                    const { songs } = await getFilteredSongList(guildPreference, true);
-                    assert.strictEqual(songs.size, expectedFemaleCount + expectedIncludeCount);
-                });
-            });
-        });
-
-        describe("excludes", () => {
-            const expectedFemaleCount = mockSongs.filter((song) => song.members === Gender.FEMALE).length;
-            const excludeArtists = mockArtists.filter((artist) => artist.members === Gender.FEMALE).slice(0, 2);
-            const expectedExcludeCount = mockSongs.filter((song) => excludeArtists.map((artist) => artist.id).includes(song.id_artist)).length;
-
-            describe("female gender, exclude 2 female groups", () => {
-                it("should match the expected song count", async () => {
-                    await guildPreference.setGender([Gender.FEMALE]);
-                    await guildPreference.setExcludes(excludeArtists.map((artist) => ({ id: artist.id, name: artist.name })));
-                    const { songs } = await getFilteredSongList(guildPreference, true);
-                    assert.strictEqual(songs.size, expectedFemaleCount - expectedExcludeCount);
-                });
-            });
-        });
-
-        describe("artist type", () => {
-            const expectedSoloistCount = mockSongs.filter((song) => song.issolo === "y").length;
-            const expectedGroupsCount = mockSongs.filter((song) => song.issolo === "n").length;
-
-            describe("soloists", () => {
-                it("should match the expected song count", async () => {
-                    await guildPreference.setArtistType(ArtistType.SOLOIST);
-                    const { songs } = await getFilteredSongList(guildPreference, true);
-                    assert.strictEqual(songs.size, expectedSoloistCount);
-                });
-            });
-
-            describe("groups", () => {
-                it("should match the expected song count", async () => {
-                    await guildPreference.setArtistType(ArtistType.GROUP);
-                    const { songs } = await getFilteredSongList(guildPreference, true);
-                    assert.strictEqual(songs.size, expectedGroupsCount);
-                });
-            });
-        });
-
-        describe("cutoff", () => {
-            describe("songs in or after 2016", () => {
-                it("should match the expected song count", async () => {
-                    const expectedSongCount = mockSongs.filter((song) => song.publishedon >= new Date("2016-01-01")).length;
-                    await guildPreference.setBeginningCutoffYear(2016);
-                    const { songs } = await getFilteredSongList(guildPreference, true);
-                    assert.strictEqual(songs.size, expectedSongCount);
-                });
-            });
-
-            describe("songs in or before 2015", () => {
-                it("should match the expected song count", async () => {
-                    const expectedSongCount = mockSongs.filter((song) => song.publishedon <= new Date("2015-12-31")).length;
-                    await guildPreference.setEndCutoffYear(2015);
-                    const { songs } = await getFilteredSongList(guildPreference, true);
-                    assert.strictEqual(songs.size, expectedSongCount);
-                });
-            });
-
-            describe("songs between 2008 and 2018", () => {
-                it("should match the expected song count", async () => {
-                    const expectedSongCount = mockSongs.filter((song) => song.publishedon >= new Date("2008-01-01") && song.publishedon <= new Date("2018-12-31")).length;
-                    await guildPreference.setBeginningCutoffYear(2008);
-                    await guildPreference.setEndCutoffYear(2018);
-                    const { songs } = await getFilteredSongList(guildPreference, true);
-                    assert.strictEqual(songs.size, expectedSongCount);
-                });
-            });
-
-            describe("songs in 2017", () => {
-                it("should match the expected song count", async () => {
-                    const expectedSongCount = mockSongs.filter((song) => song.publishedon >= new Date("2017-01-01") && song.publishedon <= new Date("2017-12-31")).length;
-                    await guildPreference.setBeginningCutoffYear(2017);
-                    await guildPreference.setEndCutoffYear(2017);
-                    const { songs } = await getFilteredSongList(guildPreference, true);
-                    assert.strictEqual(songs.size, expectedSongCount);
-                });
-            });
-        });
-
-        describe("subunits", () => {
-            const artistWithSubunit = mockArtists[7];
-            const subunitArtist = mockArtists[8];
-
-            describe("exclude subunits", () => {
-                it("should match the expected song count", async () => {
-                    await guildPreference.setGroups([{ id: artistWithSubunit.id, name: artistWithSubunit.name }]);
-                    const expectedSongCount = mockSongs.filter((song) => song.id_artist === artistWithSubunit.id).length;
-                    await guildPreference.setSubunitPreference(SubunitsPreference.EXCLUDE);
-                    const { songs } = await getFilteredSongList(guildPreference, true);
-                    assert.strictEqual(songs.size, expectedSongCount);
-                });
-            });
-
-            describe("include subunits", () => {
-                it("should match the expected song count", async () => {
-                    await guildPreference.setGroups([{ id: artistWithSubunit.id, name: artistWithSubunit.name }]);
-                    const expectedSongCount = mockSongs.filter((song) => song.id_artist === artistWithSubunit.id || song.id_artist === subunitArtist.id).length;
-                    await guildPreference.setSubunitPreference(SubunitsPreference.INCLUDE);
-                    const { songs } = await getFilteredSongList(guildPreference, true);
-                    assert.strictEqual(songs.size, expectedSongCount);
-                });
-            });
-
-            describe("include subunits (and the subunit has a collab)", () => {
-                it("should match the songs from the group, collabs of that group, and collabs of any subunits of that group", async () => {
-                    // E is a group with the subunit F. F is in a collab with G. E has a collab with H.
-                    // E
-                    const artistWithCollabingSubunit = mockArtists[4];
-                    // F
-                    const subunitWithCollab = mockArtists[5];
-                    // F + G
-                    const subunitCollabArtist = mockArtists[12];
-                    // E + H
-                    const parentCollabArtist = mockArtists[13];
-
-                    const { matchedGroups, unmatchedGroups } = await getMatchingGroupNames([artistWithCollabingSubunit.name]);
-                    await guildPreference.setGroups(matchedGroups);
-                    await guildPreference.setSubunitPreference(SubunitsPreference.INCLUDE);
-                    const expectedSongs = mockSongs.filter((song) => [artistWithCollabingSubunit.id, subunitWithCollab.id, subunitCollabArtist.id, parentCollabArtist.id].includes(song.id_artist));
-                    const { songs } = await getFilteredSongList(guildPreference, true);
-                    assert.strictEqual(unmatchedGroups.length, 0);
-                    assert.deepStrictEqual([...songs].map((x) => x.youtubeLink).sort(), expectedSongs.map((x) => x.link).sort());
-                });
-            });
-        });
-
-        describe("OSTs", () => {
-            describe("exclude OSTs", () => {
-                it("should match the expected song count", async () => {
-                    const expectedSongCount = mockSongs.filter((song) => !song.tags.includes("o")).length;
-                    await guildPreference.setOstPreference(OstPreference.EXCLUDE);
-                    const { songs } = await getFilteredSongList(guildPreference, true);
-                    assert.strictEqual(songs.size, expectedSongCount);
-                });
-            });
-
-            describe("include OSTs", () => {
-                it("should match the expected song count", async () => {
-                    const expectedSongCount = mockSongs.length;
-                    await guildPreference.setOstPreference(OstPreference.INCLUDE);
-                    const { songs } = await getFilteredSongList(guildPreference, true);
-                    assert.strictEqual(songs.size, expectedSongCount);
-                });
-            });
-
-            describe("exclusive OSTs", () => {
-                it("should match the expected song count", async () => {
-                    const expectedSongCount = mockSongs.filter((song) => song.tags.includes("o")).length;
-                    await guildPreference.setOstPreference(OstPreference.EXCLUSIVE);
-                    const { songs } = await getFilteredSongList(guildPreference, true);
-                    assert.strictEqual(songs.size, expectedSongCount);
-                });
-            });
-        });
-
-        describe("limit", () => {
-            const limit = 17;
-            beforeEach(async () => {
-                await guildPreference.setGender([Gender.COED]);
-            });
-
-            describe("with limit", () => {
-                it("should match the expected song count", async () => {
-                    const expectedSongCount = limit;
-                    await guildPreference.setLimit(0, limit);
-                    const { songs } = await getFilteredSongList(guildPreference, true);
-                    assert.strictEqual(songs.size, expectedSongCount);
-                });
-            });
-
-            describe("without limit", () => {
-                it("should match the expected song count", async () => {
-                    const expectedSongCount = mockSongs.filter((song) => song.members === Gender.COED).length;
-                    const { songs } = await getFilteredSongList(guildPreference, true);
-                    assert.strictEqual(songs.size, expectedSongCount);
-                });
-            });
-        });
-
-        describe("language", () => {
-            describe("language is set to korean only", () => {
-                it("should match the expected song count", async () => {
-                    const expectedSongCount = mockSongs.filter((song) => !FOREIGN_LANGUAGE_TAGS.some((tag) => song.tags.includes(tag))).length;
-                    await guildPreference.setLanguageType(LanguageType.KOREAN);
-                    const { songs } = await getFilteredSongList(guildPreference, true);
-                    assert.strictEqual(songs.size, expectedSongCount);
-                });
-            });
-
-            describe("language is set to all", () => {
-                it("should match the expected song count", async () => {
-                    await guildPreference.setLanguageType(LanguageType.ALL);
-                    const { songs } = await getFilteredSongList(guildPreference, true);
-                    assert.strictEqual(songs.size, mockSongs.length);
-                });
-            });
-        });
-
-        describe("release type", () => {
-            describe("release type is set to official only", () => {
-                it("should match the expected song count", async () => {
-                    const expectedSongCount = mockSongs.filter((song) => !NON_OFFICIAL_VIDEO_TAGS.some((tag) => song.tags.includes(tag)) && song.vtype === "main").length;
-                    await guildPreference.setReleaseType(ReleaseType.OFFICIAL);
-                    const { songs } = await getFilteredSongList(guildPreference, true);
-                    assert.strictEqual(songs.size, expectedSongCount);
-                });
-            });
-
-            describe("release type is set to all", () => {
-                it("should match the expected song count", async () => {
-                    await guildPreference.setReleaseType(ReleaseType.ALL);
-                    const { songs } = await getFilteredSongList(guildPreference, true);
-                    assert.strictEqual(songs.size, mockSongs.length);
-                });
-            });
-        });
-
-        describe("force play", async () => {
-            describe("forced song exists", () => {
-                it("should match that exact one song", async () => {
-                    const forcedSong = mockSongs[1];
-                    await guildPreference.setForcePlaySong(forcedSong.link);
-                    const { songs } = await getFilteredSongList(guildPreference, true);
-                    assert.strictEqual(songs.size, 1);
-                    assert.strictEqual([...songs][0].youtubeLink, forcedSong.link);
-                });
-            });
-
-            describe("forced song does not exist", () => {
-                it("should not match anything", async () => {
-                    await guildPreference.setForcePlaySong("WOOOOOOOOOOOOOOOOOOOOOOOOOOOOOO");
-                    const { songs } = await getFilteredSongList(guildPreference, true);
-                    assert.strictEqual(songs.size, 0);
-                });
-            });
-        });
-
-        describe("premium", () => {
-            describe("non-premium songs", () => {
-                it("should match the expected song count", async () => {
-                    const isPremium = false;
-                    const { countBeforeLimit } = await getFilteredSongList(guildPreference, isPremium);
-                    const nonPremiumSongCount = MOCK_SONG_COUNT / 2;
-                    assert.strictEqual(countBeforeLimit, nonPremiumSongCount);
-                });
-            });
-
-            describe("premium songs", () => {
-                it("should match the expected song count", async () => {
-                    const isPremium = true;
-                    const { countBeforeLimit } = await getFilteredSongList(guildPreference, isPremium);
-                    assert.strictEqual(countBeforeLimit, mockSongs.length);
-                });
-            });
-        });
-    });
-
-    describe("selectRandomSong", () => {
-        describe("gender override", () => {
-            beforeEach(async () => {
-                await guildPreference.setGender([Gender.ALTERNATING]);
-            });
-
-            describe("override to female", () => {
-                it("should match the expected song count of female + coed songs", async () => {
-                    const femaleOrCoedSongs = [];
-                    const filteredSongs = (await getFilteredSongList(guildPreference, true)).songs;
-                    const femaleOrCoedSongCount = [...filteredSongs].filter((x) => [Gender.FEMALE, Gender.COED].includes(x.members)).length;
-                    for (let i = 0; i < femaleOrCoedSongCount; i++) {
-                        femaleOrCoedSongs.push(await selectRandomSong(filteredSongs, new Set(femaleOrCoedSongs.map((x) => x.youtubeLink)), Gender.FEMALE));
-                    }
-
-                    assert.ok(femaleOrCoedSongs.every((song) => [Gender.FEMALE, Gender.COED].includes(song.members)));
-                    assert.strictEqual(femaleOrCoedSongCount, femaleOrCoedSongs.length);
-                });
-            });
-
-            describe("override to male", () => {
-                it("should match the expected song count of male + coed songs", async () => {
-                    const maleOrCoedSongs = [];
-                    const filteredSongs = (await getFilteredSongList(guildPreference, true)).songs;
-                    const maleOrCoedSongCount = [...filteredSongs].filter((x) => [Gender.MALE, Gender.COED].includes(x.members)).length;
-                    for (let i = 0; i < maleOrCoedSongCount; i++) {
-                        maleOrCoedSongs.push(await selectRandomSong(filteredSongs, new Set(maleOrCoedSongs.map((x) => x.youtubeLink)), Gender.MALE));
-                    }
-
-                    assert.ok(maleOrCoedSongs.every((song) => [Gender.MALE, Gender.COED].includes(song.members)));
-                    assert.strictEqual(maleOrCoedSongCount, maleOrCoedSongs.length);
-                });
-            });
-        });
-
-        describe("ignored songs", () => {
-            describe("ignoring first 10 songs", () => {
-                it("should match the expected song count", async () => {
-                    const numIgnored = 10;
-                    const ignoredSongs = new Set(mockSongs.slice(0, numIgnored).map((song) => song.link));
-                    const filteredSongs = (await getFilteredSongList(guildPreference, true)).songs;
-                    const selectedSongs = [];
-                    for (let i = 0; i < filteredSongs.size - numIgnored; i++) {
-                        selectedSongs.push(await selectRandomSong(filteredSongs, new Set([...ignoredSongs, ...selectedSongs])));
-                    }
-
-                    assert.ok(selectedSongs.length === filteredSongs.size - numIgnored);
-                    assert.ok(selectedSongs.every((song) => !ignoredSongs.has(song.youtubeLink)));
-                });
-            });
-        });
-    });
-
-=======
->>>>>>> db75202e
     describe("getMatchingGroupNames", () => {
         describe("collabs", () => {
             it("should return the group and any collabs they are a part of in matchedGroups", async () => {
@@ -719,20 +261,13 @@
         it("should return the expected song count", async () => {
             const limit = 50;
             await guildPreference.setLimit(0, limit);
-<<<<<<< HEAD
-            const songCount = await getSongCount(guildPreference, true);
-=======
-            const songCount = await getAvailableSongCount(guildPreference);
->>>>>>> db75202e
+            const songCount = await getAvailableSongCount(
+                guildPreference,
+                true
+            );
+
             assert.strictEqual(songCount.count, limit);
             assert.strictEqual(songCount.countBeforeLimit, mockSongs.length);
-        });
-
-        it("should get the correct count of non-premium songs", async () => {
-            const songCount = await getSongCount(guildPreference, false);
-            const { songs } = await getFilteredSongList(guildPreference, true);
-            const nonPremiumSongs = [...songs].filter((x) => x.rank <= Number(process.env.AUDIO_SONGS_PER_ARTIST));
-            assert.strictEqual(songCount.count, nonPremiumSongs.length);
         });
     });
 
