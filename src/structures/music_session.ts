--- conflicted
+++ resolved
@@ -1,10 +1,5 @@
 import Eris from "eris";
-<<<<<<< HEAD
-import Session from "./session";
-import { chooseRandom, delay } from "../helpers/utils";
-=======
 import { chooseRandom } from "../helpers/utils";
->>>>>>> 5a13300c
 import {
     getCurrentVoiceMembers,
     sendRoundMessage,
@@ -13,12 +8,8 @@
     getDebugLogHeader,
 } from "../helpers/discord_utils";
 import KmqMember from "./kmq_member";
-<<<<<<< HEAD
-import type Round from "./round";
-=======
 import Round from "./round";
 import Session from "./session";
->>>>>>> 5a13300c
 import MusicRound from "./music_round";
 import type GuildPreference from "./guild_preference";
 import type MessageContext from "./message_context";
@@ -29,7 +20,6 @@
 import { getGuildPreference } from "../helpers/game_utils";
 import QueriedSong from "../interfaces/queried_song";
 import type GuessResult from "../interfaces/guess_result";
-import { SONG_START_DELAY } from "../constants";
 
 const logger = new IPCLogger("music_session");
 
