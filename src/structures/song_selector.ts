--- conflicted
+++ resolved
@@ -225,28 +225,10 @@
      */
     static getQueriedSongFields(): Array<string> {
         return [
-<<<<<<< HEAD
-            "clean_song_name_en as songName",
-            "song_name_en as originalSongName",
-            "clean_song_name_ko as hangulSongName",
-            "song_name_ko as originalHangulSongName",
-            "artist_name_en as artistName",
-            "artist_name_ko as hangulArtistName",
-            "link as youtubeLink",
-            "publishedon as publishDate",
-            "members",
-            "id_artist as artistID",
-            "issolo as isSolo",
-            "members",
-            "tags",
-            "views",
-            "rank",
-            "vtype",
-=======
             "available_songs.clean_song_name_en as songName",
             "available_songs.song_name_en as originalSongName",
-            "available_songs.song_name_ko as hangulSongName",
-            "available_songs.clean_song_name_ko as originalHangulSongName",
+            "available_songs.clean_song_name_ko as hangulSongName",
+            "available_songs.song_name_ko as originalHangulSongName",
             "available_songs.artist_name_en as artistName",
             "available_songs.artist_name_ko as hangulArtistName",
             "available_songs.link as youtubeLink",
@@ -259,7 +241,6 @@
             "available_songs.views",
             "available_songs.rank",
             "available_songs.vtype",
->>>>>>> 2e3dfac5
         ];
     }
 
