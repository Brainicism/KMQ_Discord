--- conflicted
+++ resolved
@@ -1784,48 +1784,31 @@
             return;
         }
 
-<<<<<<< HEAD
         if (reuseExistingChoices && round.multipleChoiceOptions.length === 0) {
             logger.error(
                 "Expected to re-use multiple choice buttons, but none were set for the round. Falling back to generating new ones.",
             );
         }
-=======
-        const randomSong = round.song;
-        const correctChoice = {
-            displayedName:
-                this.guildPreference.gameOptions.guessModeType ===
-                GuessModeType.ARTIST
-                    ? round.song.getLocalizedArtistName(locale)
-                    : round.song.getLocalizedSongName(locale),
-            song: randomSong,
-        };
-
-        const wrongChoices = await getMultipleChoiceOptions(
-            this.guildPreference.gameOptions.answerType,
-            this.guildPreference.gameOptions.guessModeType,
-            randomSong.members,
-            correctChoice,
-            locale,
-        );
->>>>>>> 371d534b
 
         let buttons: Array<Eris.InteractionButton> = [];
         if (reuseExistingChoices && round.multipleChoiceOptions.length > 0) {
             buttons = round.multipleChoiceOptions;
         } else {
-            const correctChoice =
-                this.guildPreference.gameOptions.guessModeType ===
-                GuessModeType.ARTIST
-                    ? round.song.getLocalizedArtistName(locale)
-                    : round.song.getLocalizedSongName(locale);
+            const randomSong = round.song;
+            const correctChoice = {
+                displayedName:
+                    this.guildPreference.gameOptions.guessModeType ===
+                    GuessModeType.ARTIST
+                        ? round.song.getLocalizedArtistName(locale)
+                        : round.song.getLocalizedSongName(locale),
+                song: randomSong,
+            };
 
             const wrongChoices = await getMultipleChoiceOptions(
                 this.guildPreference.gameOptions.answerType,
                 this.guildPreference.gameOptions.guessModeType,
-                round.song.members,
+                randomSong.members,
                 correctChoice,
-                round.song.artistID,
                 locale,
             );
 
@@ -1844,24 +1827,12 @@
             buttons.push({
                 type: 2,
                 style: 1,
-                label: correctChoice.substring(0, 70),
+                label: correctChoice.displayedName.substring(0, 70),
                 custom_id: round.interactionCorrectAnswerUUID,
             });
 
-<<<<<<< HEAD
             buttons = _.shuffle(buttons);
         }
-=======
-        round.interactionCorrectAnswerUUID = uuid.v4() as string;
-        buttons.push({
-            type: 2,
-            style: 1,
-            label: correctChoice.displayedName.substring(0, 70),
-            custom_id: round.interactionCorrectAnswerUUID,
-        });
-
-        buttons = _.shuffle(buttons);
->>>>>>> 371d534b
 
         let actionRows: Array<ButtonActionRow>;
         switch (this.guildPreference.gameOptions.answerType) {
