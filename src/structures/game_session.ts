/* eslint-disable no-return-assign */
import Eris from "eris";
import _ from "lodash";
import * as uuid from "uuid";
<<<<<<< HEAD

import { calculateTotalRoundExp } from "../commands/game_commands/exp";
import { getRankNameByLevel } from "../commands/game_commands/profile";
import { AnswerType } from "../commands/game_options/answer";
import { GuessModeType } from "../commands/game_options/guessmode";
import { MultiGuessType } from "../commands/game_options/multiguess";
import { resetSpecial } from "../commands/game_options/special";
import { KmqImages } from "../constants";
=======
>>>>>>> 1440f120
import dbContext from "../database_context";
import {
    getDebugLogHeader,
    sendInfoMessage,
    getNumParticipants,
    getUserVoiceChannel,
    sendEndGameMessage,
    getCurrentVoiceMembers,
    tryInteractionAcknowledge,
    tryCreateInteractionErrorAcknowledgement,
    getMention,
    getGuildLocale,
    sendEndRoundMessage,
} from "../helpers/discord_utils";
import {
    getGuildPreference,
    getLocalizedArtistName,
    getLocalizedSongName,
    getMultipleChoiceOptions,
    isFirstGameOfDay,
    isUserPremium,
    userBonusIsActive,
} from "../helpers/game_utils";
import {
    delay,
    getOrdinalNum,
    setDifference,
    codeLine,
    chunkArray,
    chooseRandom,
} from "../helpers/utils";
import { state } from "../kmq_worker";
import { IPCLogger } from "../logger";
import { QueriedSong, GameType } from "../types";
import GameRound from "./game_round";
import GuildPreference from "./guild_preference";
import Scoreboard, { SuccessfulGuessResult } from "./scoreboard";
import EliminationScoreboard from "./elimination_scoreboard";
import TeamScoreboard from "./team_scoreboard";
import { GuessModeType } from "../commands/game_options/guessmode";
import { getRankNameByLevel } from "../commands/game_commands/profile";
import EliminationPlayer from "./elimination_player";
import { KmqImages } from "../constants";
import MessageContext from "./message_context";
import KmqMember from "./kmq_member";
import { MultiGuessType } from "../commands/game_options/multiguess";
import { AnswerType } from "../commands/game_options/answer";
import { calculateTotalRoundExp } from "../commands/game_commands/exp";
import Player from "../structures/player";
import Session, { SONG_START_DELAY } from "./session";
import Round from "./round";

const MULTIGUESS_DELAY = 1500;

const logger = new IPCLogger("game_session");

const EXP_TABLE = [...Array(1000).keys()].map((level) => {
    if (level === 0 || level === 1) return 0;
    return 10 * level ** 2 + 200 * level - 200;
});

export const CUM_EXP_TABLE = EXP_TABLE.map(
    (
        (sum) => (value) =>
            (sum += value)
    )(0)
);

interface LevelUpResult {
    userID: string;
    startLevel: number;
    endLevel: number;
}

interface LastGuesser {
    userID: string;
    streak: number;
}

export interface GuessResult {
    correct: boolean;
    error?: boolean;
    correctGuessers?: Array<KmqMember>;
}

export default class GameSession extends Session {
    /** The GameType that the GameSession started in */
    public readonly gameType: GameType;

    /** The Scoreboard object keeping track of players and scoring */
    public readonly scoreboard: Scoreboard;

    /** The current GameRound */
    public round: GameRound;

    /** The number of songs correctly guessed */
    private correctGuesses: number;

    /** List of guess times per GameRound */
    private guessTimes: Array<number>;

    /** Map of song's YouTube ID to its stats for this game session */
    private songStats: {
        [vlink: string]: {
            correctGuesses: number;
            roundsPlayed: number;
            skipCount: number;
            hintCount: number;
            timeToGuess: number;
            timePlayed: number;
        };
    };

    /** The most recent Guesser, including their current streak */
    private lastGuesser: LastGuesser;

    constructor(
        textChannelID: string,
        voiceChannelID: string,
        guildID: string,
        gameSessionCreator: KmqMember,
        gameType: GameType,
        eliminationLives?: number
    ) {
        super(textChannelID, voiceChannelID, guildID, gameSessionCreator);
        this.gameType = gameType;
        this.sessionInitialized = false;
        this.correctGuesses = 0;
        this.guessTimes = [];
        this.finished = false;
        this.round = null;
        this.songStats = {};
        this.lastGuesser = null;

        switch (this.gameType) {
            case GameType.TEAMS:
                this.scoreboard = new TeamScoreboard();
                break;
            case GameType.ELIMINATION:
                this.scoreboard = new EliminationScoreboard(eliminationLives);
                break;
            default:
                this.scoreboard = new Scoreboard();
                break;
        }

        this.syncAllVoiceMembers();
    }

    /**
     * Starting a new GameRound
     * @param guildPreference - The guild's GuildPreference
     * @param messageContext - An object containing relevant parts of Eris.Message
     */
    async startRound(
        guildPreference: GuildPreference,
        messageContext: MessageContext
    ): Promise<void> {
        await delay(
            this.multiguessDelayIsActive(guildPreference)
                ? SONG_START_DELAY - MULTIGUESS_DELAY
                : SONG_START_DELAY
        );
        if (this.finished || this.round) {
            return;
        }

        await super.startRound(guildPreference, messageContext);

        if (guildPreference.isMultipleChoiceMode()) {
            const locale = getGuildLocale(this.guildID);
            const randomSong = this.round.song;
            const correctChoice =
                guildPreference.gameOptions.guessModeType ===
                GuessModeType.ARTIST
                    ? getLocalizedArtistName(this.round.song, locale)
                    : getLocalizedSongName(this.round.song, locale, false);

            const wrongChoices = await getMultipleChoiceOptions(
                guildPreference.gameOptions.answerType,
                guildPreference.gameOptions.guessModeType,
                randomSong.members,
                correctChoice,
                randomSong.artistID,
                locale
            );

            let buttons: Array<Eris.InteractionButton> = [];
            for (const choice of wrongChoices) {
                const id = uuid.v4();
                this.round.interactionIncorrectAnswerUUIDs[id] = 0;
                buttons.push({
                    type: 2,
                    style: 1,
                    label: choice.substring(0, 70),
                    custom_id: id,
                });
            }

            this.round.interactionCorrectAnswerUUID = uuid.v4();
            buttons.push({
                type: 2,
                style: 1,
                label: correctChoice.substring(0, 70),
                custom_id: this.round.interactionCorrectAnswerUUID,
            });

            buttons = _.shuffle(buttons);

            let components: Array<Eris.ActionRow>;
            switch (guildPreference.gameOptions.answerType) {
                case AnswerType.MULTIPLE_CHOICE_EASY:
                    components = [
                        {
                            type: 1,
                            components: buttons,
                        },
                    ];
                    break;
                case AnswerType.MULTIPLE_CHOICE_MED:
                    components = chunkArray(buttons, 3).map((x) => ({
                        type: 1,
                        components: x,
                    }));
                    break;
                case AnswerType.MULTIPLE_CHOICE_HARD:
                    components = chunkArray(buttons, 4).map((x) => ({
                        type: 1,
                        components: x,
                    }));
                    break;
                default:
                    break;
            }

            this.round.interactionComponents = components;

            this.round.interactionMessage = await sendInfoMessage(
                new MessageContext(this.textChannelID),
                {
                    title: state.localizer.translate(
                        this.guildID,
                        "misc.interaction.guess.title",
                        {
                            songOrArtist:
                                guildPreference.gameOptions.guessModeType ===
                                GuessModeType.ARTIST
                                    ? state.localizer.translate(
                                          this.guildID,
                                          "misc.artist"
                                      )
                                    : state.localizer.translate(
                                          this.guildID,
                                          "misc.song"
                                      ),
                        }
                    ),
                    components,
                    thumbnailUrl: KmqImages.LISTENING,
                }
            );
        }
    }

    /**
     * Ends an active GameRound
     * @param guildPreference - The GuildPreference
     * @param messageContext - An object containing relevant parts of Eris.Message
     * @param guessResult - Whether the round ended via a correct guess (includes exp gain), or other (timeout, error, etc)
     */
    async endRound(
        guildPreference: GuildPreference,
        messageContext?: MessageContext,
        guessResult?: GuessResult
    ): Promise<void> {
        if (this.round === null) {
            return;
        }

        const round = this.round;

        round.interactionMarkAnswers(guessResult.correctGuessers?.length);

        const timePlayed = Date.now() - round.startedAt;
        if (guessResult.correct) {
            // update guessing streaks
            if (
                this.lastGuesser === null ||
                this.lastGuesser.userID !== guessResult.correctGuessers[0].id
            ) {
                this.lastGuesser = {
                    userID: guessResult.correctGuessers[0].id,
                    streak: 1,
                };
            } else {
                this.lastGuesser.streak++;
            }

            this.guessTimes.push(timePlayed);
            await this.updateScoreboard(
                guessResult,
                guildPreference,
                timePlayed,
                messageContext
            );
        } else {
            if (!guessResult.error) {
                this.lastGuesser = null;
                if (this.gameType === GameType.ELIMINATION) {
                    const eliminationScoreboard = this
                        .scoreboard as EliminationScoreboard;

                    eliminationScoreboard.decrementAllLives();
                }
            }
        }

        this.incrementSongStats(
            round.song.youtubeLink,
            guessResult.correct,
            round.skipAchieved,
            round.hintUsed,
            timePlayed
        );

        const remainingDuration = this.getRemainingDuration(guildPreference);
        if (messageContext) {
            const endRoundMessage = await sendEndRoundMessage(
                messageContext,
                this.scoreboard,
                this,
                guildPreference.gameOptions.guessModeType,
                guildPreference.isMultipleChoiceMode(),
                remainingDuration,
                this.songSelector.getUniqueSongCounter(guildPreference)
            );

            // if message fails to send, no ID is returned
            round.endRoundMessageID = endRoundMessage?.id;
        }

        await super.endRound(guildPreference, messageContext);

        if (this.scoreboard.gameFinished(guildPreference)) {
            this.endSession();
        }
    }

    /**
     * Ends the current GameSession
     */
    async endSession(): Promise<void> {
        if (this.finished) {
            return;
        }

        this.finished = true;
        if (this.gameType === GameType.COMPETITION) {
            // log scoreboard
            logger.info("Scoreboard:");
            logger.info(
                JSON.stringify(
                    this.scoreboard
                        .getPlayers()
                        .sort((a, b) => b.getScore() - a.getScore())
                        .map((x) => ({
                            name: x.name,
                            id: x.id,
                            score: x.getDisplayedScore(),
                        }))
                )
            );
        }

        const leveledUpPlayers: Array<LevelUpResult> = [];
        // commit player stats
        for (const participant of this.scoreboard.getPlayerIDs()) {
            await this.ensurePlayerStat(participant);
            await GameSession.incrementPlayerGamesPlayed(participant);
            const playerScore = this.scoreboard.getPlayerScore(participant);
            if (playerScore > 0) {
                await GameSession.incrementPlayerSongsGuessed(
                    participant,
                    playerScore
                );
            }

            const playerExpGain = this.scoreboard.getPlayerExpGain(participant);
            let levelUpResult: LevelUpResult;
            if (playerExpGain > 0) {
                levelUpResult = await GameSession.incrementPlayerExp(
                    participant,
                    playerExpGain
                );
                if (levelUpResult) {
                    leveledUpPlayers.push(levelUpResult);
                }
            }

            await GameSession.insertPerSessionStats(
                participant,
                playerScore,
                playerExpGain,
                levelUpResult
                    ? levelUpResult.endLevel - levelUpResult.startLevel
                    : 0
            );
        }

        // send level up message
        if (leveledUpPlayers.length > 0) {
            const levelUpMessages = leveledUpPlayers
                .sort((a, b) => b.endLevel - a.endLevel)
                .sort(
                    (a, b) =>
                        b.endLevel - b.startLevel - (a.endLevel - a.startLevel)
                )
                .map((leveledUpPlayer) =>
                    state.localizer.translate(
                        this.guildID,
                        "misc.levelUp.entry",
                        {
                            user: getMention(leveledUpPlayer.userID),
                            startLevel: codeLine(
                                String(leveledUpPlayer.startLevel)
                            ),
                            endLevel: codeLine(
                                String(leveledUpPlayer.endLevel)
                            ),
                            rank: codeLine(
                                getRankNameByLevel(
                                    leveledUpPlayer.endLevel,
                                    this.guildID
                                )
                            ),
                        }
                    )
                )
                .slice(0, 10);

            if (leveledUpPlayers.length > 10) {
                levelUpMessages.push(
                    state.localizer.translate(
                        this.guildID,
                        "misc.andManyOthers"
                    )
                );
            }

            sendInfoMessage(new MessageContext(this.textChannelID), {
                title: state.localizer.translate(
                    this.guildID,
                    "misc.levelUp.title"
                ),
                description: levelUpMessages.join("\n"),
                thumbnailUrl: KmqImages.THUMBS_UP,
            });
        }

        // commit guild's game session
        const sessionLength = (Date.now() - this.startedAt) / (1000 * 60);
        const averageGuessTime =
            this.guessTimes.length > 0
                ? this.guessTimes.reduce((a, b) => a + b, 0) /
                  (this.guessTimes.length * 1000)
                : -1;

        await dbContext.kmq("game_sessions").insert({
            start_date: new Date(this.startedAt),
            guild_id: this.guildID,
            num_participants: this.scoreboard.getPlayers().map((x) => x.inVC)
                .length,
            avg_guess_time: averageGuessTime,
            session_length: sessionLength,
            rounds_played: this.roundsPlayed,
            correct_guesses: this.correctGuesses,
        });

        // commit session's song plays and correct guesses
        const guildPreference = await getGuildPreference(this.guildID);
        if (!guildPreference.isMultipleChoiceMode()) {
            await this.storeSongStats();
        }

        await super.endSession();
        await sendEndGameMessage(this);

        logger.info(
            `gid: ${this.guildID} | Game session ended. rounds_played = ${this.roundsPlayed}. session_length = ${sessionLength}. gameType = ${this.gameType}`
        );
    }

    /**
     * Process a message to see if it is a valid and correct guess
     * @param messageContext - The context of the message to check
     * @param guess - the content of the message to check
     */
    async guessSong(
        messageContext: MessageContext,
        guess: string
    ): Promise<void> {
        if (!this.connection) return;
        if (this.connection.listenerCount("end") === 0) return;
        if (!this.round) return;
        if (!this.guessEligible(messageContext)) return;

        const guildPreference = await getGuildPreference(this.guildID);

        const pointsEarned = this.checkGuess(
            messageContext.author.id,
            guess,
            guildPreference.gameOptions.guessModeType,
            guildPreference.isMultipleChoiceMode(),
            guildPreference.typosAllowed()
        );

        if (pointsEarned > 0) {
            if (this.round.finished) {
                return;
            }

            this.round.finished = true;
            await delay(
                this.multiguessDelayIsActive(guildPreference)
                    ? MULTIGUESS_DELAY
                    : 0
            );
            if (!this.round) return;

            // mark round as complete, so no more guesses can go through
            await this.endRound(guildPreference, messageContext, {
                correct: true,
                correctGuessers: this.round.correctGuessers,
            });
            this.correctGuesses++;

            // update game session's lastActive
            this.lastActiveNow();

            this.stopGuessTimeout();

            // increment guild's song guess count
            await dbContext
                .kmq("guilds")
                .where("guild_id", this.guildID)
                .increment("songs_guessed", 1);

            this.startRound(guildPreference, messageContext);
        } else if (guildPreference.isMultipleChoiceMode()) {
            if (!this.round) return;
            if (
                setDifference(
                    [
                        ...new Set(
                            getCurrentVoiceMembers(this.voiceChannelID).map(
                                (x) => x.id
                            )
                        ),
                    ],
                    [...this.round.incorrectMCGuessers]
                ).size === 0
            ) {
                await this.endRound(
                    guildPreference,
                    new MessageContext(this.textChannelID, null, this.guildID),
                    { correct: false }
                );

                this.startRound(
                    await getGuildPreference(this.guildID),
                    messageContext
                );
            }
        }
    }

    getCorrectGuesses(): number {
        return this.correctGuesses;
    }

    /** Updates owner to the first player to join the game that didn't leave VC */
    updateOwner(): Promise<void> {
        const voiceMembers = getCurrentVoiceMembers(this.voiceChannelID);
        const voiceMemberIDs = new Set(voiceMembers.map((x) => x.id));
        if (voiceMemberIDs.has(this.owner.id) || voiceMemberIDs.size === 0) {
            return;
        }

        const participantsInVC = this.scoreboard
            .getPlayerIDs()
            .filter((p) => voiceMemberIDs.has(p));

        let newOwnerID: string;
        if (participantsInVC.length > 0) {
            // Pick the first participant still in VC
            newOwnerID = participantsInVC[0];
        } else {
            // The VC only contains members who haven't participated yet
            newOwnerID = chooseRandom(voiceMembers).id;
        }

        this.owner = KmqMember.fromUser(
            voiceMembers.find((x) => x.id === newOwnerID)
        );

        sendInfoMessage(new MessageContext(this.textChannelID), {
            title: state.localizer.translate(
                this.guildID,
                "misc.gameOwnerChanged.title"
            ),
            description: state.localizer.translate(
                this.guildID,
                "misc.gameOwnerChanged.description",
                {
                    newGameOwner: getMention(this.owner.id),
                    forcehintCommand: `\`${process.env.BOT_PREFIX}forcehint\``,
                    forceskipCommand: `\`${process.env.BOT_PREFIX}forceskip\``,
                }
            ),
            thumbnailUrl: KmqImages.LISTENING,
        });
    }

    async handleMultipleChoiceInteraction(
        interaction: Eris.ComponentInteraction,
        messageContext: MessageContext
    ): Promise<void> {
        if (!this.round) {
            return;
        }

        if (
            !getCurrentVoiceMembers(this.voiceChannelID)
                .map((x) => x.id)
                .includes(interaction.member.id)
        ) {
            tryInteractionAcknowledge(interaction);
            return;
        }

        if (this.round.incorrectMCGuessers.has(interaction.member.id)) {
            tryCreateInteractionErrorAcknowledgement(
                interaction,
                state.localizer.translate(
                    this.guildID,
                    "misc.failure.interaction.alreadyEliminated"
                )
            );
            return;
        }

        if (!this.round.isValidInteractionGuess(interaction.data.custom_id)) {
            tryCreateInteractionErrorAcknowledgement(
                interaction,
                state.localizer.translate(
                    this.guildID,
                    "misc.failure.interaction.optionFromPreviousRound"
                )
            );
            return;
        }

        if (
            !this.round.isCorrectInteractionAnswer(interaction.data.custom_id)
        ) {
            tryCreateInteractionErrorAcknowledgement(
                interaction,
                state.localizer.translate(
                    this.guildID,
                    "misc.failure.interaction.eliminated"
                )
            );

            this.round.incorrectMCGuessers.add(interaction.member.id);
            this.round.interactionIncorrectAnswerUUIDs[
                interaction.data.custom_id
            ]++;

            // Add the user as a participant
            this.guessSong(messageContext, "");
            return;
        }

        tryInteractionAcknowledge(interaction);

        const guildPreference = await getGuildPreference(
            messageContext.guildID
        );

        if (!this.round) return;
        this.guessSong(
            messageContext,
            guildPreference.gameOptions.guessModeType !== GuessModeType.ARTIST
                ? this.round.song.songName
                : this.round.song.artistName
        );
    }

    /**
     * The game has changed its premium state, so update filtered songs/remove ,special
     */
    async updatePremiumStatus(): Promise<void> {
        await this.reloadSongs(await getGuildPreference(this.guildID));

        const guildPreference = await getGuildPreference(this.guildID);
        if (
            !this.isPremiumGame() &&
            this.guildID !== process.env.DEBUG_SERVER_ID &&
            guildPreference.gameOptions.specialType
        ) {
            await resetSpecial(
                guildPreference,
                new MessageContext(this.textChannelID),
                true
            );
        }
    }

    /**
     * Whether the current game has premium features
     * @returns whether the game is premium
     */
    isPremiumGame(): boolean {
        return this.scoreboard
            .getPlayers()
            .filter((x) => x.inVC)
            .some((x) => x.premium);
    }

    /**
     * Update whether a player is in VC
     * @param userID - The Discord user ID of the player to update
     * @param inVC - Whether the player is currently in the voice channel
     */
    async setPlayerInVC(userID: string, inVC: boolean): Promise<void> {
        if (!this.scoreboard) {
            return;
        }

        if (
            inVC &&
            !this.scoreboard.getPlayerIDs().includes(userID) &&
            this.gameType !== GameType.TEAMS
        ) {
            this.scoreboard.addPlayer(
                this.gameType === GameType.ELIMINATION
                    ? EliminationPlayer.fromUserID(
                          userID,
                          (
                              this.scoreboard as EliminationScoreboard
                          ).getLivesOfWeakestPlayer(),
                          await isFirstGameOfDay(userID),
                          await isUserPremium(userID)
                      )
                    : Player.fromUserID(
                          userID,
                          0,
                          await isFirstGameOfDay(userID),
                          await isUserPremium(userID)
                      )
            );
        }

        this.scoreboard.setInVC(userID, inVC);
    }

    /**
     * Add all players in VC that aren't tracked to the scoreboard, and update those who left
     */
    async syncAllVoiceMembers(): Promise<void> {
        const currentVoiceMembers = getCurrentVoiceMembers(
            this.voiceChannelID
        ).map((x) => x.id);

        for (const player of this.scoreboard
            .getPlayerIDs()
            .filter((x) => !currentVoiceMembers.includes(x))) {
            await this.setPlayerInVC(player, false);
        }

        if (this.gameType === GameType.TEAMS) {
            // Players join teams manually with ,join
            return;
        }

        for (const player of currentVoiceMembers.filter(
            (x) => x !== process.env.BOT_CLIENT_ID
        )) {
            const firstGameOfDay = await isFirstGameOfDay(player);
            const premium = await isUserPremium(player);
            this.scoreboard.addPlayer(
                this.gameType === GameType.ELIMINATION
                    ? EliminationPlayer.fromUserID(
                          player,
                          (this.scoreboard as EliminationScoreboard)
                              .startingLives,
                          firstGameOfDay,
                          premium
                      )
                    : Player.fromUserID(player, 0, firstGameOfDay, premium)
            );
        }
    }

    /**
     * Prepares a new GameRound
     * @param randomSong - The queried song
     * @returns the new GameRound
     */
    protected prepareRound(randomSong: QueriedSong): Round {
        const gameRound = new GameRound(randomSong);

        gameRound.setBaseExpReward(this.calculateBaseExp());
        return gameRound;
    }

    /**
     *
     * @param userID - The user ID of the user guessing
     * @param guess - The user's guess
     * @param guessModeType - The guessing mode type to evaluate the guess against
     * @param multipleChoiceMode - Whether the answer type is set to multiple choice
     * @param typosAllowed - Whether minor typos are allowed
     * @returns The number of points achieved for the guess
     */
    private checkGuess(
        userID: string,
        guess: string,
        guessModeType: GuessModeType,
        multipleChoiceMode: boolean,
        typosAllowed = false
    ): number {
        if (!this.round) return 0;
        if (multipleChoiceMode && this.round.incorrectMCGuessers.has(userID))
            return 0;

        const pointsAwarded = this.round.checkGuess(
            guess,
            guessModeType,
            typosAllowed
        );

        if (pointsAwarded) {
            this.round.userCorrect(userID, pointsAwarded);
        }

        return pointsAwarded;
    }

    /**
     * Checks whether the author of the message is eligible to guess in the
     * current game session
     * @param messageContext - The context of the message to check for guess eligibility
     * @returns whether the user's guess is eligible
     */
    private guessEligible(messageContext: MessageContext): boolean {
        const userVoiceChannel = getUserVoiceChannel(messageContext);
        // if user isn't in the same voice channel
        if (!userVoiceChannel || userVoiceChannel.id !== this.voiceChannelID) {
            return false;
        }

        // if message isn't in the active game session's text channel
        if (messageContext.textChannelID !== this.textChannelID) {
            return false;
        }

        // check elimination mode constraints
        if (this.gameType === GameType.ELIMINATION) {
            const eliminationScoreboard = this
                .scoreboard as EliminationScoreboard;

            if (
                !this.scoreboard
                    .getPlayerIDs()
                    .includes(messageContext.author.id) ||
                eliminationScoreboard.isPlayerEliminated(
                    messageContext.author.id
                )
            ) {
                return false;
            }
        } else if (this.gameType === GameType.TEAMS) {
            const teamScoreboard = this.scoreboard as TeamScoreboard;
            if (!teamScoreboard.getPlayer(messageContext.author.id)) {
                return false;
            }
        }

        return true;
    }

    /**
     * Creates/updates a user's activity in the data store
     * @param userID - The player's Discord user ID
     */
    private async ensurePlayerStat(userID: string): Promise<void> {
        const currentDateString = new Date();
        await dbContext
            .kmq("player_stats")
            .insert({
                player_id: userID,
                first_play: currentDateString,
                last_active: currentDateString,
            })
            .onConflict("player_id")
            .ignore();

        await dbContext
            .kmq("player_servers")
            .insert({
                player_id: userID,
                server_id: this.guildID,
            })
            .onConflict(["player_id", "server_id"])
            .ignore();
    }

    /**
     * Updates a user's songs guessed in the data store
     * @param userID - The player's Discord user ID
     * @param score - The player's score in the current GameSession
     */
    private static async incrementPlayerSongsGuessed(
        userID: string,
        score: number
    ): Promise<void> {
        await dbContext
            .kmq("player_stats")
            .where("player_id", "=", userID)
            .increment("songs_guessed", score)
            .update({
                last_active: new Date(),
            });
    }

    /**
     * Updates a user's games played in the data store
     * @param userID - The player's Discord user ID
     */
    private static async incrementPlayerGamesPlayed(
        userID: string
    ): Promise<void> {
        await dbContext
            .kmq("player_stats")
            .where("player_id", "=", userID)
            .increment("games_played", 1);
    }

    /**
     * @param userID - The Discord ID of the user to exp gain
     * @param expGain - The amount of EXP gained
     */
    private static async incrementPlayerExp(
        userID: string,
        expGain: number
    ): Promise<LevelUpResult> {
        const { exp: currentExp, level } = await dbContext
            .kmq("player_stats")
            .select(["exp", "level"])
            .where("player_id", "=", userID)
            .first();

        const newExp = currentExp + expGain;
        let newLevel = level;

        // check for level up
        while (newExp > CUM_EXP_TABLE[newLevel + 1]) {
            newLevel++;
        }

        // persist exp and level to data store
        await dbContext
            .kmq("player_stats")
            .update({ exp: newExp, level: newLevel })
            .where("player_id", "=", userID);

        if (level !== newLevel) {
            logger.info(`${userID} has leveled from ${level} to ${newLevel}`);
            return {
                userID,
                startLevel: level,
                endLevel: newLevel,
            };
        }

        return null;
    }

    /**
     * Store per-session stats for temporary leaderboard
     * @param userID - The user the data belongs to
     * @param score - The score gained in the game
     * @param expGain - The EXP gained in the game
     * @param levelsGained - The levels gained in the game
     */
    private static async insertPerSessionStats(
        userID: string,
        score: number,
        expGain: number,
        levelsGained: number
    ): Promise<void> {
        await dbContext.kmq("player_game_session_stats").insert({
            player_id: userID,
            date: new Date(),
            songs_guessed: score,
            exp_gained: expGain,
            levels_gained: levelsGained,
        });
    }

    /**
     * Creates song entry (if it doesn't exist) and increments song stats
     * @param vlink - The song's YouTube ID
     * @param correct - Whether the guess was correct
     * @param skipped - Whether the song was skipped
     * @param hintRequested - Whether the players received a hint
     * @param timePlayed - How long the song played for
     */
    private async incrementSongStats(
        vlink: string,
        correct: boolean,
        skipped: boolean,
        hintRequested: boolean,
        timePlayed: number
    ): Promise<void> {
        if (!(vlink in this.songStats)) {
            this.songStats[vlink] = {
                correctGuesses: 0,
                roundsPlayed: 0,
                skipCount: 0,
                hintCount: 0,
                timeToGuess: 0,
                timePlayed: 0,
            };
        }

        this.songStats[vlink].timePlayed += timePlayed;

        if (correct) {
            this.songStats[vlink].correctGuesses++;
            this.songStats[vlink].timeToGuess += timePlayed;
        }

        if (skipped) {
            this.songStats[vlink].skipCount++;
        }

        if (hintRequested) {
            this.songStats[vlink].hintCount++;
        }
    }

    /**
     * Stores song metadata in the database
     */
    private async storeSongStats(): Promise<void> {
        for (const vlink of Object.keys(this.songStats)) {
            await dbContext
                .kmq("song_metadata")
                .insert({
                    vlink,
                    correct_guesses: 0,
                    rounds_played: 0,
                    skip_count: 0,
                    hint_count: 0,
                    time_to_guess_ms: 0,
                    time_played_ms: 0,
                })
                .onConflict("vlink")
                .ignore();

            await dbContext
                .kmq("song_metadata")
                .where("vlink", "=", vlink)
                .increment(
                    "correct_guesses",
                    this.songStats[vlink].correctGuesses
                )
                .increment("rounds_played", this.songStats[vlink].roundsPlayed)
                .increment("skip_count", this.songStats[vlink].skipCount)
                .increment("hint_count", this.songStats[vlink].hintCount)
                .increment(
                    "time_to_guess_ms",
                    this.songStats[vlink].timeToGuess
                )
                .increment("time_played_ms", this.songStats[vlink].timePlayed);
        }
    }

    /**
     * https://www.desmos.com/calculator/9x3dkrmt84
     * @returns the base EXP reward for the gameround
     */
    private calculateBaseExp(): number {
        const songCount = this.getSongCount();
        // minimum amount of songs for exp gain
        const expBase =
            2000 / (1 + Math.exp(1 - 0.0005 * (songCount.count - 1500)));

        let expJitter = expBase * (0.05 * Math.random());
        expJitter *= Math.round(Math.random()) ? 1 : -1;

        return expBase + expJitter;
    }

    private multiguessDelayIsActive(guildPreference: GuildPreference): boolean {
        const playerIsAlone = getNumParticipants(this.voiceChannelID) === 1;
        return (
            guildPreference.gameOptions.multiGuessType === MultiGuessType.ON &&
            !playerIsAlone
        );
    }

    private async updateScoreboard(
        guessResult: GuessResult,
        guildPreference: GuildPreference,
        timePlayed: number,
        messageContext: MessageContext
    ): Promise<void> {
        // update scoreboard
        const playerRoundResults = await Promise.all(
            guessResult.correctGuessers.map(async (correctGuesser, idx) => {
                const guessPosition = idx + 1;
                const expGain = await calculateTotalRoundExp(
                    guildPreference,
                    this.round,
                    getNumParticipants(this.voiceChannelID),
                    this.lastGuesser.streak,
                    timePlayed,
                    guessPosition,
                    await userBonusIsActive(correctGuesser.id),
                    correctGuesser.id
                );

                let streak = 0;
                if (idx === 0) {
                    streak = this.lastGuesser.streak;
                    logger.info(
                        `${getDebugLogHeader(messageContext)}, uid: ${
                            correctGuesser.id
                        } | Song correctly guessed. song = ${
                            this.round.song.songName
                        }. Multiple choice = ${guildPreference.isMultipleChoiceMode()}. Gained ${expGain} EXP`
                    );
                } else {
                    streak = 0;
                    logger.info(
                        `${getDebugLogHeader(messageContext)}, uid: ${
                            correctGuesser.id
                        } | Song correctly guessed ${getOrdinalNum(
                            guessPosition
                        )}. song = ${
                            this.round.song.songName
                        }. Multiple choice = ${guildPreference.isMultipleChoiceMode()}. Gained ${expGain} EXP`
                    );
                }

                return {
                    player: correctGuesser,
                    pointsEarned:
                        idx === 0
                            ? correctGuesser.pointsAwarded
                            : correctGuesser.pointsAwarded / 2,
                    expGain,
                    streak,
                };
            })
        );

        this.round.playerRoundResults = playerRoundResults;
        const scoreboardUpdatePayload: SuccessfulGuessResult[] =
            playerRoundResults.map((x) => ({
                userID: x.player.id,
                expGain: x.expGain,
                pointsEarned: x.pointsEarned,
            }));

        await this.scoreboard.update(scoreboardUpdatePayload);
    }
}<|MERGE_RESOLUTION|>--- conflicted
+++ resolved
@@ -2,17 +2,8 @@
 import Eris from "eris";
 import _ from "lodash";
 import * as uuid from "uuid";
-<<<<<<< HEAD
-
-import { calculateTotalRoundExp } from "../commands/game_commands/exp";
-import { getRankNameByLevel } from "../commands/game_commands/profile";
-import { AnswerType } from "../commands/game_options/answer";
-import { GuessModeType } from "../commands/game_options/guessmode";
-import { MultiGuessType } from "../commands/game_options/multiguess";
+
 import { resetSpecial } from "../commands/game_options/special";
-import { KmqImages } from "../constants";
-=======
->>>>>>> 1440f120
 import dbContext from "../database_context";
 import {
     getDebugLogHeader,
