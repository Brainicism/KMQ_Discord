/* eslint-disable no-return-assign */
import * as uuid from "uuid";
import Eris from "eris";
import _ from "lodash";

import {
    bold,
    chunkArray,
    codeLine,
    delay,
    getOrdinalNum,
    setDifference,
} from "../helpers/utils";
import {
    clickableSlashCommand,
    fetchUser,
    getCurrentVoiceMembers,
    getDebugLogHeader,
    getGameInfoMessage,
    getNumParticipants,
    getUserVoiceChannel,
    sendInfoMessage,
    sendPaginationedEmbed,
    tryCreateInteractionErrorAcknowledgement,
    tryInteractionAcknowledge,
} from "../helpers/discord_utils";
import {
    getMultipleChoiceOptions,
    isFirstGameOfDay,
    userBonusIsActive,
} from "../helpers/game_utils";
import State from "../state";
import dbContext from "../database_context";

import {
    CLIP_MAX_REPLAY_COUNT,
    CLIP_PADDING_BEGINNING_SECONDS,
    CLIP_VC_END_TIMEOUT_MS,
    CUM_EXP_TABLE,
    ELIMINATION_DEFAULT_LIVES,
    EMBED_FIELDS_PER_PAGE,
    EMBED_SUCCESS_BONUS_COLOR,
    EMBED_SUCCESS_COLOR,
    KmqImages,
    REVIEW_LINK,
    VOTE_LINK,
} from "../constants";
import { IPCLogger } from "../logger";
import { sql } from "kysely";
import AnswerType from "../enums/option_types/answer_type";
import ClipAction from "../enums/clip_action";
import ClipGameRound from "./clip_game_round";
import EliminationPlayer from "./elimination_player";
import EliminationScoreboard from "./elimination_scoreboard";
import ExpCommand from "../commands/game_commands/exp";
import GameRound from "./game_round";
import GameType from "../enums/game_type";
import GuessModeType from "../enums/option_types/guess_mode_type";
import GuildPreference from "./guild_preference";
import KmqMember from "./kmq_member";
import MessageContext from "./message_context";
import MultiGuessType from "../enums/option_types/multiguess_type";
import Player from "./player";
import ProfileCommand from "../commands/game_commands/profile";
import Scoreboard from "./scoreboard";
import Session from "./session";
import TeamScoreboard from "./team_scoreboard";
import i18n from "../helpers/localization_manager";
import type { ButtonActionRow, GuildTextableMessage } from "../types";
import type { CommandInteraction } from "eris";
import type QueriedSong from "./queried_song";
import type Round from "./round";
import type SuccessfulGuessResult from "../interfaces/success_guess_result";

const HIDDEN_UPDATE_INTERVAL = 2000;

const logger = new IPCLogger("game_session");

interface LevelUpResult {
    userID: string;
    startLevel: number;
    endLevel: number;
}

interface LastGuesser {
    userID: string;
    streak: number;
}

export default class GameSession extends Session {
    /** The GameType that the GameSession started in */
    public readonly gameType: GameType;

    /** The Scoreboard object keeping track of players and scoring */
    public readonly scoreboard: Scoreboard;

    /** How long a clip should be played for in the clip game mode, in seconds */
    public readonly clipDurationLength: number | null;

    /** The current GameRound */
    public round: GameRound | null;

    /** The number of songs correctly guessed */
    private correctGuesses: number;

    /** List of guess times per GameRound */
    private guessTimes: Array<number>;

    /** Map of song's YouTube ID to its stats for this game session */
    private songStats: {
        [vlink: string]: {
            correctGuesses: number;
            roundsPlayed: number;
            skipCount: number;
            hintCount: number;
            timeToGuess: number;
            timePlayed: number;
        };
    };

    /** The most recent Guesser, including their current streak */
    private lastGuesser: LastGuesser | null;

    /** Manages updating a message with current guessers with hidden enabled */
    private hiddenUpdateTimer: NodeJS.Timeout | null;

    constructor(
        guildPreference: GuildPreference,
        textChannelID: string,
        voiceChannelID: string,
        guildID: string,
        gameSessionCreator: KmqMember,
        gameType: GameType,
        eliminationLives?: number,
        clipDurationLength?: number,
    ) {
        super(
            guildPreference,
            textChannelID,
            voiceChannelID,
            guildID,
            gameSessionCreator,
        );
        this.gameType = gameType;
        this.sessionInitialized = false;
        this.correctGuesses = 0;
        this.guessTimes = [];
        this.finished = false;
        this.round = null;
        this.songStats = {};
        this.lastGuesser = null;
        this.hiddenUpdateTimer = null;
        this.clipDurationLength = clipDurationLength || null;

        switch (this.gameType) {
            case GameType.TEAMS:
                this.scoreboard = new TeamScoreboard(voiceChannelID);
                break;
            case GameType.ELIMINATION:
                this.scoreboard = new EliminationScoreboard(
                    eliminationLives || ELIMINATION_DEFAULT_LIVES,
                    voiceChannelID,
                );
                break;
            default:
                this.scoreboard = new Scoreboard(voiceChannelID);
                break;
        }

        // eslint-disable-next-line @typescript-eslint/require-await
        this.guildPreference.answerTypeChangeCallback = async () => {
            const round = this.round;

            if (!round) return;
            if (this.isMultipleChoiceMode()) {
                logger.info(
                    `gid: ${this.guildID} | answerType changed to multiple choice, re-sending mc buttons`,
                );
                await this.sendMultipleChoiceOptionsMessage(false);
            } else if (this.isHiddenMode()) {
                logger.info(
                    `gid: ${this.guildID} | answerType changed to hidden, re-sending hidden message`,
                );

                await this.sendHiddenGuessMessage(
                    new MessageContext(this.textChannelID, null, this.guildID),
                    round,
                );
            } else {
                round.interactionMessage = null;
                await this.stopHiddenUpdateTimer();
            }
        };

        // eslint-disable-next-line @typescript-eslint/no-floating-promises
        this.syncAllVoiceMembers();
    }

    sessionName(): string {
        return "Game Session";
    }

    /**
     * Starting a new GameRound
     * @param messageContext - An object containing relevant parts of Eris.Message
     */
    async startRound(messageContext: MessageContext): Promise<Round | null> {
        const isEndToEndBotRun =
            messageContext.author.id === process.env.END_TO_END_TEST_BOT_CLIENT;

        const multiGuessDelayMs = isEndToEndBotRun
            ? 0
            : this.guildPreference.getMultiGuessDelay() * 1000;

        const songStartDelayMs = isEndToEndBotRun
            ? 0
            : this.guildPreference.getSongStartDelay() * 1000;

        if (this.sessionInitialized) {
            // Only add a delay if the game has already started
            await delay(
                this.multiguessDelayIsActive(this.guildPreference)
                    ? Math.max(songStartDelayMs - multiGuessDelayMs, 0)
                    : songStartDelayMs,
            );
        }

        if (this.finished || this.round) {
            return null;
        }

        const round = await super.startRound(messageContext);

        if (!round) {
            return null;
        }

        await this.sendStartRoundMessage(messageContext, round, true);

        return round;
    }

    /**
     * Ends an active GameRound
     * @param isError - Whether the round ended due to an error
     * @param messageContext - An object containing relevant parts of Eris.Message
     * @param gameRound - The round to end
     */
    async endRound(
        isError: boolean,
        messageContext: MessageContext,
        gameRound?: GameRound,
    ): Promise<void> {
        // if round ending due to correct song guess, ensure that we are operating on the provided
        // game round to ensure we don't end the same round twice (since this.round is modified)
        let round = gameRound ?? this.round;
        if (!round) {
            round = this.round;
        }

        // wait and accept multiguess results
        await delay(
            this.multiguessDelayIsActive(this.guildPreference)
                ? this.guildPreference.getMultiGuessDelay() * 1000
                : 0,
        );

        // ensure that only one invocation can proceed
        if (!round || round.finished) {
            return;
        }

        round.finished = true;

        // sets the round to null
        await super.endRound(false, messageContext);

        if (round.songStartedAt === null) {
            return;
        }

        const correctGuessers = round.getCorrectGuessers(this.isHiddenMode());
        const isCorrectGuess = correctGuessers.length > 0;

        await this.stopHiddenUpdateTimer();

        try {
            await round.interactionMarkAnswers(correctGuessers.length, true);
        } catch (e) {
            logger.warn(
                `Failed to mark interaction answers. Bot potentially left server? e = ${e}`,
            );
        }

        const timePlayed = Date.now() - round.songStartedAt;
        if (isCorrectGuess) {
            // update guessing streaks
            if (
                this.lastGuesser === null ||
                this.lastGuesser.userID !== correctGuessers[0]!.id
            ) {
                this.lastGuesser = {
                    userID: correctGuessers[0]!.id,
                    streak: 1,
                };
            } else {
                this.lastGuesser.streak++;
            }

            this.guessTimes.push(timePlayed);
            await this.updateScoreboard(
                round,
                this.guildPreference,
                messageContext,
            );
        } else if (!isError) {
            this.lastGuesser = null;
            if (this.gameType === GameType.ELIMINATION) {
                const eliminationScoreboard = this
                    .scoreboard as EliminationScoreboard;

                eliminationScoreboard.decrementAllLives();
            }
        }

        this.incrementSongStats(
            round.song.youtubeLink,
            isCorrectGuess,
            round.skipAchieved,
            round.hintUsed,
            timePlayed,
        );

        const remainingDuration = this.getRemainingDuration(
            this.guildPreference,
        );

        let roundResultIDs: Array<string>;
        const playerRoundResults = round.playerRoundResults;

        if (this.scoreboard instanceof TeamScoreboard) {
            const teamScoreboard = this.scoreboard as TeamScoreboard;
            roundResultIDs = playerRoundResults.map(
                (x) => teamScoreboard.getTeamOfPlayer(x.player.id)!.id,
            );
        } else {
            roundResultIDs = playerRoundResults.map((x) => x.player.id);
        }

        const useLargerScoreboard = this.scoreboard.shouldUseLargerScoreboard();

        const fields: Eris.EmbedField[] =
            this.scoreboard.getScoreboardEmbedFields(
                false,
                true,
                messageContext.guildID,
                roundResultIDs,
            );

        let scoreboardTitle = "";
        if (!useLargerScoreboard) {
            scoreboardTitle = "\n\n";
            scoreboardTitle += bold(
                i18n.translate(
                    messageContext.guildID,
                    "command.score.scoreboardTitle",
                ),
            );
        }

        const description = `${round.getEndRoundDescription(
            messageContext,
            this.guildPreference.songSelector.getUniqueSongCounter(),
            playerRoundResults,
            this.isHiddenMode(),
        )}${scoreboardTitle}`;

        const correctGuess = playerRoundResults.length > 0;
        const embedColor = round.getEndRoundColor(
            correctGuess,
            await userBonusIsActive(
                playerRoundResults[0]?.player.id ?? messageContext.author.id,
            ),
        );

        await this.sendRoundMessage(
            messageContext,
            fields,
            round,
            description,
            embedColor,
            correctGuess && !this.isMultipleChoiceMode(),
            remainingDuration,
        );

        const gameFinishedDueToGameOptions = this.scoreboard.gameFinished(
            this.guildPreference,
        );

        const gameFinishedDueToSuddenDeath =
            this.gameType === GameType.SUDDEN_DEATH && !isCorrectGuess;

        const gameFinished =
            gameFinishedDueToGameOptions || gameFinishedDueToSuddenDeath;

        if (this.isClipMode() && !gameFinished) {
            // Play what immediately follows the clip after the round ends
            const songStartDelay = this.guildPreference.getSongStartDelay();
            if (songStartDelay > 0 && !isError) {
                const playSuccess = await this.playSong(
                    messageContext,
                    round,
                    ClipAction.END_ROUND,
                );

                if (playSuccess) {
                    await delay(songStartDelay * 1000);
                }
            }
        }

        if (gameFinishedDueToGameOptions) {
            await this.endSession("Game finished due to game options", false);
        } else if (gameFinishedDueToSuddenDeath) {
            await this.endSession("Sudden death game ended", false);
        }

        await this.startRound(messageContext);
    }

    /**
     * Ends the current GameSession
     * @param reason - The reason for the game session end
     * @param endedDueToError - Whether the session ended due to an error
     */
    async endSession(reason: string, endedDueToError: boolean): Promise<void> {
        if (this.finished) {
            return;
        }

        this.finished = true;
        if (this.gameType === GameType.COMPETITION) {
            // log scoreboard
            logger.info("Scoreboard:");
            logger.info(
                JSON.stringify(
                    this.scoreboard
                        .getPlayers()
                        .sort((a, b) => b.getScore() - a.getScore())
                        .map((x) => ({
                            name: x.getName(),
                            id: x.id,
                            score: x.getDisplayedScore(),
                        })),
                ),
            );
        }

        const leveledUpPlayers: Array<LevelUpResult> =
            await this.updatePlayerStats(endedDueToError);

        // send level up message
        if (leveledUpPlayers.length > 0) {
            const levelUpMessages = leveledUpPlayers
                .sort((a, b) => b.endLevel - a.endLevel)
                .sort(
                    (a, b) =>
                        b.endLevel - b.startLevel - (a.endLevel - a.startLevel),
                )
                .map((leveledUpPlayer) =>
                    i18n.translate(this.guildID, "misc.levelUp.entry", {
                        user: this.scoreboard.getPlayerDisplayedName(
                            leveledUpPlayer.userID,
                        ),
                        startLevel: codeLine(
                            String(leveledUpPlayer.startLevel),
                        ),
                        endLevel: codeLine(String(leveledUpPlayer.endLevel)),
                        rank: codeLine(
                            ProfileCommand.getRankNameByLevel(
                                leveledUpPlayer.endLevel,
                                this.guildID,
                            ),
                        ),
                    }),
                )
                .slice(0, 10);

            if (leveledUpPlayers.length > 10) {
                levelUpMessages.push(
                    i18n.translate(this.guildID, "misc.andManyOthers"),
                );
            }

            await sendInfoMessage(
                new MessageContext(this.textChannelID, null, this.guildID),
                {
                    title: i18n.translate(this.guildID, "misc.levelUp.title"),
                    description: levelUpMessages.join("\n"),
                    thumbnailUrl: KmqImages.THUMBS_UP,
                },
            );
        }

        // commit guild's game session
        const sessionLength = (Date.now() - this.startedAt) / (1000 * 60);
        const averageGuessTime =
            this.guessTimes.length > 0
                ? this.guessTimes.reduce((a, b) => a + b, 0) /
                  (this.guessTimes.length * 1000)
                : -1;

        await this.persistGameSession(averageGuessTime, sessionLength);

        // commit session's song plays and correct guesses
        if (!this.isMultipleChoiceMode()) {
            await this.storeSongStats();
        }

        await super.endSession(reason, endedDueToError);
        await this.sendEndGameMessage();

        logger.info(
            `gid: ${this.guildID} | Game session ended. rounds_played = ${this.roundsPlayed}. session_length = ${sessionLength}. gameType = ${this.gameType}`,
        );
    }

    /**
     * Process a message to see if it is a valid and correct guess
     * @param messageContext - The context of the message to check
     * @param guess - the content of the message to check
     * @param createdAt - the time the guess was made
     */
    async guessSong(
        messageContext: MessageContext,
        guess: string,
        createdAt: number,
    ): Promise<void> {
        // Allow clip mode guesses in between clip replays
        if (!this.isClipMode()) {
            if (!this.connection) return;
            if (this.connection.listenerCount("end") === 0) return;
        }

        if (!this.round) return;
        if (!this.guessEligible(messageContext, createdAt)) return;

        const round = this.round;
        const pointsEarned = this.checkGuess(
            messageContext.author.id,
            guess,
            createdAt,
            this.guildPreference.gameOptions.guessModeType,
            this.isMultipleChoiceMode(),
            this.guildPreference.typosAllowed(),
        );

        if (pointsEarned) {
            logger.info(
                `${getDebugLogHeader(messageContext)} | Correct guess submitted: '${guess}'`,
            );
        }

        const correctGuessers = round.getCorrectGuessers(this.isHiddenMode());
        const incorrectGuessers = round.getIncorrectGuessers();
        if (this.isHiddenMode()) {
            // Determine whether to wait for more guesses
            if (
                this.scoreboard.getRemainingPlayers(
                    correctGuessers.map((x) => x.id),
                    incorrectGuessers,
                ).length > 0
            ) {
                if (pointsEarned) {
                    logger.info(
                        `${getDebugLogHeader(messageContext)} | Correct guess submitted, but in hidden mode and waiting on other guesses`,
                    );
                }

                // If there are still players who haven't guessed correctly, don't end the round
                return;
            } else {
                // Everyone guessed, end the round
                logger.info(
                    `${getDebugLogHeader(messageContext)} | No remaining guessers in hidden mode.`,
                );
                await this.stopHiddenUpdateTimer();
            }
        }

        if (
            pointsEarned > 0 ||
            (this.isHiddenMode() && correctGuessers.length > 0)
        ) {
            // If not hidden, someone guessed correctly
            // If hidden, everyone guessed and at least one person was right
            if (round.finished) {
                logger.info(
                    `${getDebugLogHeader(messageContext)} | Correct guess submitted, but round is already finished.`,
                );
                return;
            }

            this.stopGuessTimeout();
            this.correctGuesses++;
            // mark round as complete, so no more guesses can go through
            await this.endRound(false, messageContext, round);

            // update game session's lastActive
            await this.lastActiveNow();

            await this.incrementGuildSongGuessCount();
        } else if (this.isMultipleChoiceMode() || this.isHiddenMode()) {
            // If hidden or multiple choice, everyone guessed and no one was right
            if (
                setDifference(
                    [
                        ...new Set(
                            getCurrentVoiceMembers(this.voiceChannelID).map(
                                (x) => x.id,
                            ),
                        ),
                    ],
                    [...incorrectGuessers],
                ).size === 0
            ) {
                logger.info(
                    `${getDebugLogHeader(messageContext)} | Everybody guessed, but nobody was correct`,
                );

                await this.endRound(
                    false,
                    new MessageContext(this.textChannelID, null, this.guildID),
                );

                await this.startRound(messageContext);
            }
        }
    }

    getCorrectGuesses(): number {
        return this.correctGuesses;
    }

    isGameSession(): this is GameSession {
        return true;
    }

    /** Updates owner to the first player to join the game that didn't leave VC */
    async updateOwner(): Promise<void> {
        if (this.finished) {
            return;
        }

        const voiceMembers = getCurrentVoiceMembers(this.voiceChannelID).filter(
            (x) => x.id !== process.env.BOT_CLIENT_ID,
        );

        const voiceMemberIDs = new Set(voiceMembers.map((x) => x.id));
        if (voiceMemberIDs.has(this.owner.id) || voiceMemberIDs.size === 0) {
            return;
        }

        const participantsInVC = this.scoreboard
            .getPlayerIDs()
            .filter((p) => voiceMemberIDs.has(p));

        // Pick the first participant still in VC
        const newOwnerID = participantsInVC[0];

        // nobody left in vc
        if (!newOwnerID) {
            return;
        }

        this.owner = new KmqMember(newOwnerID);

        await super.updateOwner();
    }

    async handleComponentInteraction(
        interaction: Eris.ComponentInteraction<Eris.TextableChannel>,
        messageContext: MessageContext,
    ): Promise<boolean> {
        const interactionHandled = await super.handleComponentInteraction(
            interaction,
            messageContext,
        );

        if (interactionHandled) {
            return true;
        }

        if (
            !(await this.handleInSessionInteractionFailures(
                interaction,
                messageContext,
            ))
        ) {
            return true;
        }

        if (!this.round) return false;
        const round = this.round;

        if (
            round.getIncorrectGuessers().has(interaction.member!.id) ||
            !this.guessEligible(messageContext, interaction.createdAt)
        ) {
            await tryCreateInteractionErrorAcknowledgement(
                interaction,
                null,
                i18n.translate(
                    this.guildID,
                    "misc.failure.interaction.alreadyEliminated",
                ),
            );
            return true;
        }

        if (!round.isCorrectInteractionAnswer(interaction.data.custom_id)) {
            await tryCreateInteractionErrorAcknowledgement(
                interaction,
                null,
                i18n.translate(
                    this.guildID,
                    "misc.failure.interaction.eliminated",
                ),
            );

            round.interactionIncorrectAnswerUUIDs[interaction.data.custom_id]++;

            // Add the user as a participant
            await this.guessSong(messageContext, "", interaction.createdAt);
            return true;
        }

        await tryInteractionAcknowledge(interaction);

        const guildPreference = await GuildPreference.getGuildPreference(
            messageContext.guildID,
        );

        await this.guessSong(
            messageContext,
            guildPreference.gameOptions.guessModeType !== GuessModeType.ARTIST
                ? round.song.songName
                : round.song.artistName,
            interaction.createdAt,
        );
        return true;
    }

    /**
     * Update whether a player is in VC
     * @param userID - The Discord user ID of the player to update
     * @param inVC - Whether the player is currently in the voice channel
     */
    async setPlayerInVC(userID: string, inVC: boolean): Promise<void> {
        const user = await fetchUser(userID);
        if (
            inVC &&
            !this.scoreboard.getPlayerIDs().includes(userID) &&
            this.gameType !== GameType.TEAMS
        ) {
            this.scoreboard.addPlayer(
                this.gameType === GameType.ELIMINATION
                    ? EliminationPlayer.fromUser(
                          user as Eris.User,
                          this.guildID,
                          (
                              this.scoreboard as EliminationScoreboard
                          ).getLivesOfWeakestPlayer(),
                          await isFirstGameOfDay(userID),
                      )
                    : Player.fromUser(
                          user as Eris.User,
                          this.guildID,
                          0,
                          await isFirstGameOfDay(userID),
                      ),
            );
        }

        this.scoreboard.setInVC(userID, inVC);
    }

    /**
     * Add all players in VC that aren't tracked to the scoreboard, and update those who left
     */
    async syncAllVoiceMembers(): Promise<void> {
        const currentVoiceMemberIds = getCurrentVoiceMembers(
            this.voiceChannelID,
        ).map((x) => x.id);

        await Promise.allSettled(
            this.scoreboard
                .getPlayerIDs()
                .filter((x) => !currentVoiceMemberIds.includes(x))
                .map(async (player) => {
                    await this.setPlayerInVC(player, false);
                }),
        );

        if (this.gameType === GameType.TEAMS) {
            // Players join teams manually with /join
            return;
        }

        await Promise.allSettled(
            currentVoiceMemberIds
                .filter((x) => x !== process.env.BOT_CLIENT_ID)
                .map(async (playerId) => {
                    const firstGameOfDay = await isFirstGameOfDay(playerId);
                    const player = (await fetchUser(playerId)) as Eris.User;
                    this.scoreboard.addPlayer(
                        this.gameType === GameType.ELIMINATION
                            ? EliminationPlayer.fromUser(
                                  player,
                                  this.guildID,
                                  (this.scoreboard as EliminationScoreboard)
                                      .startingLives,
                                  firstGameOfDay,
                              )
                            : Player.fromUser(
                                  player,
                                  this.guildID,
                                  0,
                                  firstGameOfDay,
                              ),
                    );
                }),
        );
    }

    /**
     * Sends an embed displaying the scoreboard of the GameSession
     * @param messageOrInteraction - Message/interaction to get user/server info from
     * @returns the message
     */
    sendScoreboardMessage(
        messageOrInteraction: GuildTextableMessage | CommandInteraction,
    ): Promise<Eris.Message | null> {
        const winnersFieldSubsets = chunkArray(
            this.scoreboard.getScoreboardEmbedSingleColumn(true, true),
            EMBED_FIELDS_PER_PAGE,
        );

        let footerText = i18n.translate(
            messageOrInteraction.guildID as string,
            "misc.classic.yourScore",
            {
                score: String(
                    this.scoreboard.getPlayerDisplayedScore(
                        messageOrInteraction.member!.id,
                        false,
                    ),
                ),
            },
        );

        if (this.gameType === GameType.ELIMINATION) {
            const eliminationScoreboard = this
                .scoreboard as EliminationScoreboard;

            footerText = i18n.translate(
                messageOrInteraction.guildID as string,
                "misc.elimination.yourLives",
                {
                    lives: String(
                        eliminationScoreboard.getPlayerLives(
                            messageOrInteraction.member!.id,
                        ),
                    ),
                },
            );
        } else if (this.gameType === GameType.TEAMS) {
            const teamScoreboard = this.scoreboard as TeamScoreboard;
            footerText = i18n.translate(
                messageOrInteraction.guildID as string,
                "misc.team.yourTeamScore",
                {
                    teamScore: String(
                        teamScoreboard
                            .getTeamOfPlayer(messageOrInteraction.member!.id)
                            ?.getScore(),
                    ),
                },
            );
            footerText += "\n";
            footerText += i18n.translate(
                messageOrInteraction.guildID as string,
                "misc.team.yourScore",
                {
                    score: String(
                        teamScoreboard.getPlayerScore(
                            messageOrInteraction.member!.id,
                        ),
                    ),
                },
            );
        }

        const embeds: Array<Eris.EmbedOptions> = winnersFieldSubsets.map(
            (winnersFieldSubset) => ({
                color: EMBED_SUCCESS_COLOR,
                title: i18n.translate(
                    messageOrInteraction.guildID as string,
                    "command.score.scoreboardTitle",
                ),
                fields: winnersFieldSubset,
                footer: {
                    text: footerText,
                },
            }),
        );

        return sendPaginationedEmbed(messageOrInteraction, embeds);
    }

    /**
     * Sends an embed displaying the winner of the session as well as the scoreboard
     */
    async sendEndGameMessage(): Promise<void> {
        const footerText = i18n.translate(
            this.guildID,
            "misc.inGame.songsCorrectlyGuessed",
            {
                songCount: `${this.getCorrectGuesses()}/${this.getRoundsPlayed()}`,
            },
        );

        if (this.scoreboard.getWinners().length === 0) {
            await sendInfoMessage(
                new MessageContext(this.textChannelID, null, this.guildID),
                {
                    title: i18n.translate(
                        this.guildID,
                        "misc.inGame.noWinners",
                    ),
                    footerText,
                    thumbnailUrl: KmqImages.NOT_IMPRESSED,
                },
            );
        } else {
            const winners = this.scoreboard.getWinners();
            const useLargerScoreboard =
                this.scoreboard.shouldUseLargerScoreboard();

            const fields = this.scoreboard.getScoreboardEmbedFields(
                this.gameType !== GameType.TEAMS,
                false,
                this.guildID,
            );

            const endGameMessage = await getGameInfoMessage(this.guildID);

            if (
                endGameMessage &&
                endGameMessage.title &&
                endGameMessage.message
            ) {
                fields.push({
                    name: endGameMessage.title,
                    value: endGameMessage.message,
                    inline: false,
                });
            } else {
                logger.warn(
                    `Failed fetching end game message. guildID = ${
                        this.guildID
                    }. locale = ${State.getGuildLocale(
                        this.guildID,
                    )} endGameMessage =${!!endGameMessage}, endGameMessage.title=${!!endGameMessage?.title}, endGameMessage.message=${!!endGameMessage?.message}`,
                );
            }

            const winnerMessage =
                this.gameType === GameType.SUDDEN_DEATH
                    ? i18n.translateN(
                          this.guildID,
                          "misc.plural.suddenDeathEnd",
                          this.roundsPlayed - 1,
                      )
                    : this.scoreboard.getWinnerMessage(
                          State.getGuildLocale(this.guildID),
                      );

            await sendInfoMessage(
                new MessageContext(this.textChannelID, null, this.guildID),
                {
                    color:
                        this.gameType !== GameType.TEAMS &&
                        (await userBonusIsActive(winners[0]!.id))
                            ? EMBED_SUCCESS_BONUS_COLOR
                            : EMBED_SUCCESS_COLOR,
                    description: !useLargerScoreboard
                        ? bold(
                              i18n.translate(
                                  this.guildID,
                                  "command.score.scoreboardTitle",
                              ),
                          )
                        : undefined,
                    thumbnailUrl: winners[0]!.getAvatarURL(),
                    title: `🎉 ${winnerMessage} 🎉`,
                    fields,
                    footerText,
                    actionRows: [
                        {
                            type: Eris.Constants.ComponentTypes.ACTION_ROW,
                            components: [
                                {
                                    style: Eris.Constants.ButtonStyles.LINK,
                                    url: VOTE_LINK,
                                    type: Eris.Constants.ComponentTypes.BUTTON,
                                    emoji: { name: "✅", id: null },
                                    label: i18n.translate(
                                        this.guildID,
                                        "misc.interaction.vote",
                                    ),
                                },
                                {
                                    style: Eris.Constants.ButtonStyles.LINK,
                                    url: REVIEW_LINK,
                                    type: Eris.Constants.ComponentTypes.BUTTON,
                                    emoji: { name: "📖", id: null },
                                    label: i18n.translate(
                                        this.guildID,
                                        "misc.interaction.leaveReview",
                                    ),
                                },
                                {
                                    style: Eris.Constants.ButtonStyles.LINK,
                                    url: "https://discord.gg/RCuzwYV",
                                    type: Eris.Constants.ComponentTypes.BUTTON,
                                    emoji: { name: "🎵", id: null },
                                    label: i18n.translate(
                                        this.guildID,
                                        "misc.interaction.officialKmqServer",
                                    ),
                                },
                            ],
                        },
                    ],
                },
            );
        }
    }

    async updateGuessedMembersMessage(): Promise<void> {
        const round = this.round;
        if (
            this.finished ||
            !round ||
            round.finished ||
            !round.interactionMessageNeedsUpdate
        ) {
            return;
        }

        round.interactionMessageNeedsUpdate = false;
        const interactionMessage = round.interactionMessage;
        if (interactionMessage) {
            try {
                await interactionMessage.edit({
                    embeds: [
                        {
                            ...this.generateRemainingPlayersMessage(round),
                            thumbnail: { url: KmqImages.THUMBS_UP },
                        },
                    ],
                });
            } catch (e) {
                logger.warn(
                    `Error editing updateGuessedMembersMessage interaction. gid = ${this.guildID}. e = ${e}}`,
                );
            }
        }
    }

    /** @returns if multiple choice mode is active */
    isMultipleChoiceMode(): boolean {
        return this.guildPreference.isMultipleChoiceMode();
    }

    /** @returns if hidden mode is active */
    isHiddenMode(): boolean {
        return this.guildPreference.isHiddenMode();
    }

    /** @returns if clip mode is active */
    isClipMode(): boolean {
        return this.gameType === GameType.CLIP;
    }

    /**
     * Prepares a new GameRound
     * @param randomSong - The queried song
     * @returns the new GameRound
     */
    protected prepareRound(randomSong: QueriedSong): Round {
        const gameRound = this.isClipMode()
            ? new ClipGameRound(
                  randomSong,
                  this.calculateBaseExp(),
                  this.guildID,
              )
            : new GameRound(randomSong, this.calculateBaseExp(), this.guildID);

        return gameRound;
    }

    /**
     *
     * @param userID - The user ID of the user guessing
     * @param guess - The user's guess
     * @param createdAt - The time the guess was made
     * @param guessModeType - The guessing mode type to evaluate the guess against
     * @param multipleChoiceMode - Whether the answer type is set to multiple choice
     * @param typosAllowed - Whether minor typos are allowed
     * @returns The number of points achieved for the guess
     */
    private checkGuess(
        userID: string,
        guess: string,
        createdAt: number,
        guessModeType: GuessModeType,
        multipleChoiceMode: boolean,
        typosAllowed = false,
    ): number {
        if (!this.round) return 0;
        const round = this.round;
        const incorrectGuessers = round.getIncorrectGuessers();
        if (multipleChoiceMode && incorrectGuessers.has(userID)) return 0;

        if (
            !round
                .getCorrectGuessers(this.isHiddenMode())
                .map((x) => x.id)
                .includes(userID) &&
            !incorrectGuessers.has(userID)
        ) {
            if (round.interactionMessage) {
                round.interactionMessageNeedsUpdate = true;
            }
        }

        round.storeGuess(userID, guess, createdAt, guessModeType, typosAllowed);

        const pointsAwarded = round.checkGuess(
            guess,
            guessModeType,
            typosAllowed,
        );

        if (
            !typosAllowed &&
            pointsAwarded === 0 &&
            round.isSimilarGuess(guess, guessModeType) &&
            Math.random() < 0.05
        ) {
            round.warnTypoReceived = true;
        }

        return pointsAwarded;
    }

    /**
     * Checks whether the author of the message is eligible to guess in the
     * current game session
     * @param messageContext - The context of the message to check for guess eligibility
     * @param createdAt - The time the guess was made
     * @returns whether the user's guess is eligible
     */
    private guessEligible(
        messageContext: MessageContext,
        createdAt: number,
    ): boolean {
        const userVoiceChannel = getUserVoiceChannel(messageContext);
        // if user isn't in the same voice channel
        if (!userVoiceChannel || userVoiceChannel.id !== this.voiceChannelID) {
            return false;
        }

        // if message isn't in the active game session's text channel
        if (messageContext.textChannelID !== this.textChannelID) {
            return false;
        }

        // Ignore guesses made before the round started
        const round = this.round;
        if (
            round &&
            (round.songStartedAt === null || createdAt < round.songStartedAt)
        ) {
            return false;
        }

        // check elimination mode constraints
        if (this.gameType === GameType.ELIMINATION) {
            const eliminationScoreboard = this
                .scoreboard as EliminationScoreboard;

            if (
                !this.scoreboard
                    .getPlayerIDs()
                    .includes(messageContext.author.id) ||
                eliminationScoreboard.isPlayerEliminated(
                    messageContext.author.id,
                )
            ) {
                return false;
            }
        } else if (this.gameType === GameType.TEAMS) {
            const teamScoreboard = this.scoreboard as TeamScoreboard;
            if (!teamScoreboard.getPlayer(messageContext.author.id)) {
                return false;
            }
        }

        return true;
    }

    private async persistGameSession(
        averageGuessTime: number,
        sessionLength: number,
    ): Promise<void> {
        if (this.textChannelID === process.env.END_TO_END_TEST_BOT_CHANNEL) {
            return;
        }

        await dbContext.kmq
            .insertInto("game_sessions")
            .values({
                start_date: new Date(this.startedAt),
                guild_id: this.guildID,
                num_participants: this.scoreboard
                    .getPlayers()
                    .map((x) => x.inVC).length,
                avg_guess_time: averageGuessTime,
                session_length: sessionLength,
                rounds_played: this.roundsPlayed,
                correct_guesses: this.correctGuesses,
            })
            .execute();
    }

    /**
     * Creates/updates a user's activity in the data store
     * @param userID - The player's Discord user ID
     */
    private async ensurePlayerStat(userID: string): Promise<void> {
        if (this.textChannelID === process.env.END_TO_END_TEST_BOT_CHANNEL) {
            return;
        }

        const currentDateString = new Date();
        await dbContext.kmq
            .insertInto("player_stats")
            .values({
                player_id: userID,
                first_play: currentDateString,
                last_active: currentDateString,
                last_game_started_at: new Date(this.startedAt),
            })
            .ignore()
            .execute();

        await dbContext.kmq
            .insertInto("player_servers")
            .values({
                player_id: userID,
                server_id: this.guildID,
            })
            .ignore()
            .execute();
    }

    /**
     * Updates a user's songs guessed in the data store
     * @param userID - The player's Discord user ID
     * @param score - The player's score in the current GameSession
     */
    private async incrementPlayerSongsGuessed(
        userID: string,
        score: number,
    ): Promise<void> {
        if (this.textChannelID === process.env.END_TO_END_TEST_BOT_CHANNEL) {
            return;
        }

        await dbContext.kmq
            .updateTable("player_stats")
            .where("player_id", "=", userID)
            .set({
                songs_guessed: sql`songs_guessed + ${score}`,
                last_active: new Date(),
                last_game_started_at: new Date(this.startedAt),
            })
            .execute();
    }

    /**
     * Updates a user's games played in the data store
     * @param userID - The player's Discord user ID
     */
    private async incrementPlayerGamesPlayed(userID: string): Promise<void> {
        if (this.textChannelID === process.env.END_TO_END_TEST_BOT_CHANNEL) {
            return;
        }

        await dbContext.kmq
            .updateTable("player_stats")
            .where("player_id", "=", userID)
            .set({
                games_played: sql`games_played + 1`,
            })
            .execute();
    }

    /**
     * @param userID - The Discord ID of the user to exp gain
     * @param expGain - The amount of EXP gained
     */
    private async incrementPlayerExp(
        userID: string,
        expGain: number,
    ): Promise<LevelUpResult | null> {
        if (this.textChannelID === process.env.END_TO_END_TEST_BOT_CHANNEL) {
            return null;
        }

        const playerStats = await dbContext.kmq
            .selectFrom("player_stats")
            .select(["exp", "level"])
            .where("player_id", "=", userID)
            .executeTakeFirst();

        if (!playerStats) {
            logger.error(`Player stats unexpectedly null for ${userID}`);
            return null;
        }

        const { exp: currentExp, level } = playerStats;

        const newExp = currentExp + expGain;
        let newLevel = level;

        // check for level up
        while (newExp > CUM_EXP_TABLE[newLevel + 1]!) {
            newLevel++;
        }

        // persist exp and level to data store
        await dbContext.kmq
            .updateTable("player_stats")
            .set({ exp: newExp, level: newLevel })
            .where("player_id", "=", userID)
            .execute();

        if (level !== newLevel) {
            logger.info(`${userID} has leveled from ${level} to ${newLevel}`);
            return {
                userID,
                startLevel: level,
                endLevel: newLevel,
            };
        }

        return null;
    }

    /**
     * Store per-session stats for temporary leaderboard
     * @param userID - The user the data belongs to
     * @param correctGuessCount - The number of correct guesses
     * @param expGain - The EXP gained in the game
     * @param levelsGained - The levels gained in the game
     */
    private async insertPerSessionStats(
        userID: string,
        correctGuessCount: number,
        expGain: number,
        levelsGained: number,
    ): Promise<void> {
        if (this.textChannelID === process.env.END_TO_END_TEST_BOT_CHANNEL) {
            return;
        }

        await dbContext.kmq
            .insertInto("player_game_session_stats")
            .values({
                player_id: userID,
                date: new Date(),
                songs_guessed: correctGuessCount,
                exp_gained: expGain,
                levels_gained: levelsGained,
            })
            .execute();
    }

    /**
     * Creates song entry (if it doesn't exist) and increments song stats
     * @param vlink - The song's YouTube ID
     * @param correct - Whether the guess was correct
     * @param skipped - Whether the song was skipped
     * @param hintRequested - Whether the players received a hint
     * @param timePlayed - How long the song played for
     */
    private incrementSongStats(
        vlink: string,
        correct: boolean,
        skipped: boolean,
        hintRequested: boolean,
        timePlayed: number,
    ): void {
        if (this.textChannelID === process.env.END_TO_END_TEST_BOT_CHANNEL) {
            return;
        }

        if (!(vlink in this.songStats)) {
            this.songStats[vlink] = {
                correctGuesses: 0,
                roundsPlayed: 0,
                skipCount: 0,
                hintCount: 0,
                timeToGuess: 0,
                timePlayed: 0,
            };
        }

        const songStats = this.songStats[vlink]!;
        songStats.timePlayed += timePlayed;

        if (correct) {
            songStats.correctGuesses++;
            songStats.timeToGuess += timePlayed;
        }

        if (skipped) {
            songStats.skipCount++;
        }

        if (hintRequested) {
            songStats.hintCount++;
        }

        songStats.roundsPlayed++;
    }

    /**
     * Stores song metadata in the database
     */
    private async storeSongStats(): Promise<void> {
        if (this.textChannelID === process.env.END_TO_END_TEST_BOT_CHANNEL) {
            return;
        }

        await Promise.allSettled(
            Object.keys(this.songStats).map(async (vlink) => {
                const songStats = this.songStats[vlink];
                await dbContext.kmq
                    .insertInto("song_metadata")
                    .values({
                        vlink,
                        correct_guesses: 0,
                        rounds_played: 0,
                        skip_count: 0,
                        hint_count: 0,
                        time_to_guess_ms: 0,
                        time_played_ms: 0,
                    })
                    .ignore()
                    .execute();

                if (!songStats) {
                    logger.warn(
                        `Song stats for ${vlink} missing in storeSongStats`,
                    );
                    return;
                }

                await dbContext.kmq
                    .updateTable("song_metadata")
                    .where("vlink", "=", vlink)
                    .set({
                        correct_guesses: sql`correct_guesses + ${songStats.correctGuesses}`,
                        rounds_played: sql`rounds_played + ${songStats.roundsPlayed}`,
                        skip_count: sql`skip_count + ${songStats.skipCount}`,
                        hint_count: sql`hint_count + ${songStats.hintCount}`,
                        time_to_guess_ms: sql`time_to_guess_ms + ${songStats.timeToGuess}`,
                        time_played_ms: sql`time_played_ms + ${songStats.timePlayed}`,
                    })
                    .execute();
            }),
        );
    }

    private async updatePlayerStats(
        endedDueToError: boolean,
    ): Promise<Array<LevelUpResult>> {
        const leveledUpPlayers: Array<LevelUpResult> = [];

        if (this.textChannelID === process.env.END_TO_END_TEST_BOT_CHANNEL) {
            return [];
        }

        // commit player stats
        await Promise.allSettled(
            this.scoreboard.getPlayerIDs().map(async (participant) => {
                const isFirstGame = await isFirstGameOfDay(participant);
                await this.ensurePlayerStat(participant);
                await this.incrementPlayerGamesPlayed(participant);
                const playerCorrectGuessCount =
                    this.scoreboard.getPlayerCorrectGuessCount(participant);

                if (playerCorrectGuessCount > 0) {
                    await this.incrementPlayerSongsGuessed(
                        participant,
                        playerCorrectGuessCount,
                    );
                }

                const playerExpGain =
                    this.scoreboard.getPlayerExpGain(participant);

                let levelUpResult: LevelUpResult | null = null;
                if (playerExpGain > 0) {
                    levelUpResult = await this.incrementPlayerExp(
                        participant,
                        playerExpGain,
                    );
                    if (levelUpResult) {
                        leveledUpPlayers.push(levelUpResult);
                    }
                }

                await this.insertPerSessionStats(
                    participant,
                    playerCorrectGuessCount,
                    playerExpGain,
                    levelUpResult
                        ? levelUpResult.endLevel - levelUpResult.startLevel
                        : 0,
                );

                // if game ended erroneously during player's FGOTD, mark it as errored to allow
                // for bonus to continue next game
                await dbContext.kmq
                    .updateTable("player_stats")
                    .where("player_id", "=", participant)
                    .set({
                        last_game_played_errored:
                            isFirstGame && endedDueToError ? 1 : 0,
                    })
                    .execute();
            }),
        );

        return leveledUpPlayers;
    }

    private async incrementGuildSongGuessCount(): Promise<void> {
        if (this.textChannelID === process.env.END_TO_END_TEST_BOT_CHANNEL) {
            return;
        }

        // increment guild's song guess count
        await dbContext.kmq
            .updateTable("guilds")
            .where("guild_id", "=", this.guildID)
            .set({
                songs_guessed: sql`songs_guessed + 1`,
            })
            .execute();
    }

    /**
     * https://www.desmos.com/calculator/2mah4lpyok
     * @returns the base EXP reward for the gameround
     */
    private calculateBaseExp(): number {
        const songCount = this.getSongCount();
        const eligibleSongCount =
            songCount.count - (songCount.ineligibleDueToCommonAlias || 0);

        const expBase =
            eligibleSongCount <= 10000
                ? 2000 / (1 + Math.exp(1 - 0.0005 * (eligibleSongCount - 1500)))
                : 0.0359335908253 * eligibleSongCount + 1566.01031706;

        let expJitter = expBase * (0.05 * Math.random());
        expJitter *= Math.round(Math.random()) ? 1 : -1;

        return expBase + expJitter;
    }

    private multiguessDelayIsActive(guildPreference: GuildPreference): boolean {
        const playerIsAlone = getNumParticipants(this.voiceChannelID) === 1;
        return (
            guildPreference.gameOptions.multiGuessType === MultiGuessType.ON &&
            !playerIsAlone &&
            !this.guildPreference.isHiddenMode()
        );
    }

    private async updateScoreboard(
        round: GameRound,
        guildPreference: GuildPreference,
        messageContext: MessageContext,
    ): Promise<void> {
        // update scoreboard
        const lastGuesserStreak = this.lastGuesser?.streak ?? 0;
        const isHidden = this.isHiddenMode();

        const correctGuessers = round.getCorrectGuessers(isHidden);

        const playerRoundResults = await Promise.all(
            correctGuessers.map(async (correctGuesser, idx) => {
                const guessPosition = idx + 1;
                const expGain = await ExpCommand.calculateTotalRoundExp(
                    guildPreference,
                    round,
                    getNumParticipants(this.voiceChannelID),
                    idx === 0 ? lastGuesserStreak : 0,
                    round.getTimeToGuessMs(correctGuesser.id, isHidden),
                    guessPosition,
                    await userBonusIsActive(correctGuesser.id),
                    correctGuesser.id,
                );

                let streak = 0;
                if (idx === 0) {
                    streak = lastGuesserStreak;
                    logger.info(
                        `${getDebugLogHeader(messageContext)}, uid: ${correctGuesser.id} | Song correctly guessed. song = ${
                            round.song.songName
                        }. Multiple choice = ${guildPreference.isMultipleChoiceMode()}. Gained ${expGain} EXP`,
                    );
                } else {
                    streak = 0;
                    logger.info(
                        `${getDebugLogHeader(messageContext)}, uid: ${correctGuesser.id} | Song correctly guessed ${getOrdinalNum(
                            guessPosition,
                        )}. song = ${
                            round.song.songName
                        }. Multiple choice = ${guildPreference.isMultipleChoiceMode()}. Gained ${expGain} EXP`,
                    );
                }

                return {
                    player: correctGuesser,
                    pointsEarned:
                        idx === 0
                            ? correctGuesser.pointsAwarded
                            : correctGuesser.pointsAwarded / 2,
                    expGain,
                    streak,
                };
            }),
        );

        round.playerRoundResults = playerRoundResults;
        const scoreboardUpdatePayload: SuccessfulGuessResult[] =
            playerRoundResults.map((x) => ({
                userID: x.player.id,
                expGain: x.expGain,
                pointsEarned: x.pointsEarned,
            }));

        this.scoreboard.update(scoreboardUpdatePayload);
    }

    private startHiddenUpdateTimer(): void {
        this.hiddenUpdateTimer = setInterval(async () => {
            await this.updateGuessedMembersMessage();
        }, HIDDEN_UPDATE_INTERVAL);
    }

    private async stopHiddenUpdateTimer(): Promise<void> {
        if (this.hiddenUpdateTimer) {
            clearInterval(this.hiddenUpdateTimer);
            const round = this.round;
            try {
                await round?.interactionMessage?.delete();
            } catch (e) {
                logger.warn(
                    `Failed to delete round interaction message. e = ${e}`,
                );
            }

            if (round) {
                round.interactionMessage = null;
            }
        }
    }

    private generateRemainingPlayersMessage(round: GameRound): {
        title: string;
        description: string;
        thumbnailUrl: string;
    } {
        let timestamp: number;
        if (this.isClipMode()) {
            timestamp = Math.ceil(
                (round.songStartedAt! +
                    (CLIP_MAX_REPLAY_COUNT + 1) *
                        (this.clipDurationLength! +
                            CLIP_PADDING_BEGINNING_SECONDS +
                            CLIP_VC_END_TIMEOUT_MS / 1000) *
                        1000) /
                    1000,
            );
        } else {
            timestamp = Math.floor(
                (round.timerStartedAt +
                    this.guildPreference.gameOptions.guessTimeout! * 1000) /
                    1000,
            );
        }

        const hiddenTimerInfo = i18n.translate(
            this.guildID,
            "misc.inGame.hiddenTimerInfo",
            {
                guessButton: clickableSlashCommand("guess"),
                timestamp: `<t:${timestamp}:R>`,
            },
        );

        const waitingFor = `${bold(
            i18n.translate(this.guildID, "misc.inGame.hiddenRemainingPlayers"),
        )}:`;

        const remainingPlayers = this.scoreboard
            .getRemainingPlayers(
                round.getCorrectGuessers(this.isHiddenMode()).map((x) => x.id),
                round.getIncorrectGuessers(),
            )
            .map((player) => player.username)
            .join("\n");

        return {
            title: i18n.translate(
                this.guildID,
                "misc.interaction.guess.title",
                {
                    songOrArtist:
                        this.guildPreference.gameOptions.guessModeType ===
                        GuessModeType.ARTIST
                            ? i18n.translate(this.guildID, "misc.artist")
                            : i18n.translate(this.guildID, "misc.song"),
                },
            ),
            description: `${hiddenTimerInfo}\n\n${waitingFor}\n${remainingPlayers}`,
            thumbnailUrl: KmqImages.THUMBS_UP,
        };
    }

    /**
     * @param reuseExistingChoices - Whether to reuse the existing multiple choice options
     * Sends a message with multiple choice options for the current round
     */
    private async sendMultipleChoiceOptionsMessage(
        reuseExistingChoices: boolean,
    ): Promise<void> {
        const locale = State.getGuildLocale(this.guildID);
        const round = this.round;
        if (!round) {
            return;
        }

        if (reuseExistingChoices && round.multipleChoiceOptions.length === 0) {
            logger.error(
                "Expected to re-use multiple choice buttons, but none were set for the round. Falling back to generating new ones.",
            );
        }

        let buttons: Array<Eris.InteractionButton> = [];
        if (reuseExistingChoices && round.multipleChoiceOptions.length > 0) {
            buttons = round.multipleChoiceOptions;
        } else {
            const randomSong = round.song;
            const correctChoice = {
                displayedName:
                    this.guildPreference.gameOptions.guessModeType ===
                    GuessModeType.ARTIST
                        ? round.song.getLocalizedArtistName(locale)
                        : round.song.getLocalizedSongName(locale),
                song: randomSong,
            };

            const wrongChoices = await getMultipleChoiceOptions(
                this.guildPreference.gameOptions.answerType,
                this.guildPreference.gameOptions.guessModeType,
                randomSong.members,
                correctChoice,
                locale,
            );

            for (const choice of wrongChoices) {
                const id = uuid.v4();
                round.interactionIncorrectAnswerUUIDs[id] = 0;
                buttons.push({
                    type: 2,
                    style: 1,
                    label: choice.substring(0, 70),
                    custom_id: id,
                });
            }

            round.interactionCorrectAnswerUUID = uuid.v4() as string;
            buttons.push({
                type: Eris.Constants.ComponentTypes.BUTTON,
                style: Eris.Constants.ButtonStyles.PRIMARY,
                label: correctChoice.displayedName.substring(0, 70),
                custom_id: round.interactionCorrectAnswerUUID,
            });

            buttons = _.shuffle(buttons);
        }

        let actionRows: Array<ButtonActionRow>;
        switch (this.guildPreference.gameOptions.answerType) {
            case AnswerType.MULTIPLE_CHOICE_EASY:
                actionRows = [
                    {
                        type: Eris.Constants.ComponentTypes.ACTION_ROW,
                        components: buttons,
                    },
                ];
                break;
            case AnswerType.MULTIPLE_CHOICE_MED:
                actionRows = chunkArray(buttons, 3).map((x) => ({
                    type: Eris.Constants.ComponentTypes.ACTION_ROW,
                    components: x,
                }));
                break;
            case AnswerType.MULTIPLE_CHOICE_HARD:
                actionRows = chunkArray(buttons, 4).map((x) => ({
                    type: Eris.Constants.ComponentTypes.ACTION_ROW,
                    components: x,
                }));
                break;
            default:
                logger.error(
                    `Unexpected answerType: ${this.guildPreference.gameOptions.answerType}`,
                );

                actionRows = [
                    {
                        type: Eris.Constants.ComponentTypes.ACTION_ROW,
                        components: buttons,
                    },
                ];
                break;
        }

<<<<<<< HEAD
        if (this.isClipMode()) {
            actionRows.push({
                type: Eris.Constants.ComponentTypes.ACTION_ROW,
                components: this.generateClipButton(),
            });
        }
=======
        const lastRow: Eris.InteractionButton[] = [
            this.generateBookmarkButton(
                round,
                State.getGuildLocale(this.guildID),
            ),
        ];

        actionRows.push({
            type: 1,
            components: lastRow,
        });
>>>>>>> 82fc51b6

        round.interactionComponents = actionRows;

        round.interactionMessage = await sendInfoMessage(
            new MessageContext(this.textChannelID, null, this.guildID),
            {
                title: i18n.translate(
                    this.guildID,
                    "misc.interaction.guess.title",
                    {
                        songOrArtist:
                            this.guildPreference.gameOptions.guessModeType ===
                            GuessModeType.ARTIST
                                ? i18n.translate(this.guildID, "misc.artist")
                                : i18n.translate(this.guildID, "misc.song"),
                    },
                ),
                actionRows,
                thumbnailUrl: KmqImages.LISTENING,
            },
        );
    }

    private async sendHiddenGuessMessage(
        messageContext: MessageContext,
        round: GameRound,
    ): Promise<void> {
        round.interactionMessage = await sendInfoMessage(messageContext, {
            ...this.generateRemainingPlayersMessage(round),
<<<<<<< HEAD
            actionRows: this.isClipMode()
                ? [
                      {
                          type: Eris.Constants.ComponentTypes.ACTION_ROW,
                          components: this.generateClipButton(),
                      },
                  ]
                : undefined,
=======
>>>>>>> 82fc51b6
        });

        this.startHiddenUpdateTimer();
    }

    private async sendClipMessage(
        messageContext: MessageContext,
    ): Promise<void> {
        await sendInfoMessage(messageContext, {
            title: i18n.translate(
                this.guildID,
                "misc.interaction.guess.title",
                {
                    songOrArtist:
                        this.guildPreference.gameOptions.guessModeType ===
                        GuessModeType.ARTIST
                            ? i18n.translate(this.guildID, "misc.artist")
                            : i18n.translate(this.guildID, "misc.song"),
                },
            ),
            thumbnailUrl: KmqImages.LISTENING,
<<<<<<< HEAD
            actionRows: [
                {
                    type: Eris.Constants.ComponentTypes.ACTION_ROW,
                    components: this.generateClipButton(),
                },
            ],
        });
    }

    private generateClipButton(): Eris.InteractionButton[] {
        return [
            {
                type: Eris.Constants.ComponentTypes.BUTTON,
                style: Eris.Constants.ButtonStyles.SECONDARY,
                custom_id: ClipAction.NEW_CLIP,
                label: i18n.translate(this.guildID, "misc.newClip"),
                emoji: { name: "🎬", id: null },
            },
        ];
    }

=======
        });
    }

>>>>>>> 82fc51b6
    private async sendStartRoundMessage(
        messageContext: MessageContext,
        round: Round,
        firstMessageOfRound: boolean,
    ): Promise<void> {
        if (this.isHiddenMode()) {
            // Show players that haven't guessed and a button to guess
            await this.sendHiddenGuessMessage(
                messageContext,
                round as GameRound,
            );
        } else if (this.isClipMode() && !this.isMultipleChoiceMode()) {
            await this.sendClipMessage(messageContext);
        }

        if (this.isMultipleChoiceMode()) {
            await this.sendMultipleChoiceOptionsMessage(!firstMessageOfRound);
        }
    }
}<|MERGE_RESOLUTION|>--- conflicted
+++ resolved
@@ -1857,14 +1857,6 @@
                 break;
         }
 
-<<<<<<< HEAD
-        if (this.isClipMode()) {
-            actionRows.push({
-                type: Eris.Constants.ComponentTypes.ACTION_ROW,
-                components: this.generateClipButton(),
-            });
-        }
-=======
         const lastRow: Eris.InteractionButton[] = [
             this.generateBookmarkButton(
                 round,
@@ -1873,10 +1865,9 @@
         ];
 
         actionRows.push({
-            type: 1,
+            type: Eris.Constants.ComponentTypes.ACTION_ROW,
             components: lastRow,
         });
->>>>>>> 82fc51b6
 
         round.interactionComponents = actionRows;
 
@@ -1906,17 +1897,6 @@
     ): Promise<void> {
         round.interactionMessage = await sendInfoMessage(messageContext, {
             ...this.generateRemainingPlayersMessage(round),
-<<<<<<< HEAD
-            actionRows: this.isClipMode()
-                ? [
-                      {
-                          type: Eris.Constants.ComponentTypes.ACTION_ROW,
-                          components: this.generateClipButton(),
-                      },
-                  ]
-                : undefined,
-=======
->>>>>>> 82fc51b6
         });
 
         this.startHiddenUpdateTimer();
@@ -1938,33 +1918,9 @@
                 },
             ),
             thumbnailUrl: KmqImages.LISTENING,
-<<<<<<< HEAD
-            actionRows: [
-                {
-                    type: Eris.Constants.ComponentTypes.ACTION_ROW,
-                    components: this.generateClipButton(),
-                },
-            ],
         });
     }
 
-    private generateClipButton(): Eris.InteractionButton[] {
-        return [
-            {
-                type: Eris.Constants.ComponentTypes.BUTTON,
-                style: Eris.Constants.ButtonStyles.SECONDARY,
-                custom_id: ClipAction.NEW_CLIP,
-                label: i18n.translate(this.guildID, "misc.newClip"),
-                emoji: { name: "🎬", id: null },
-            },
-        ];
-    }
-
-=======
-        });
-    }
-
->>>>>>> 82fc51b6
     private async sendStartRoundMessage(
         messageContext: MessageContext,
         round: Round,
