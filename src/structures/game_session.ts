--- conflicted
+++ resolved
@@ -21,11 +21,6 @@
     getMention,
     getGuildLocale,
 } from "../helpers/discord_utils";
-<<<<<<< HEAD
-import { ensureVoiceConnection, getGuildPreference, selectRandomSong, getFilteredSongList, userBonusIsActive, getMultipleChoiceOptions, isUserPremium } from "../helpers/game_utils";
-import { delay, getOrdinalNum, isPowerHour, isWeekend, setDifference, bold, codeLine, chunkArray, chooseRandom } from "../helpers/utils";
-import { state } from "../kmq";
-=======
 import {
     ensureVoiceConnection,
     getGuildPreference,
@@ -33,6 +28,7 @@
     getLocalizedSongName,
     getMultipleChoiceOptions,
     userBonusIsActive,
+    isUserPremium,
 } from "../helpers/game_utils";
 import {
     delay,
@@ -45,7 +41,6 @@
     friendlyFormattedNumber,
 } from "../helpers/utils";
 import { state } from "../kmq_worker";
->>>>>>> db75202e
 import { IPCLogger } from "../logger";
 import { QueriedSong, PlayerRoundResult, GameType } from "../types";
 import GameRound from "./game_round";
@@ -61,7 +56,10 @@
 import MessageContext from "./message_context";
 import KmqMember from "./kmq_member";
 import { MultiGuessType } from "../commands/game_options/multiguess";
-import { specialFfmpegArgs, resetSpecial } from "../commands/game_options/special";
+import {
+    specialFfmpegArgs,
+    resetSpecial,
+} from "../commands/game_options/special";
 import { AnswerType } from "../commands/game_options/answer";
 import { calculateTotalRoundExp } from "../commands/game_commands/exp";
 import SongSelector from "./song_selector";
@@ -172,12 +170,9 @@
     /** Mapping of user ID to bookmarked songs, uses Map since Set doesn't remove QueriedSong duplicates */
     private bookmarkedSongs: { [userID: string]: Map<string, QueriedSong> };
 
-<<<<<<< HEAD
     /** Whether the current game is premium */
     private premiumGame: boolean;
 
-    constructor(textChannelID: string, voiceChannelID: string, guildID: string, gameSessionCreator: KmqMember, gameType: GameType, eliminationLives?: number) {
-=======
     private songSelector: SongSelector;
 
     constructor(
@@ -188,7 +183,6 @@
         gameType: GameType,
         eliminationLives?: number
     ) {
->>>>>>> db75202e
         this.gameType = gameType;
         this.guildID = guildID;
         if (this.gameType === GameType.ELIMINATION) {
@@ -216,11 +210,8 @@
         this.lastGuesser = null;
         this.songMessageIDs = [];
         this.bookmarkedSongs = {};
-<<<<<<< HEAD
         this.premiumGame = false;
-=======
         this.songSelector = new SongSelector();
->>>>>>> db75202e
     }
 
     /**
@@ -723,18 +714,14 @@
      * @param guildPreference - The guild's GuildPreference
      * @param messageContext - An object containing relevant parts of Eris.Message
      */
-<<<<<<< HEAD
-    async startRound(guildPreference: GuildPreference, messageContext: MessageContext) {
-        if (!this.sessionInitialized) {
-            await this.updatePremiumStatus(await isUserPremium(this.owner.id));
-        }
-
-=======
     async startRound(
         guildPreference: GuildPreference,
         messageContext: MessageContext
     ): Promise<void> {
->>>>>>> db75202e
+        if (!this.sessionInitialized) {
+            await this.updatePremiumStatus(await isUserPremium(this.owner.id));
+        }
+
         this.sessionInitialized = true;
         await delay(
             this.multiguessDelayIsActive(guildPreference)
@@ -747,11 +734,7 @@
 
         if (this.songSelector.getSongs() === null) {
             try {
-<<<<<<< HEAD
-                await this.updateFilteredSongs(guildPreference);
-=======
                 await this.reloadSongs(guildPreference);
->>>>>>> db75202e
             } catch (err) {
                 await sendErrorMessage(messageContext, {
                     title: state.localizer.translate(
@@ -798,16 +781,10 @@
             });
         }
 
-<<<<<<< HEAD
-        // query for random song
-        const ignoredSongs = new Set([...this.lastPlayedSongs, ...this.uniqueSongsPlayed]);
-        const randomSong = await selectRandomSong(this.filteredSongs.songs, ignoredSongs, this.lastAlternatingGender);
-=======
         this.songSelector.checkAlternatingGender(guildPreference);
         const randomSong = await this.songSelector.queryRandomSong(
             guildPreference
         );
->>>>>>> db75202e
 
         if (randomSong === null) {
             sendErrorMessage(messageContext, {
@@ -1025,13 +1002,8 @@
         return this.correctGuesses;
     }
 
-<<<<<<< HEAD
-    async updateFilteredSongs(guildPreference: GuildPreference) {
-        this.filteredSongs = await getFilteredSongList(guildPreference, this.isPremiumGame());
-=======
     async reloadSongs(guildPreference: GuildPreference): Promise<void> {
-        await this.songSelector.reloadSongs(guildPreference);
->>>>>>> db75202e
+        await this.songSelector.reloadSongs(guildPreference, this.premiumGame);
     }
 
     /**
@@ -1222,44 +1194,57 @@
     }
 
     /**
-<<<<<<< HEAD
-    * If the game changes its premium state, update filtered songs
-    * @param premiumJoined - true if a premium member joined VC
-    */
-    async updatePremiumStatus(premiumJoined: boolean) {
+     * If the game changes its premium state, update filtered songs
+     * @param premiumJoined - true if a premium member joined VC
+     */
+    async updatePremiumStatus(premiumJoined: boolean): Promise<void> {
         if (premiumJoined) {
             this.premiumGame = true;
             return;
         }
 
-        const premiumBefore = this.premiumGame;
         const voiceMembers = getCurrentVoiceMembers(this.voiceChannelID);
         for (const member of voiceMembers) {
             if (await isUserPremium(member.id)) {
-                this.premiumGame = true;
-                if (this.premiumGame !== premiumBefore) {
-                    const guildPreference = await getGuildPreference(this.guildID);
-                    await this.updateFilteredSongs(guildPreference);
+                if (!this.premiumGame) {
+                    this.premiumGame = true;
+                    const guildPreference = await getGuildPreference(
+                        this.guildID
+                    );
+
+                    await this.reloadSongs(guildPreference);
                 }
 
                 return;
             }
         }
 
-        this.premiumGame = false;
-        if (this.premiumGame !== premiumBefore) {
+        if (this.premiumGame) {
+            this.premiumGame = false;
             const guildPreference = await getGuildPreference(this.guildID);
-            await this.updateFilteredSongs(guildPreference);
-            if (this.guildID !== process.env.DEBUG_SERVER_ID && guildPreference.gameOptions.specialType) {
-                await resetSpecial(guildPreference, new MessageContext(this.textChannelID), true);
+            await this.reloadSongs(guildPreference);
+            if (
+                this.guildID !== process.env.DEBUG_SERVER_ID &&
+                guildPreference.gameOptions.specialType
+            ) {
+                await resetSpecial(
+                    guildPreference,
+                    new MessageContext(this.textChannelID),
+                    true
+                );
             }
         }
     }
 
-    /** Whether the current game has premium features */
+    /**
+     * Whether the current game has premium features
+     * @returns whether the game is premium
+     */
     isPremiumGame(): boolean {
         return this.premiumGame;
-=======
+    }
+
+    /**
      * Prepares a new GameRound
      * @param randomSong - The queried song
      * @returns the new GameRound
@@ -1269,7 +1254,6 @@
 
         gameRound.setBaseExpReward(this.calculateBaseExp());
         return gameRound;
->>>>>>> db75202e
     }
 
     /**
