--- conflicted
+++ resolved
@@ -177,12 +177,9 @@
         if (this.gameRound === null) {
             return;
         }
-<<<<<<< HEAD
-
-=======
+
         const gameRound = this.gameRound;
         this.gameRound = null;
->>>>>>> dcf681dc
         const playerRoundResults: Array<PlayerRoundResult> = [];
         if (guessResult.correct) {
             // update guessing streaks
@@ -192,12 +189,7 @@
                 this.lastGuesser.streak++;
             }
 
-<<<<<<< HEAD
-            // calculate exp gain
-            const guessSpeed = Date.now() - this.gameRound.startedAt;
-=======
             const guessSpeed = Date.now() - gameRound.startedAt;
->>>>>>> dcf681dc
             this.guessTimes.push(guessSpeed);
 
             // update scoreboard
