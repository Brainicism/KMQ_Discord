/* eslint-disable no-return-assign */
import Eris from "eris";
import _ from "lodash";
import * as uuid from "uuid";

import dbContext from "../database_context";
import {
    getDebugLogHeader,
    sendInfoMessage,
    getNumParticipants,
    getUserVoiceChannel,
    sendEndGameMessage,
    getCurrentVoiceMembers,
    tryInteractionAcknowledge,
    tryCreateInteractionErrorAcknowledgement,
    getMention,
    getGuildLocale,
    sendRoundMessage,
} from "../helpers/discord_utils";
import {
    getGuildPreference,
    getLocalizedArtistName,
    getLocalizedSongName,
    getMultipleChoiceOptions,
    isFirstGameOfDay,
    isUserPremium,
    userBonusIsActive,
} from "../helpers/game_utils";
import {
    delay,
    getOrdinalNum,
    setDifference,
    codeLine,
    chunkArray,
} from "../helpers/utils";
import { state } from "../kmq_worker";
import { IPCLogger } from "../logger";
import { QueriedSong, GameType } from "../types";
import GameRound from "./game_round";
import GuildPreference from "./guild_preference";
import Scoreboard, { SuccessfulGuessResult } from "./scoreboard";
import EliminationScoreboard from "./elimination_scoreboard";
import TeamScoreboard from "./team_scoreboard";
import { GuessModeType } from "../commands/game_options/guessmode";
import { getRankNameByLevel } from "../commands/game_commands/profile";
import EliminationPlayer from "./elimination_player";
import { KmqImages } from "../constants";
import MessageContext from "./message_context";
import KmqMember from "./kmq_member";
import { MultiGuessType } from "../commands/game_options/multiguess";
import { AnswerType } from "../commands/game_options/answer";
import { calculateTotalRoundExp } from "../commands/game_commands/exp";
import Player from "../structures/player";
import Session, { SONG_START_DELAY } from "./session";
import Round from "./round";

const MULTIGUESS_DELAY = 1500;

const logger = new IPCLogger("game_session");

const EXP_TABLE = [...Array(1000).keys()].map((level) => {
    if (level === 0 || level === 1) return 0;
    return 10 * level ** 2 + 200 * level - 200;
});

export const CUM_EXP_TABLE = EXP_TABLE.map(
    (
        (sum) => (value) =>
            (sum += value)
    )(0)
);

interface LevelUpResult {
    userID: string;
    startLevel: number;
    endLevel: number;
}

interface LastGuesser {
    userID: string;
    streak: number;
}

export interface GuessResult {
    correct: boolean;
    error?: boolean;
    correctGuessers?: Array<KmqMember>;
}

export default class GameSession extends Session {
    /** The GameType that the GameSession started in */
    public readonly gameType: GameType;

    /** The Scoreboard object keeping track of players and scoring */
    public readonly scoreboard: Scoreboard;

    /** The current GameRound */
    public round: GameRound;

    /** The number of songs correctly guessed */
    private correctGuesses: number;

    /** List of guess times per GameRound */
    private guessTimes: Array<number>;

    /** Map of song's YouTube ID to its stats for this game session */
    private songStats: {
        [vlink: string]: {
            correctGuesses: number;
            roundsPlayed: number;
            skipCount: number;
            hintCount: number;
            timeToGuess: number;
            timePlayed: number;
        };
    };

    /** The most recent Guesser, including their current streak */
    private lastGuesser: LastGuesser;

    constructor(
        textChannelID: string,
        voiceChannelID: string,
        guildID: string,
        gameSessionCreator: KmqMember,
        gameType: GameType,
        eliminationLives?: number
    ) {
        super(textChannelID, voiceChannelID, guildID, gameSessionCreator);
        this.gameType = gameType;
        this.sessionInitialized = false;
        this.correctGuesses = 0;
        this.guessTimes = [];
        this.finished = false;
        this.round = null;
        this.songStats = {};
        this.lastGuesser = null;

        switch (this.gameType) {
            case GameType.TEAMS:
                this.scoreboard = new TeamScoreboard();
                break;
            case GameType.ELIMINATION:
                this.scoreboard = new EliminationScoreboard(eliminationLives);
                break;
            default:
                this.scoreboard = new Scoreboard();
                break;
        }

        this.syncAllVoiceMembers();
    }

    /**
     * Starting a new GameRound
     * @param guildPreference - The guild's GuildPreference
     * @param messageContext - An object containing relevant parts of Eris.Message
     */
    async startRound(
        guildPreference: GuildPreference,
        messageContext: MessageContext
    ): Promise<void> {
        await delay(
            this.multiguessDelayIsActive(guildPreference)
                ? SONG_START_DELAY - MULTIGUESS_DELAY
                : SONG_START_DELAY
        );
        if (this.finished || this.round) {
            return;
        }

        await super.startRound(guildPreference, messageContext);
        if (guildPreference.isMultipleChoiceMode()) {
            const locale = getGuildLocale(this.guildID);
            const randomSong = this.round.song;
            const correctChoice =
                guildPreference.gameOptions.guessModeType ===
                GuessModeType.ARTIST
                    ? getLocalizedArtistName(this.round.song, locale)
                    : getLocalizedSongName(this.round.song, locale, false);

            const wrongChoices = await getMultipleChoiceOptions(
                guildPreference.gameOptions.answerType,
                guildPreference.gameOptions.guessModeType,
                randomSong.members,
                correctChoice,
                randomSong.artistID,
                locale
            );

            let buttons: Array<Eris.InteractionButton> = [];
            for (const choice of wrongChoices) {
                const id = uuid.v4();
                this.round.interactionIncorrectAnswerUUIDs[id] = 0;
                buttons.push({
                    type: 2,
                    style: 1,
                    label: choice.substring(0, 70),
                    custom_id: id,
                });
            }

            this.round.interactionCorrectAnswerUUID = uuid.v4();
            buttons.push({
                type: 2,
                style: 1,
                label: correctChoice.substring(0, 70),
                custom_id: this.round.interactionCorrectAnswerUUID,
            });

            buttons = _.shuffle(buttons);

            let components: Array<Eris.ActionRow>;
            switch (guildPreference.gameOptions.answerType) {
                case AnswerType.MULTIPLE_CHOICE_EASY:
                    components = [
                        {
                            type: 1,
                            components: buttons,
                        },
                    ];
                    break;
                case AnswerType.MULTIPLE_CHOICE_MED:
                    components = chunkArray(buttons, 3).map((x) => ({
                        type: 1,
                        components: x,
                    }));
                    break;
                case AnswerType.MULTIPLE_CHOICE_HARD:
                    components = chunkArray(buttons, 4).map((x) => ({
                        type: 1,
                        components: x,
                    }));
                    break;
                default:
                    break;
            }

            this.round.interactionComponents = components;

            this.round.interactionMessage = await sendInfoMessage(
                new MessageContext(this.textChannelID),
                {
                    title: state.localizer.translate(
                        this.guildID,
                        "misc.interaction.guess.title",
                        {
                            songOrArtist:
                                guildPreference.gameOptions.guessModeType ===
                                GuessModeType.ARTIST
                                    ? state.localizer.translate(
                                          this.guildID,
                                          "misc.artist"
                                      )
                                    : state.localizer.translate(
                                          this.guildID,
                                          "misc.song"
                                      ),
                        }
                    ),
                    components,
                    thumbnailUrl: KmqImages.LISTENING,
                }
            );
        }
    }

    /**
     * Ends an active GameRound
     * @param guildPreference - The GuildPreference
     * @param messageContext - An object containing relevant parts of Eris.Message
     * @param guessResult - Whether the round ended via a correct guess (includes exp gain), or other (timeout, error, etc)
     */
    async endRound(
        guildPreference: GuildPreference,
        messageContext?: MessageContext,
        guessResult?: GuessResult
    ): Promise<void> {
        if (this.round === null) {
            return;
        }

        const round = this.round;

        round.interactionMarkAnswers(guessResult.correctGuessers?.length);

        const timePlayed = Date.now() - round.startedAt;
        if (guessResult.correct) {
            // update guessing streaks
            if (
                this.lastGuesser === null ||
                this.lastGuesser.userID !== guessResult.correctGuessers[0].id
            ) {
                this.lastGuesser = {
                    userID: guessResult.correctGuessers[0].id,
                    streak: 1,
                };
            } else {
                this.lastGuesser.streak++;
            }

            this.guessTimes.push(timePlayed);
            await this.updateScoreboard(
                guessResult,
                guildPreference,
                timePlayed,
                messageContext
            );
        } else {
            if (!guessResult.error) {
                this.lastGuesser = null;
                if (this.gameType === GameType.ELIMINATION) {
                    const eliminationScoreboard = this
                        .scoreboard as EliminationScoreboard;

                    eliminationScoreboard.decrementAllLives();
                }
            }
        }

        this.incrementSongStats(
            round.song.youtubeLink,
            guessResult.correct,
            round.skipAchieved,
            round.hintUsed,
            timePlayed
        );

        const remainingDuration = this.getRemainingDuration(guildPreference);
        if (messageContext) {
            const endRoundMessage = await sendRoundMessage(
                messageContext,
                this.scoreboard,
                this,
                guildPreference.gameOptions.guessModeType,
                guildPreference.isMultipleChoiceMode(),
                remainingDuration,
                this.songSelector.getUniqueSongCounter(guildPreference)
            );

            round.roundMessageID = endRoundMessage?.id;
        }

        this.updateBookmarkSongList();
        await super.endRound(guildPreference, messageContext);

        if (this.scoreboard.gameFinished(guildPreference)) {
            this.endSession();
        }
    }

    /**
     * Ends the current GameSession
     */
    async endSession(): Promise<void> {
        if (this.finished) {
            return;
        }

        this.finished = true;
        if (this.gameType === GameType.COMPETITION) {
            // log scoreboard
            logger.info("Scoreboard:");
            logger.info(
                JSON.stringify(
                    this.scoreboard
                        .getPlayers()
                        .sort((a, b) => b.getScore() - a.getScore())
                        .map((x) => ({
                            name: x.name,
                            id: x.id,
                            score: x.getDisplayedScore(),
                        }))
                )
            );
        }

        const leveledUpPlayers: Array<LevelUpResult> = [];
        // commit player stats
        for (const participant of this.scoreboard.getPlayerIDs()) {
            await this.ensurePlayerStat(participant);
            await GameSession.incrementPlayerGamesPlayed(participant);
            const playerScore = this.scoreboard.getPlayerScore(participant);
            if (playerScore > 0) {
                await GameSession.incrementPlayerSongsGuessed(
                    participant,
                    playerScore
                );
            }

            const playerExpGain = this.scoreboard.getPlayerExpGain(participant);
            let levelUpResult: LevelUpResult;
            if (playerExpGain > 0) {
                levelUpResult = await GameSession.incrementPlayerExp(
                    participant,
                    playerExpGain
                );
                if (levelUpResult) {
                    leveledUpPlayers.push(levelUpResult);
                }
            }

            await GameSession.insertPerSessionStats(
                participant,
                playerScore,
                playerExpGain,
                levelUpResult
                    ? levelUpResult.endLevel - levelUpResult.startLevel
                    : 0
            );
        }

        // send level up message
        if (leveledUpPlayers.length > 0) {
            const levelUpMessages = leveledUpPlayers
                .sort((a, b) => b.endLevel - a.endLevel)
                .sort(
                    (a, b) =>
                        b.endLevel - b.startLevel - (a.endLevel - a.startLevel)
                )
                .map((leveledUpPlayer) =>
                    state.localizer.translate(
                        this.guildID,
                        "misc.levelUp.entry",
                        {
                            user: getMention(leveledUpPlayer.userID),
                            startLevel: codeLine(
                                String(leveledUpPlayer.startLevel)
                            ),
                            endLevel: codeLine(
                                String(leveledUpPlayer.endLevel)
                            ),
                            rank: codeLine(
                                getRankNameByLevel(
                                    leveledUpPlayer.endLevel,
                                    this.guildID
                                )
                            ),
                        }
                    )
                )
                .slice(0, 10);

            if (leveledUpPlayers.length > 10) {
                levelUpMessages.push(
                    state.localizer.translate(
                        this.guildID,
                        "misc.andManyOthers"
                    )
                );
            }

            sendInfoMessage(new MessageContext(this.textChannelID), {
                title: state.localizer.translate(
                    this.guildID,
                    "misc.levelUp.title"
                ),
                description: levelUpMessages.join("\n"),
                thumbnailUrl: KmqImages.THUMBS_UP,
            });
        }

        // commit guild's game session
        const sessionLength = (Date.now() - this.startedAt) / (1000 * 60);
        const averageGuessTime =
            this.guessTimes.length > 0
                ? this.guessTimes.reduce((a, b) => a + b, 0) /
                  (this.guessTimes.length * 1000)
                : -1;

        await dbContext.kmq("game_sessions").insert({
            start_date: new Date(this.startedAt),
            guild_id: this.guildID,
            num_participants: this.scoreboard.getPlayers().map((x) => x.inVC)
                .length,
            avg_guess_time: averageGuessTime,
            session_length: sessionLength,
            rounds_played: this.roundsPlayed,
            correct_guesses: this.correctGuesses,
        });

        // commit session's song plays and correct guesses
        const guildPreference = await getGuildPreference(this.guildID);
        if (!guildPreference.isMultipleChoiceMode()) {
            await this.storeSongStats();
        }

        await super.endSession();
        await sendEndGameMessage(this);

        logger.info(
            `gid: ${this.guildID} | Game session ended. rounds_played = ${this.roundsPlayed}. session_length = ${sessionLength}. gameType = ${this.gameType}`
        );
    }

    /**
     * Process a message to see if it is a valid and correct guess
     * @param messageContext - The context of the message to check
     * @param guess - the content of the message to check
     */
    async guessSong(
        messageContext: MessageContext,
        guess: string
    ): Promise<void> {
        if (!this.connection) return;
        if (this.connection.listenerCount("end") === 0) return;
        if (!this.round) return;
        if (!this.guessEligible(messageContext)) return;

        const guildPreference = await getGuildPreference(this.guildID);

        const pointsEarned = this.checkGuess(
            messageContext.author.id,
            guess,
            guildPreference.gameOptions.guessModeType,
            guildPreference.isMultipleChoiceMode(),
            guildPreference.typosAllowed()
        );

        if (pointsEarned > 0) {
            if (this.round.finished) {
                return;
            }

            this.round.finished = true;
            await delay(
                this.multiguessDelayIsActive(guildPreference)
                    ? MULTIGUESS_DELAY
                    : 0
            );
            if (!this.round) return;

            // mark round as complete, so no more guesses can go through
            await this.endRound(guildPreference, messageContext, {
                correct: true,
                correctGuessers: this.round.correctGuessers,
            });
            this.correctGuesses++;

            // update game session's lastActive
            this.lastActiveNow();

            this.stopGuessTimeout();

            // increment guild's song guess count
            await dbContext
                .kmq("guilds")
                .where("guild_id", this.guildID)
                .increment("songs_guessed", 1);

            this.startRound(guildPreference, messageContext);
        } else if (guildPreference.isMultipleChoiceMode()) {
            if (!this.round) return;
            if (
                setDifference(
                    [
                        ...new Set(
                            getCurrentVoiceMembers(this.voiceChannelID).map(
                                (x) => x.id
                            )
                        ),
                    ],
                    [...this.round.incorrectMCGuessers]
                ).size === 0
            ) {
                await this.endRound(
                    guildPreference,
                    new MessageContext(this.textChannelID, null, this.guildID),
                    { correct: false }
                );

                this.startRound(
                    await getGuildPreference(this.guildID),
                    messageContext
                );
            }
        }
    }

    getCorrectGuesses(): number {
        return this.correctGuesses;
    }

    /** Updates owner to the first player to join the game that didn't leave VC */
    updateOwner(): void {
        if (this.finished) {
            return;
        }

        const voiceMembers = getCurrentVoiceMembers(this.voiceChannelID).filter(
            (x) => x.id !== process.env.BOT_CLIENT_ID
        );

        const voiceMemberIDs = new Set(voiceMembers.map((x) => x.id));
        if (voiceMemberIDs.has(this.owner.id) || voiceMemberIDs.size === 0) {
            return;
        }

        const participantsInVC = this.scoreboard
            .getPlayerIDs()
            .filter((p) => voiceMemberIDs.has(p));

        // Pick the first participant still in VC
        const newOwnerID = participantsInVC[0];

        this.owner = KmqMember.fromUser(
            voiceMembers.find((x) => x.id === newOwnerID)
        );

        super.updateOwner();
    }

    async handleMultipleChoiceInteraction(
        interaction: Eris.ComponentInteraction,
        messageContext: MessageContext
    ): Promise<void> {
        if (
            !this.handleInSessionInteractionFailures(
                interaction,
                messageContext
            )
        ) {
            return;
        }

        if (this.round.incorrectMCGuessers.has(interaction.member.id)) {
            tryCreateInteractionErrorAcknowledgement(
                interaction,
                state.localizer.translate(
                    this.guildID,
                    "misc.failure.interaction.alreadyEliminated"
                )
            );
            return;
        }

        if (
            !this.round.isCorrectInteractionAnswer(interaction.data.custom_id)
        ) {
            tryCreateInteractionErrorAcknowledgement(
                interaction,
                state.localizer.translate(
                    this.guildID,
                    "misc.failure.interaction.eliminated"
                )
            );

            this.round.incorrectMCGuessers.add(interaction.member.id);
            this.round.interactionIncorrectAnswerUUIDs[
                interaction.data.custom_id
            ]++;

            // Add the user as a participant
            this.guessSong(messageContext, "");
            return;
        }

        tryInteractionAcknowledge(interaction);

        const guildPreference = await getGuildPreference(
            messageContext.guildID
        );

        if (!this.round) return;
        this.guessSong(
            messageContext,
            guildPreference.gameOptions.guessModeType !== GuessModeType.ARTIST
                ? this.round.song.songName
                : this.round.song.artistName
        );
    }

    /**
     * The game has changed its premium state, so update filtered songs/remove ,special
     */
    async updatePremiumStatus(): Promise<void> {
        const guildPreference = await getGuildPreference(this.guildID);
        await this.reloadSongs(guildPreference);
<<<<<<< HEAD
        if (
            !this.isPremiumGame() &&
            this.guildID !== process.env.DEBUG_SERVER_ID &&
            guildPreference.gameOptions.specialType
        ) {
            await resetSpecial(
                guildPreference,
                new MessageContext(this.textChannelID),
                true
            );
=======

        if (!this.isPremiumGame()) {
            for (const [commandName, command] of Object.entries(
                state.client.commands
            )) {
                if (command.resetPremium) {
                    logger.info(
                        `gid: ${this.guildID} | Resetting premium for game option: ${commandName}`
                    );
                    await command.resetPremium(guildPreference);
                }
            }
>>>>>>> 9218efe7
        }
    }

    /**
     * Whether the current game has premium features
     * @returns whether the game is premium
     */
    isPremiumGame(): boolean {
        return this.scoreboard
            .getPlayers()
            .filter((x) => x.inVC)
            .some((x) => x.premium);
    }

    /**
     * Update whether a player is in VC
     * @param userID - The Discord user ID of the player to update
     * @param inVC - Whether the player is currently in the voice channel
     */
    async setPlayerInVC(userID: string, inVC: boolean): Promise<void> {
        if (!this.scoreboard) {
            return;
        }

        if (
            inVC &&
            !this.scoreboard.getPlayerIDs().includes(userID) &&
            this.gameType !== GameType.TEAMS
        ) {
            this.scoreboard.addPlayer(
                this.gameType === GameType.ELIMINATION
                    ? EliminationPlayer.fromUserID(
                          userID,
                          (
                              this.scoreboard as EliminationScoreboard
                          ).getLivesOfWeakestPlayer(),
                          await isFirstGameOfDay(userID),
                          await isUserPremium(userID)
                      )
                    : Player.fromUserID(
                          userID,
                          0,
                          await isFirstGameOfDay(userID),
                          await isUserPremium(userID)
                      )
            );
        }

        this.scoreboard.setInVC(userID, inVC);
    }

    /**
     * Add all players in VC that aren't tracked to the scoreboard, and update those who left
     */
    async syncAllVoiceMembers(): Promise<void> {
        const currentVoiceMembers = getCurrentVoiceMembers(
            this.voiceChannelID
        ).map((x) => x.id);

        for (const player of this.scoreboard
            .getPlayerIDs()
            .filter((x) => !currentVoiceMembers.includes(x))) {
            await this.setPlayerInVC(player, false);
        }

        if (this.gameType === GameType.TEAMS) {
            // Players join teams manually with ,join
            return;
        }

        for (const player of currentVoiceMembers.filter(
            (x) => x !== process.env.BOT_CLIENT_ID
        )) {
            const firstGameOfDay = await isFirstGameOfDay(player);
            const premium = await isUserPremium(player);
            this.scoreboard.addPlayer(
                this.gameType === GameType.ELIMINATION
                    ? EliminationPlayer.fromUserID(
                          player,
                          (this.scoreboard as EliminationScoreboard)
                              .startingLives,
                          firstGameOfDay,
                          premium
                      )
                    : Player.fromUserID(player, 0, firstGameOfDay, premium)
            );
        }
    }

    /**
     * Prepares a new GameRound
     * @param randomSong - The queried song
     * @returns the new GameRound
     */
    protected prepareRound(randomSong: QueriedSong): Round {
        const gameRound = new GameRound(randomSong);

        gameRound.setBaseExpReward(this.calculateBaseExp());
        return gameRound;
    }

    /**
     *
     * @param userID - The user ID of the user guessing
     * @param guess - The user's guess
     * @param guessModeType - The guessing mode type to evaluate the guess against
     * @param multipleChoiceMode - Whether the answer type is set to multiple choice
     * @param typosAllowed - Whether minor typos are allowed
     * @returns The number of points achieved for the guess
     */
    private checkGuess(
        userID: string,
        guess: string,
        guessModeType: GuessModeType,
        multipleChoiceMode: boolean,
        typosAllowed = false
    ): number {
        if (!this.round) return 0;
        if (multipleChoiceMode && this.round.incorrectMCGuessers.has(userID))
            return 0;

        const pointsAwarded = this.round.checkGuess(
            guess,
            guessModeType,
            typosAllowed
        );

        if (pointsAwarded) {
            this.round.userCorrect(userID, pointsAwarded);
        }

        return pointsAwarded;
    }

    /**
     * Checks whether the author of the message is eligible to guess in the
     * current game session
     * @param messageContext - The context of the message to check for guess eligibility
     * @returns whether the user's guess is eligible
     */
    private guessEligible(messageContext: MessageContext): boolean {
        const userVoiceChannel = getUserVoiceChannel(messageContext);
        // if user isn't in the same voice channel
        if (!userVoiceChannel || userVoiceChannel.id !== this.voiceChannelID) {
            return false;
        }

        // if message isn't in the active game session's text channel
        if (messageContext.textChannelID !== this.textChannelID) {
            return false;
        }

        // check elimination mode constraints
        if (this.gameType === GameType.ELIMINATION) {
            const eliminationScoreboard = this
                .scoreboard as EliminationScoreboard;

            if (
                !this.scoreboard
                    .getPlayerIDs()
                    .includes(messageContext.author.id) ||
                eliminationScoreboard.isPlayerEliminated(
                    messageContext.author.id
                )
            ) {
                return false;
            }
        } else if (this.gameType === GameType.TEAMS) {
            const teamScoreboard = this.scoreboard as TeamScoreboard;
            if (!teamScoreboard.getPlayer(messageContext.author.id)) {
                return false;
            }
        }

        return true;
    }

    /**
     * Creates/updates a user's activity in the data store
     * @param userID - The player's Discord user ID
     */
    private async ensurePlayerStat(userID: string): Promise<void> {
        const currentDateString = new Date();
        await dbContext
            .kmq("player_stats")
            .insert({
                player_id: userID,
                first_play: currentDateString,
                last_active: currentDateString,
            })
            .onConflict("player_id")
            .ignore();

        await dbContext
            .kmq("player_servers")
            .insert({
                player_id: userID,
                server_id: this.guildID,
            })
            .onConflict(["player_id", "server_id"])
            .ignore();
    }

    /**
     * Updates a user's songs guessed in the data store
     * @param userID - The player's Discord user ID
     * @param score - The player's score in the current GameSession
     */
    private static async incrementPlayerSongsGuessed(
        userID: string,
        score: number
    ): Promise<void> {
        await dbContext
            .kmq("player_stats")
            .where("player_id", "=", userID)
            .increment("songs_guessed", score)
            .update({
                last_active: new Date(),
            });
    }

    /**
     * Updates a user's games played in the data store
     * @param userID - The player's Discord user ID
     */
    private static async incrementPlayerGamesPlayed(
        userID: string
    ): Promise<void> {
        await dbContext
            .kmq("player_stats")
            .where("player_id", "=", userID)
            .increment("games_played", 1);
    }

    /**
     * @param userID - The Discord ID of the user to exp gain
     * @param expGain - The amount of EXP gained
     */
    private static async incrementPlayerExp(
        userID: string,
        expGain: number
    ): Promise<LevelUpResult> {
        const { exp: currentExp, level } = await dbContext
            .kmq("player_stats")
            .select(["exp", "level"])
            .where("player_id", "=", userID)
            .first();

        const newExp = currentExp + expGain;
        let newLevel = level;

        // check for level up
        while (newExp > CUM_EXP_TABLE[newLevel + 1]) {
            newLevel++;
        }

        // persist exp and level to data store
        await dbContext
            .kmq("player_stats")
            .update({ exp: newExp, level: newLevel })
            .where("player_id", "=", userID);

        if (level !== newLevel) {
            logger.info(`${userID} has leveled from ${level} to ${newLevel}`);
            return {
                userID,
                startLevel: level,
                endLevel: newLevel,
            };
        }

        return null;
    }

    /**
     * Store per-session stats for temporary leaderboard
     * @param userID - The user the data belongs to
     * @param score - The score gained in the game
     * @param expGain - The EXP gained in the game
     * @param levelsGained - The levels gained in the game
     */
    private static async insertPerSessionStats(
        userID: string,
        score: number,
        expGain: number,
        levelsGained: number
    ): Promise<void> {
        await dbContext.kmq("player_game_session_stats").insert({
            player_id: userID,
            date: new Date(),
            songs_guessed: score,
            exp_gained: expGain,
            levels_gained: levelsGained,
        });
    }

    /**
     * Creates song entry (if it doesn't exist) and increments song stats
     * @param vlink - The song's YouTube ID
     * @param correct - Whether the guess was correct
     * @param skipped - Whether the song was skipped
     * @param hintRequested - Whether the players received a hint
     * @param timePlayed - How long the song played for
     */
    private incrementSongStats(
        vlink: string,
        correct: boolean,
        skipped: boolean,
        hintRequested: boolean,
        timePlayed: number
    ): void {
        if (!(vlink in this.songStats)) {
            this.songStats[vlink] = {
                correctGuesses: 0,
                roundsPlayed: 0,
                skipCount: 0,
                hintCount: 0,
                timeToGuess: 0,
                timePlayed: 0,
            };
        }

        this.songStats[vlink].timePlayed += timePlayed;

        if (correct) {
            this.songStats[vlink].correctGuesses++;
            this.songStats[vlink].timeToGuess += timePlayed;
        }

        if (skipped) {
            this.songStats[vlink].skipCount++;
        }

        if (hintRequested) {
            this.songStats[vlink].hintCount++;
        }
    }

    /**
     * Stores song metadata in the database
     */
    private async storeSongStats(): Promise<void> {
        for (const vlink of Object.keys(this.songStats)) {
            await dbContext
                .kmq("song_metadata")
                .insert({
                    vlink,
                    correct_guesses: 0,
                    rounds_played: 0,
                    skip_count: 0,
                    hint_count: 0,
                    time_to_guess_ms: 0,
                    time_played_ms: 0,
                })
                .onConflict("vlink")
                .ignore();

            await dbContext
                .kmq("song_metadata")
                .where("vlink", "=", vlink)
                .increment(
                    "correct_guesses",
                    this.songStats[vlink].correctGuesses
                )
                .increment("rounds_played", this.songStats[vlink].roundsPlayed)
                .increment("skip_count", this.songStats[vlink].skipCount)
                .increment("hint_count", this.songStats[vlink].hintCount)
                .increment(
                    "time_to_guess_ms",
                    this.songStats[vlink].timeToGuess
                )
                .increment("time_played_ms", this.songStats[vlink].timePlayed);
        }
    }

    /**
     * https://www.desmos.com/calculator/9x3dkrmt84
     * @returns the base EXP reward for the gameround
     */
    private calculateBaseExp(): number {
        const songCount = this.getSongCount();
        // minimum amount of songs for exp gain
        const expBase =
            2000 / (1 + Math.exp(1 - 0.0005 * (songCount.count - 1500)));

        let expJitter = expBase * (0.05 * Math.random());
        expJitter *= Math.round(Math.random()) ? 1 : -1;

        return expBase + expJitter;
    }

    private multiguessDelayIsActive(guildPreference: GuildPreference): boolean {
        const playerIsAlone = getNumParticipants(this.voiceChannelID) === 1;
        return (
            guildPreference.gameOptions.multiGuessType === MultiGuessType.ON &&
            !playerIsAlone
        );
    }

    private async updateScoreboard(
        guessResult: GuessResult,
        guildPreference: GuildPreference,
        timePlayed: number,
        messageContext: MessageContext
    ): Promise<void> {
        // update scoreboard
        const playerRoundResults = await Promise.all(
            guessResult.correctGuessers.map(async (correctGuesser, idx) => {
                const guessPosition = idx + 1;
                const expGain = await calculateTotalRoundExp(
                    guildPreference,
                    this.round,
                    getNumParticipants(this.voiceChannelID),
                    this.lastGuesser.streak,
                    timePlayed,
                    guessPosition,
                    await userBonusIsActive(correctGuesser.id),
                    correctGuesser.id
                );

                let streak = 0;
                if (idx === 0) {
                    streak = this.lastGuesser.streak;
                    logger.info(
                        `${getDebugLogHeader(messageContext)}, uid: ${
                            correctGuesser.id
                        } | Song correctly guessed. song = ${
                            this.round.song.songName
                        }. Multiple choice = ${guildPreference.isMultipleChoiceMode()}. Gained ${expGain} EXP`
                    );
                } else {
                    streak = 0;
                    logger.info(
                        `${getDebugLogHeader(messageContext)}, uid: ${
                            correctGuesser.id
                        } | Song correctly guessed ${getOrdinalNum(
                            guessPosition
                        )}. song = ${
                            this.round.song.songName
                        }. Multiple choice = ${guildPreference.isMultipleChoiceMode()}. Gained ${expGain} EXP`
                    );
                }

                return {
                    player: correctGuesser,
                    pointsEarned:
                        idx === 0
                            ? correctGuesser.pointsAwarded
                            : correctGuesser.pointsAwarded / 2,
                    expGain,
                    streak,
                };
            })
        );

        this.round.playerRoundResults = playerRoundResults;
        const scoreboardUpdatePayload: SuccessfulGuessResult[] =
            playerRoundResults.map((x) => ({
                userID: x.player.id,
                expGain: x.expGain,
                pointsEarned: x.pointsEarned,
            }));

        this.scoreboard.update(scoreboardUpdatePayload);
    }
}<|MERGE_RESOLUTION|>--- conflicted
+++ resolved
@@ -676,18 +676,6 @@
     async updatePremiumStatus(): Promise<void> {
         const guildPreference = await getGuildPreference(this.guildID);
         await this.reloadSongs(guildPreference);
-<<<<<<< HEAD
-        if (
-            !this.isPremiumGame() &&
-            this.guildID !== process.env.DEBUG_SERVER_ID &&
-            guildPreference.gameOptions.specialType
-        ) {
-            await resetSpecial(
-                guildPreference,
-                new MessageContext(this.textChannelID),
-                true
-            );
-=======
 
         if (!this.isPremiumGame()) {
             for (const [commandName, command] of Object.entries(
@@ -700,7 +688,6 @@
                     await command.resetPremium(guildPreference);
                 }
             }
->>>>>>> 9218efe7
         }
     }
 
