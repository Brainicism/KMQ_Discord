--- conflicted
+++ resolved
@@ -27,7 +27,6 @@
     getLocalizedArtistName,
     getLocalizedSongName,
     getMultipleChoiceOptions,
-    isFirstGameOfDay,
     userBonusIsActive,
     isUserPremium,
     isFirstGameOfDay,
@@ -1223,22 +1222,14 @@
                           (
                               this.scoreboard as EliminationScoreboard
                           ).getLivesOfWeakestPlayer(),
-<<<<<<< HEAD
                           await isFirstGameOfDay(userID),
                           await isUserPremium(userID)
-=======
-                          await isFirstGameOfDay(userID)
->>>>>>> cbc39b86
                       )
                     : Player.fromUserID(
                           userID,
                           0,
-<<<<<<< HEAD
                           await isFirstGameOfDay(userID),
                           await isUserPremium(userID)
-=======
-                          await isFirstGameOfDay(userID)
->>>>>>> cbc39b86
                       )
             );
         }
@@ -1256,55 +1247,30 @@
 
         for (const player of this.scoreboard
             .getPlayerIDs()
-<<<<<<< HEAD
-            .filter((x) => !currentVoiceMembers.includes(x))
-            .map(async (x) => this.setPlayerInVC(x, false));
-=======
             .filter((x) => !currentVoiceMembers.includes(x))) {
             await this.setPlayerInVC(player, false);
         }
->>>>>>> cbc39b86
 
         if (this.gameType === GameType.TEAMS) {
             // Players join teams manually with ,join
             return;
         }
 
-<<<<<<< HEAD
-        currentVoiceMembers
-            .filter((x) => x !== process.env.BOT_CLIENT_ID)
-            .map(async (x) =>
-                this.scoreboard.addPlayer(
-                    this.gameType === GameType.ELIMINATION
-                        ? EliminationPlayer.fromUserID(
-                              x,
-                              (this.scoreboard as EliminationScoreboard)
-                                  .startingLives,
-                              await isFirstGameOfDay(x),
-                              await isUserPremium(x)
-                          )
-                        : Player.fromUserID(
-                              x,
-                              0,
-                              await isFirstGameOfDay(x),
-                              await isUserPremium(x)
-                          )
-                )
-=======
         for (const player of currentVoiceMembers.filter(
             (x) => x !== process.env.BOT_CLIENT_ID
         )) {
             const firstGameOfDay = await isFirstGameOfDay(player);
+            const premium = await isUserPremium(player);
             this.scoreboard.addPlayer(
                 this.gameType === GameType.ELIMINATION
                     ? EliminationPlayer.fromUserID(
                           player,
                           (this.scoreboard as EliminationScoreboard)
                               .startingLives,
-                          firstGameOfDay
+                          firstGameOfDay,
+                          premium
                       )
-                    : Player.fromUserID(player, 0, firstGameOfDay)
->>>>>>> cbc39b86
+                    : Player.fromUserID(player, 0, firstGameOfDay, premium)
             );
         }
     }
