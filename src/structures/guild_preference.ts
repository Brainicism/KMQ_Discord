--- conflicted
+++ resolved
@@ -11,7 +11,6 @@
 import { DEFAULT_GUESS_MODE } from "../commands/game_options/guessmode";
 import { IPCLogger } from "../logger";
 import dbContext from "../database_context";
-<<<<<<< HEAD
 import { DEFAULT_ARTIST_TYPE } from "../commands/game_options/artisttype";
 import { DEFAULT_LANGUAGE } from "../commands/game_options/language";
 import { DEFAULT_SUBUNIT_PREFERENCE } from "../commands/game_options/subunits";
@@ -35,50 +34,10 @@
 import { Gender } from "../enums/option_types/gender";
 import { SeekType } from "../enums/option_types/seek_type";
 import { GameOption } from "../enums/game_option_name";
-=======
-import {
-    ArtistType,
-    DEFAULT_ARTIST_TYPE,
-} from "../commands/game_options/artisttype";
-import {
-    DEFAULT_LANGUAGE,
-    LanguageType,
-} from "../commands/game_options/language";
-import {
-    DEFAULT_SUBUNIT_PREFERENCE,
-    SubunitsPreference,
-} from "../commands/game_options/subunits";
-import { GameOption } from "../types";
-import {
-    DEFAULT_OST_PREFERENCE,
-    OstPreference,
-} from "../commands/game_options/ost";
-import {
-    DEFAULT_RELEASE_TYPE,
-    ReleaseType,
-} from "../commands/game_options/release";
-import {
-    DEFAULT_MULTIGUESS_TYPE,
-    MultiGuessType,
-} from "../commands/game_options/multiguess";
-import { SpecialType } from "../commands/game_options/special";
-import {
-    AnswerType,
-    DEFAULT_ANSWER_TYPE,
-} from "../commands/game_options/answer";
-import Session from "./session";
-import MatchedArtist from "../interfaces/matched_artist";
-import GameOptions from "../interfaces/game_options";
->>>>>>> 5cfe57d1
 
 // eslint-disable-next-line @typescript-eslint/no-unused-vars
 const logger = new IPCLogger("guild_preference");
 
-<<<<<<< HEAD
-type NewType = OstPreference;
-
-=======
->>>>>>> 5cfe57d1
 type GameOptionValue =
     | number
     | Array<Gender>
@@ -93,7 +52,7 @@
     | LanguageType
     | MultiGuessType
     | SubunitsPreference
-    | NewType
+    | OstPreference
     | string;
 
 const enum GameOptionInternal {
