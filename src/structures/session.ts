--- conflicted
+++ resolved
@@ -679,30 +679,14 @@
 
         const isClipMode = this.isGameSession() && this.isClipMode();
         if (isClipMode) {
-            const clipGameRound = round as ClipGameRound;
-<<<<<<< HEAD
             if (clipAction) {
                 // Set to the previous play's seek location if replaying
-                seekLocation = clipGameRound.seekLocation!;
-=======
-            switch (clipAction) {
-                case ClipAction.NEW_CLIP:
-                    // Clip mode and the user requested another segment
-                    seekLocation = songDuration * (0.6 * Math.random());
-                    break;
-                case ClipAction.REPLAY:
-                case ClipAction.END_ROUND:
-                    seekLocation = clipGameRound.seekLocation!;
-                    break;
-                default:
-                    // We enter here when the round is first started in clip mode
-                    // Ignore seek above and play from [0.2, 0.8]
-                    seekLocation = songDuration * (0.2 + 0.6 * Math.random());
-                    break;
->>>>>>> 76a32cca
-            }
-
-            clipGameRound.seekLocation = seekLocation;
+                seekLocation = (round as ClipGameRound).seekLocation!;
+            } else {
+                // We enter here when the round is first started in clip mode
+                // Ignore seek above and play from [0.2, 0.8]
+                seekLocation = songDuration * (0.2 + 0.6 * Math.random());
+            }
         }
 
         if (isGodMode) {
