--- conflicted
+++ resolved
@@ -234,22 +234,20 @@
             return;
         }
 
+        const round = this.round;
         this.round = null;
 
-<<<<<<< HEAD
-=======
         if (Object.keys(this.songMessageIDs).length === BOOKMARK_MESSAGE_SIZE) {
             this.songMessageIDs.shift();
         }
 
-        if (round.endRoundMessageID) {
+        if (round.roundMessageID) {
             this.songMessageIDs.push({
-                messageID: round.endRoundMessageID,
+                messageID: round.roundMessageID,
                 song: round.song,
             });
         }
 
->>>>>>> 9218efe7
         // cleanup
         this.stopGuessTimeout();
 
@@ -473,13 +471,8 @@
             : null;
     }
 
-<<<<<<< HEAD
-    async handleBookmarkInteraction(
+    handleBookmarkInteraction(
         interaction: Eris.CommandInteraction | Eris.ComponentInteraction
-=======
-    handleBookmarkInteraction(
-        interaction: Eris.CommandInteraction
->>>>>>> 9218efe7
     ): Promise<void> {
         let song: QueriedSong;
         if (interaction instanceof Eris.CommandInteraction) {
