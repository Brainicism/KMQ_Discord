--- conflicted
+++ resolved
@@ -33,14 +33,7 @@
     /**  Whether the round has ended */
     public finished: boolean;
 
-<<<<<<< HEAD
-    /**  The Discord ID of the end round message */
-    public roundMessageID: string | null;
-
-    /** List of players who have voted to skip the current Round */
-=======
     /** List of players who have opted to skip the current Round */
->>>>>>> d775ac6f
     public skippers: Set<string>;
 
     /** Whether the Round has been skipped */
