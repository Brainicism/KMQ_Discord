![scoreboard](/images/banner.png)

[![top.gg Bot Status](https://top.gg/api/widget/status/508759831755096074.svg)](https://top.gg/bot/508759831755096074)
[![Discord](https://img.shields.io/discord/679165980995223582)](https://discord.gg/RCuzwYV)
[![Build status](https://img.shields.io/github/actions/workflow/status/brainicism/KMQ_Discord/gci-e2e.yml?branch=master)](https://github.com/Brainicism/KMQ_Discord/actions/workflows/gci-e2e.yml)

A K-Pop guessing game over Discord, using [Daisuki's database](http://kpop.daisuki.com.br/index.html) of K-Pop music videos. Test your reflexes and K-Pop knowledge by guessing the right song name before your friends!

Join our [official KMQ server](https://discord.gg/RCuzwYV) for help and to play with us! We're open to feature requests/bug reports too!

[![Discord Bots](https://top.gg/api/widget/508759831755096074.svg)](https://top.gg/bot/508759831755096074)

# Gameplay
<<<<<<< HEAD
Gameplay is initiated via `/play`, which invites the bot to a voice channel. The bot will begin to play a random kpop song based on the game options. Users can guess the song by simply typing their guess. [A more detailed gameplay guide as well as the full list of commands can be found here](https://brainicism.github.io/KMQ_Discord/GAMEPLAY).
=======

Gameplay is initiated via `,play`, which invites the bot to a voice channel. The bot will begin to play a random kpop song based on the game options. Users can guess the song by simply typing their guess. [A more detailed gameplay guide as well as the full list of commands can be found here](https://brainicism.github.io/KMQ_Discord/GAMEPLAY).
>>>>>>> 7f878bf1

![scoreboard](/images/guess_song.png)

![options](/images/options.png)

# Development

If you are interested in contributing to KMQ, [instructions on setup and development can be found here.](docs/DEVELOPER.md)

# Privacy Policy

Our privacy policy can be found [here](https://brainicism.github.io/KMQ_Discord/PRIVACY).

# Credits

-   [Caio Vianna Lima Netto](http://kpop.daisuki.com.br/index.html) - Maintaining his wonderful Korean music database that we would not exist without
-   [Taaha Mahdi](https://github.com/taahamahdi/) - Lead Developer
-   Anonymous Artist - Lead Character Designer
-   [Emily Louie](https://github.com/emilyslouie) - Lead Graphic Designer
-   [hoehoetvhs](https://github.com/hoehoetvhss) - Korean Translator<|MERGE_RESOLUTION|>--- conflicted
+++ resolved
@@ -11,12 +11,8 @@
 [![Discord Bots](https://top.gg/api/widget/508759831755096074.svg)](https://top.gg/bot/508759831755096074)
 
 # Gameplay
-<<<<<<< HEAD
+
 Gameplay is initiated via `/play`, which invites the bot to a voice channel. The bot will begin to play a random kpop song based on the game options. Users can guess the song by simply typing their guess. [A more detailed gameplay guide as well as the full list of commands can be found here](https://brainicism.github.io/KMQ_Discord/GAMEPLAY).
-=======
-
-Gameplay is initiated via `,play`, which invites the bot to a voice channel. The bot will begin to play a random kpop song based on the game options. Users can guess the song by simply typing their guess. [A more detailed gameplay guide as well as the full list of commands can be found here](https://brainicism.github.io/KMQ_Discord/GAMEPLAY).
->>>>>>> 7f878bf1
 
 ![scoreboard](/images/guess_song.png)
 
