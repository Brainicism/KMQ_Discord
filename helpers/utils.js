--- conflicted
+++ resolved
@@ -166,11 +166,8 @@
     sendInfoMessage,
     sendErrorMessage,
     sendOptionsMessage,
-<<<<<<< HEAD
     getSongCount,
-=======
     arraysEqual,
->>>>>>> 97df5779
     sendScoreboard: (message, gameSession) => {
         message.channel.send({
             embed: {
